import com.typesafe.tools.mima.core._
import explicitdeps.ExplicitDepsPlugin.autoImport.moduleFilterRemoveValue
import org.http4s.sbt.Http4sPlugin._
import org.http4s.sbt.ScaladocApiMapping

import scala.xml.transform.{RewriteRule, RuleTransformer}

// Global settings
ThisBuild / crossScalaVersions := Seq(scala_213, scala_212, scala_3)
ThisBuild / scalaVersion := (ThisBuild / crossScalaVersions).value.filter(_.startsWith("2.")).last
ThisBuild / baseVersion := "0.23"
ThisBuild / publishGithubUser := "rossabaker"
ThisBuild / publishFullName   := "Ross A. Baker"

ThisBuild / githubWorkflowBuild := Seq(
      // todo remove once salafmt properly supports scala3
      WorkflowStep.Sbt(List("${{ matrix.ci }}", "scalafmtCheckAll"), name = Some("Check formatting"), cond = Some(s"matrix.scala != '$scala_3'")),
      WorkflowStep.Sbt(List("${{ matrix.ci }}", "headerCheck", "test:headerCheck"), name = Some("Check headers")),
      WorkflowStep.Sbt(List("${{ matrix.ci }}", "test:compile"), name = Some("Compile")),
      WorkflowStep.Sbt(List("${{ matrix.ci }}", "mimaReportBinaryIssues"), name = Some("Check binary compatibility")),
      // TODO: this gives false positives for boopickle, scalatags, twirl and play-json
      // WorkflowStep.Sbt(
        // List("unusedCompileDependenciesTest"),
        // name = Some("Check unused compile dependencies"), cond = Some(s"matrix.scala != '$scala_3'")), // todo disable on dotty for now
      WorkflowStep.Sbt(List("${{ matrix.ci }}", "fastOptJS", "test:fastOptJS"), name = Some("FastOptJS"), cond = Some("matrix.ci != 'ciJVM'")),
      WorkflowStep.Sbt(List("${{ matrix.ci }}", "test"), name = Some("Run tests")),
      WorkflowStep.Sbt(List("${{ matrix.ci }}", "doc"), name = Some("Build docs"), cond = Some("matrix.ci == 'ciJVM'"))
    )

ThisBuild / githubWorkflowAddedJobs ++= Seq(
  WorkflowJob(
    "scalafix",
    "Scalafix",
    githubWorkflowJobSetup.value.toList ::: List(
      WorkflowStep.Run(
        List("cd scalafix", "sbt ci"),
        name = Some("Scalafix tests"),
        cond = Some(s"matrix.scala == '$scala_213'")
      )
    ),
    scalas = crossScalaVersions.value.toList,
    javas = List("adoptium@8"),
  ))

val ciVariants = List("ciJVM", "ciNodeJS")
ThisBuild / githubWorkflowBuildMatrixAdditions += "ci" -> ciVariants

ThisBuild / githubWorkflowBuildMatrixExclusions ++= {
  (ThisBuild / githubWorkflowJavaVersions).value.tail.map { java =>
    MatrixExclude(Map("ci" -> "ciNodeJS", "java" -> java))
  }
}

addCommandAlias("ciJVM", "; project rootJVM")
addCommandAlias("ciNodeJS", "; project rootJS")

enablePlugins(SonatypeCiReleasePlugin)

versionIntroduced.withRank(KeyRanks.Invisible) := Map(
  scala_3 -> "0.22.0",
)

lazy val modules: List[ProjectReference] = jvmModules ++ jsModules

lazy val jvmModules: List[ProjectReference] = List(
  core.jvm,
  laws.jvm,
  testing.jvm,
  tests.jvm,
  server,
  prometheusMetrics,
  client.jvm,
  dropwizardMetrics,
  emberCore.jvm,
  emberServer,
  emberClient.jvm,
  blazeCore,
  blazeServer,
  blazeClient,
  asyncHttpClient,
  jettyServer,
  jettyClient,
  okHttpClient,
  servlet,
  tomcatServer,
  theDsl.jvm,
  jawn.jvm,
  boopickle.jvm,
  circe.jvm,
  playJson,
  scalaXml,
  twirl,
  scalatags,
  bench,
  examples,
  examplesBlaze,
  examplesDocker,
  examplesEmber,
  examplesJetty,
  examplesTomcat,
  examplesWar
)

lazy val jsModules: List[ProjectReference] = List(
  core.js,
  laws.js,
  testing.js,
  tests.js,
  client.js,
  emberCore.js,
  emberClient.js,
  nodeServerless,
  theDsl.js,
  jawn.js,
  boopickle.js,
  circe.js,
)

lazy val root = project.in(file("."))
  .enablePlugins(NoPublishPlugin)
  .settings(
    // Root project
    name := "http4s",
    description := "A minimal, Scala-idiomatic library for HTTP",
    startYear := Some(2013),
  )
  .aggregate(modules: _*)

lazy val rootJVM = project
  .enablePlugins(NoPublishPlugin)
  .aggregate(jvmModules: _*)

lazy val rootJS = project
  .enablePlugins(NoPublishPlugin)
  .aggregate(jsModules: _*)

lazy val core = libraryCrossProject("core")
  .enablePlugins(
    BuildInfoPlugin,
    MimeLoaderPlugin,
  )
  .settings(
    description := "Core http4s library for servers and clients",
    startYear := Some(2013),
    buildInfoKeys := Seq[BuildInfoKey](
      version,
      scalaVersion,
      BuildInfoKey.map(http4sApiVersion) { case (_, v) => "apiVersion" -> v }
    ),
    buildInfoPackage := organization.value,
    libraryDependencies ++= Seq(
      caseInsensitive.value,
      catsCore.value,
      catsEffectStd.value,
      catsParse.value.exclude("org.typelevel", "cats-core_2.13"),
      crypto.value,
      fs2Core.value,
      fs2Io.value,
      ip4sCore.value,
      literally.value,
      log4s.value,
      munit.value % Test,
      scodecBits.value,
      vault.value,
    ),
    libraryDependencies ++= {
      if (isDotty.value) Seq.empty
      else Seq(
        scalaReflect(scalaVersion.value) % Provided
      )
    },
    unusedCompileDependenciesFilter -= moduleFilter("org.scala-lang", "scala-reflect"),
    mimaBinaryIssueFilters ++= Seq(
      // These will only cause problems when called via Java interop
      ProblemFilters.exclude[IncompatibleMethTypeProblem]("org.http4s.HttpApp.apply"),
      ProblemFilters.exclude[IncompatibleMethTypeProblem]("org.http4s.HttpApp.local"),
      ProblemFilters.exclude[IncompatibleMethTypeProblem]("org.http4s.internal.Logger.logMessageWithBodyText")
    )
  )
  .jvmSettings(
    libraryDependencies ++= Seq(
      slf4jApi, // residual dependency from macros
    )
  )
  .jsSettings(
    libraryDependencies ++= Seq(
      scalaJavaLocalesEnUS.value,
      scalaJavaTime.value,
    )
  )

lazy val laws = libraryCrossProject("laws", CrossType.Pure)
  .settings(
    description := "Instances and laws for testing http4s code",
    startYear := Some(2019),
    libraryDependencies ++= Seq(
      caseInsensitiveTesting.value,
      catsEffect.value,
      catsEffectTestkit.value,
      catsLaws.value,
      disciplineCore.value,
      ip4sTestKit.value,
      scalacheck.value,
      scalacheckEffectMunit.value,
      munitCatsEffect.value,
    ),
    unusedCompileDependenciesFilter -= moduleFilter(organization = "org.typelevel", name = "scalacheck-effect-munit"),
    mimaBinaryIssueFilters ++= Seq(
      ProblemFilters.exclude[IncompatibleMethTypeProblem]("org.http4s.laws.discipline.ArbitraryInstances#ParseResultSyntax.this") // private
    )
  )
  .dependsOn(core)

lazy val testing = libraryCrossProject("testing", CrossType.Full)
  .enablePlugins(NoPublishPlugin)
  .settings(
    description := "Internal utilities for http4s tests",
    startYear := Some(2016),
    libraryDependencies ++= Seq(
      catsEffectLaws.value,
      munitCatsEffect.value,
      munitDiscipline.value,
      scalacheck.value,
      scalacheckEffect.value,
      scalacheckEffectMunit.value,
    ).map(_ % Test),
  )
  .jsSettings(
    libraryDependencies ++= Seq(
      scalaJavaTimeTzdb.value
    ).map(_ % Test)
  )
  .dependsOn(laws)

// Defined outside core/src/test so it can depend on published testing
lazy val tests = libraryCrossProject("tests")
  .enablePlugins(NoPublishPlugin)
  .settings(
    description := "Tests for core project",
    startYear := Some(2013),
  )
  .dependsOn(core, testing % "test->test")

lazy val server = libraryProject("server")
  .settings(
    description := "Base library for building http4s servers",
    startYear := Some(2014),
    mimaBinaryIssueFilters ++= Seq(
      ProblemFilters.exclude[IncompatibleMethTypeProblem]("org.http4s.server.middleware.CSRF.this"), // private[middleware]
      ProblemFilters.exclude[IncompatibleMethTypeProblem]("org.http4s.server.middleware.CSRF#CSRFBuilder.this"), // private[middleware]
      ProblemFilters.exclude[DirectMissingMethodProblem]("org.http4s.server.middleware.authentication.DigestUtil.computeResponse"), // private[authentication]
      ProblemFilters.exclude[MissingClassProblem]("org.http4s.server.middleware.GZip$TrailerGen"), // private
      ProblemFilters.exclude[MissingClassProblem]("org.http4s.server.middleware.GZip$TrailerGen$"), // private
    )
  )
  .settings(BuildInfoPlugin.buildInfoScopedSettings(Test))
  .settings(BuildInfoPlugin.buildInfoDefaultSettings)
  .settings(
    buildInfoKeys := Seq[BuildInfoKey](Test / resourceDirectory),
    buildInfoPackage := "org.http4s.server.test",
  )
  .dependsOn(core.jvm, testing.jvm % "test->test", theDsl.jvm % "test->compile")

lazy val prometheusMetrics = libraryProject("prometheus-metrics")
  .settings(
    description := "Support for Prometheus Metrics",
    startYear := Some(2018),
    libraryDependencies ++= Seq(
      prometheusClient,
      prometheusCommon,
      prometheusHotspot,
    ),
  )
  .dependsOn(
    core.jvm % "compile->compile",
    theDsl.jvm % "test->compile",
    testing.jvm % "test->test",
    server % "test->compile",
    client.jvm % "test->compile"
  )

lazy val client = libraryCrossProject("client")
  .settings(
    description := "Base library for building http4s clients",
    startYear := Some(2014),
    mimaBinaryIssueFilters ++= Seq(
      ProblemFilters.exclude[Problem]("org.http4s.client.oauth1.package.genAuthHeader"), // private[oauth1]
      ProblemFilters.exclude[DirectMissingMethodProblem]("org.http4s.client.oauth1.package.makeSHASig"), // private[oauth1]
      ProblemFilters.exclude[DirectMissingMethodProblem]("org.http4s.client.oauth1.*.generateHMAC"), // private[oauth1]
    )
  )
  .dependsOn(
    core,
    testing % "test->test",
    theDsl % "test->compile")
  .jvmConfigure(_.dependsOn(server % Test))
  .jsConfigure(_.dependsOn(nodeServerless % Test))

lazy val dropwizardMetrics = libraryProject("dropwizard-metrics")
  .settings(
    description := "Support for Dropwizard Metrics",
    startYear := Some(2018),
    libraryDependencies ++= Seq(
      dropwizardMetricsCore,
      dropwizardMetricsJson,
    ))
  .dependsOn(
    core.jvm % "compile->compile",
    testing.jvm % "test->test",
    theDsl.jvm % "test->compile",
    client.jvm % "test->compile",
    server % "test->compile"
  )

lazy val emberCore = libraryCrossProject("ember-core", CrossType.Pure)
  .settings(
    description := "Base library for ember http4s clients and servers",
    startYear := Some(2019),
    unusedCompileDependenciesFilter -= moduleFilter("io.chrisdavenport", "log4cats-core"),
    libraryDependencies ++= Seq(
      log4catsTesting.value % Test,
    ),
    mimaBinaryIssueFilters ++= Seq(
      ProblemFilters.exclude[DirectMissingMethodProblem]("org.http4s.ember.core.Encoder.reqToBytes"),
      ProblemFilters.exclude[DirectMissingMethodProblem]("org.http4s.ember.core.Parser#HeaderP.apply"),
      ProblemFilters.exclude[DirectMissingMethodProblem]("org.http4s.ember.core.Parser#HeaderP.copy"),
      ProblemFilters.exclude[DirectMissingMethodProblem]("org.http4s.ember.core.Parser#HeaderP.parseHeaders"),
      ProblemFilters.exclude[DirectMissingMethodProblem]("org.http4s.ember.core.Parser#HeaderP.this"),
      ProblemFilters.exclude[DirectMissingMethodProblem]("org.http4s.ember.core.Parser#MessageP.apply"),
      ProblemFilters.exclude[DirectMissingMethodProblem]("org.http4s.ember.core.Parser#MessageP.parseMessage"),
      ProblemFilters.exclude[DirectMissingMethodProblem]("org.http4s.ember.core.Parser#MessageP.unapply"),
      ProblemFilters.exclude[DirectMissingMethodProblem]("org.http4s.ember.core.Parser#Request#ReqPrelude.parsePrelude"),
      ProblemFilters.exclude[DirectMissingMethodProblem]("org.http4s.ember.core.Parser#Response#RespPrelude.parsePrelude"),
      ProblemFilters.exclude[MissingClassProblem]("org.http4s.ember.core.EmptyStreamError"),
      ProblemFilters.exclude[MissingClassProblem]("org.http4s.ember.core.EmptyStreamError$"),
      ProblemFilters.exclude[MissingClassProblem]("org.http4s.ember.core.Parser$MessageP"),
      ProblemFilters.exclude[MissingClassProblem]("org.http4s.ember.core.Parser$MessageP$EndOfStreamError"),
      ProblemFilters.exclude[MissingClassProblem]("org.http4s.ember.core.Parser$MessageP$EndOfStreamError$"),
      ProblemFilters.exclude[MissingClassProblem]("org.http4s.ember.core.Parser$MessageP$MessageTooLongError"),
      ProblemFilters.exclude[MissingClassProblem]("org.http4s.ember.core.Parser$MessageP$MessageTooLongError$"),
      ProblemFilters.exclude[MissingTypesProblem]("org.http4s.ember.core.Parser$MessageP$"),
    )
  )
  .dependsOn(core, testing % "test->test")

lazy val emberServer = libraryProject("ember-server")
  .settings(
    description := "ember implementation for http4s servers",
    startYear := Some(2019),
    libraryDependencies ++= Seq(
<<<<<<< HEAD
      log4catsSlf4j, 
      javaWebSocket % Test,
      jnrUnixSocket % Test, // Necessary for jdk < 16
=======
      log4catsSlf4j,
      javaWebSocket % Test
>>>>>>> 7afeeaed
    ),
    mimaBinaryIssueFilters ++= Seq(
      ProblemFilters.exclude[DirectMissingMethodProblem]("org.http4s.ember.server.EmberServerBuilder#Defaults.maxConcurrency"),
      ProblemFilters.exclude[DirectMissingMethodProblem]("org.http4s.ember.server.internal.ServerHelpers.isKeepAlive"),
      ProblemFilters.exclude[DirectMissingMethodProblem]("org.http4s.ember.server.EmberServerBuilder#Defaults.maxConcurrency"),
      ProblemFilters.exclude[IncompatibleMethTypeProblem]("org.http4s.ember.server.internal.ServerHelpers.runApp"),
      ProblemFilters.exclude[Problem]("org.http4s.ember.server.EmberServerBuilder.this"),
      ProblemFilters.exclude[DirectMissingMethodProblem]("org.http4s.ember.server.internal.ServerHelpers.runApp"),
      ProblemFilters.exclude[DirectMissingMethodProblem]("org.http4s.ember.server.internal.ServerHelpers.runConnection"),
    ),
    Test / parallelExecution := false,
  )
  .dependsOn(emberCore.jvm % "compile;test->test", server % "compile;test->test", emberClient.jvm % "test->compile")

lazy val emberClient = libraryCrossProject("ember-client")
  .settings(
    description := "ember implementation for http4s clients",
    startYear := Some(2019),
    libraryDependencies ++= Seq(
      keypool.value,
      log4catsSlf4j,
    ),
    mimaBinaryIssueFilters := Seq(
      ProblemFilters.exclude[DirectMissingMethodProblem]("org.http4s.ember.client.EmberClientBuilder.this")
    )
  )
  .jvmSettings(
    libraryDependencies ++= Seq(
      log4catsSlf4j,
    ),
  )
  .jsSettings(
    libraryDependencies ++= Seq(
      log4catsNoop.value,
    ),
  )
  .dependsOn(emberCore % "compile;test->test", client % "compile;test->test")

lazy val blazeCore = libraryProject("blaze-core")
  .settings(
    description := "Base library for binding blaze to http4s clients and servers",
    startYear := Some(2014),
    libraryDependencies ++= Seq(
      blazeHttp,
    )
  )
  .dependsOn(core.jvm, testing.jvm % "test->test")

lazy val blazeServer = libraryProject("blaze-server")
  .settings(
    description := "blaze implementation for http4s servers",
    startYear := Some(2014),
<<<<<<< HEAD
    mimaBinaryIssueFilters := Seq(
      ProblemFilters.exclude[DirectMissingMethodProblem]("org.http4s.blaze.server.BlazeServerBuilder.this"), // private
      ProblemFilters.exclude[IncompatibleMethTypeProblem]("org.http4s.blaze.server.BlazeServerBuilder.this"), // private
      ProblemFilters.exclude[MissingClassProblem]("org.http4s.blaze.server.BlazeServerBuilder$ExecutionContextConfig"), // private
      ProblemFilters.exclude[MissingClassProblem]("org.http4s.blaze.server.BlazeServerBuilder$ExecutionContextConfig$"), // private
      ProblemFilters.exclude[MissingClassProblem]("org.http4s.blaze.server.BlazeServerBuilder$ExecutionContextConfig$DefaultContext$"), // private
      ProblemFilters.exclude[MissingClassProblem]("org.http4s.blaze.server.BlazeServerBuilder$ExecutionContextConfig$ExplicitContext"), // private
      ProblemFilters.exclude[MissingClassProblem]("org.http4s.blaze.server.BlazeServerBuilder$ExecutionContextConfig$ExplicitContext$"), // private
=======
    mimaBinaryIssueFilters ++= Seq(
      ProblemFilters.exclude[DirectMissingMethodProblem]("org.http4s.blaze.server.BlazeServerBuilder.this"),
      ProblemFilters.exclude[DirectMissingMethodProblem]("org.http4s.blaze.server.WebSocketDecoder.this")
>>>>>>> 7afeeaed
    )
  )
  .dependsOn(blazeCore % "compile;test->test", server % "compile;test->test")

lazy val blazeClient = libraryProject("blaze-client")
  .settings(
    description := "blaze implementation for http4s clients",
    startYear := Some(2014),
    mimaBinaryIssueFilters ++= Seq(
      // private constructor
      ProblemFilters.exclude[IncompatibleMethTypeProblem]("org.http4s.blaze.client.BlazeClientBuilder.this"),
      ProblemFilters.exclude[IncompatibleMethTypeProblem]("org.http4s.blaze.client.Http1Support.this")
    ),
  )
  .dependsOn(blazeCore % "compile;test->test", client.jvm % "compile;test->test")

lazy val asyncHttpClient = libraryProject("async-http-client")
  .settings(
    description := "async http client implementation for http4s clients",
    startYear := Some(2016),
    libraryDependencies ++= Seq(
      Http4sPlugin.asyncHttpClient,
      fs2ReactiveStreams,
      nettyBuffer,
      nettyCodecHttp,
      reactiveStreams,
    ),
    Test / parallelExecution := false
  )
  .dependsOn(core.jvm, testing.jvm % "test->test", client.jvm % "compile;test->test")

lazy val jettyClient = libraryProject("jetty-client")
  .settings(
    description := "jetty implementation for http4s clients", startYear := Some(2018),
    libraryDependencies ++= Seq(
      Http4sPlugin.jettyClient,
      jettyHttp,
      jettyUtil,
    ),
  )
  .dependsOn(core.jvm, testing.jvm % "test->test", client.jvm % "compile;test->test")

lazy val nodeServerless = libraryProject("node-serverless")
  .enablePlugins(ScalaJSPlugin, NoPublishPlugin)
  .settings(
    description := "Node.js serverless wrapper for http4s apps",
    startYear := Some(2021),
  )
  .dependsOn(core.js)

lazy val okHttpClient = libraryProject("okhttp-client")
  .settings(
    description := "okhttp implementation for http4s clients",
    startYear := Some(2018),
    libraryDependencies ++= Seq(
      Http4sPlugin.okhttp,
      okio,
    ),
  )
  .dependsOn(core.jvm, testing.jvm % "test->test", client.jvm % "compile;test->test")

lazy val servlet = libraryProject("servlet")
  .settings(
    description := "Portable servlet implementation for http4s servers",
    startYear := Some(2013),
    libraryDependencies ++= Seq(
      javaxServletApi % Provided,
      Http4sPlugin.jettyServer % Test,
      jettyServlet % Test,
      Http4sPlugin.asyncHttpClient % Test
    ),
  )
  .dependsOn(server % "compile;test->test")

lazy val jettyServer = libraryProject("jetty-server")
  .settings(
    description := "Jetty implementation for http4s servers",
    startYear := Some(2014),
    libraryDependencies ++= Seq(
      jettyHttp2Server,
      Http4sPlugin.jettyServer,
      jettyServlet,
      jettyUtil,
    )
  )
  .dependsOn(servlet % "compile;test->test", theDsl.jvm % "test->test")

lazy val tomcatServer = libraryProject("tomcat-server")
  .settings(
    description := "Tomcat implementation for http4s servers",
    startYear := Some(2014),
    libraryDependencies ++= Seq(
      tomcatCatalina,
      tomcatCoyote,
      tomcatUtilScan,
    )
  )
  .dependsOn(servlet % "compile;test->test")

// `dsl` name conflicts with modern SBT
lazy val theDsl = libraryCrossProject("dsl", CrossType.Pure)
  .settings(
    description := "Simple DSL for writing http4s services",
    startYear := Some(2013),
  )
  .dependsOn(core, testing % "test->test")

lazy val jawn = libraryCrossProject("jawn", CrossType.Pure)
  .settings(
    description := "Base library to parse JSON to various ASTs for http4s",
    startYear := Some(2014),
    libraryDependencies ++= Seq(
      jawnFs2.value,
      jawnParser.value,
    )
  )
  .dependsOn(core, testing % "test->test")

lazy val boopickle = libraryCrossProject("boopickle", CrossType.Pure)
  .settings(
    description := "Provides Boopickle codecs for http4s",
    startYear := Some(2018),
    libraryDependencies ++= Seq(
      Http4sPlugin.boopickle.value
    ),
  )
  .dependsOn(core, testing % "test->test")

lazy val circe = libraryCrossProject("circe", CrossType.Pure)
  .settings(
    description := "Provides Circe codecs for http4s",
    startYear := Some(2015),
    libraryDependencies ++= Seq(
      circeCore.value,
      circeTesting.value % Test
    )
  )
  .jvmSettings(libraryDependencies += circeJawn.value)
  .jsSettings(libraryDependencies += circeJawn15.value)
  .dependsOn(core, testing % "test->test", jawn % "compile;test->test")

lazy val playJson = libraryProject("play-json")
  .settings(
    description := "Provides Play json codecs for http4s",
    startYear := Some(2018),
    libraryDependencies ++= Seq(
      Http4sPlugin.playJson.cross(CrossVersion.for3Use2_13)
    ),
    publish / skip := isDotty.value,
    compile / skip := isDotty.value
  )
  .dependsOn(jawn.jvm % "compile;test->test")

lazy val scalaXml = libraryProject("scala-xml")
  .settings(
    description := "Provides scala-xml codecs for http4s",
    startYear := Some(2014),
    libraryDependencies ++= Seq(
      Http4sPlugin.scalaXml,
    ),
  )
  .dependsOn(core.jvm, testing.jvm % "test->test")

lazy val twirl = http4sProject("twirl")
  .settings(
    description := "Twirl template support for http4s",
    startYear := Some(2014),
    TwirlKeys.templateImports := Nil,
    libraryDependencies := {
      libraryDependencies.value.map {
        case module if module.name == "twirl-api" =>
          module.cross(CrossVersion.for3Use2_13)
        case module => module
      }
    },
    publish / skip := isDotty.value
  )
  .enablePlugins(SbtTwirl)
  .dependsOn(core.jvm, testing.jvm % "test->test")

lazy val scalatags = http4sProject("scalatags")
  .settings(
    description := "Scalatags template support for http4s",
    startYear := Some(2018),
    libraryDependencies ++= Seq(
      scalatagsApi.cross(CrossVersion.for3Use2_13)
    ),
    publish / skip := isDotty.value
  )
  .dependsOn(core.jvm, testing.jvm % "test->test")

lazy val bench = http4sProject("bench")
  .enablePlugins(JmhPlugin)
  .enablePlugins(NoPublishPlugin)
  .settings(
    description := "Benchmarks for http4s",
    startYear := Some(2015),
    libraryDependencies += circeParser,
    undeclaredCompileDependenciesTest := {},
    unusedCompileDependenciesTest := {},
  )
  .dependsOn(core.jvm, circe.jvm, emberCore.jvm)

lazy val docs = http4sProject("docs")
  .enablePlugins(
    GhpagesPlugin,
    HugoPlugin,
    NoPublishPlugin,
    ScalaUnidocPlugin,
    MdocPlugin
  )
  .settings(docsProjectSettings)
  .settings(
    libraryDependencies ++= Seq(
      circeGeneric,
      circeLiteral,
      cryptobits
    ),
    description := "Documentation for http4s",
    startYear := Some(2013),
    autoAPIMappings := true,
    ScalaUnidoc / unidoc / unidocProjectFilter := inAnyProject --
      inProjects( // TODO would be nice if these could be introspected from noPublishSettings
        (List[ProjectReference](
          bench,
          examples,
          examplesBlaze,
          examplesDocker,
          examplesJetty,
          examplesTomcat,
          examplesWar,
        ) ++ jsModules): _*
      ),
    mdocIn := (Compile / sourceDirectory).value / "mdoc",
    makeSite := makeSite.dependsOn(mdoc.toTask(""), http4sBuildData).value,
    fatalWarningsInCI := false,
    Hugo / baseURL := {
      val docsPrefix = extractDocsPrefix(version.value)
      if (isCi.value) new URI(s"https://http4s.org${docsPrefix}")
      else new URI(s"http://127.0.0.1:${previewFixedPort.value.getOrElse(4000)}${docsPrefix}")
    },
    siteMappings := {
      val docsPrefix = extractDocsPrefix(version.value)
      for ((f, d) <- siteMappings.value) yield (f, docsPrefix + "/" + d)
    },
    siteMappings ++= {
      val docsPrefix = extractDocsPrefix(version.value)
      for ((f, d) <- (ScalaUnidoc / packageDoc / mappings).value)
        yield (f, s"$docsPrefix/api/$d")
    },
    ghpagesCleanSite / includeFilter := {
      new FileFilter {
        val docsPrefix = extractDocsPrefix(version.value)
        def accept(f: File) =
          f.getCanonicalPath.startsWith(
            (ghpagesRepository.value / s"${docsPrefix}").getCanonicalPath)
      }
    },
    apiMappings ++= {
      ScaladocApiMapping.mappings(
        (ScalaUnidoc / unidoc / unidocAllClasspaths).value, scalaBinaryVersion.value
      )
    }
  )
  .dependsOn(client.jvm, core.jvm, theDsl.jvm, blazeServer, blazeClient, circe.jvm, dropwizardMetrics, prometheusMetrics)

lazy val website = http4sProject("website")
  .enablePlugins(HugoPlugin, GhpagesPlugin, NoPublishPlugin)
  .settings(docsProjectSettings)
  .settings(
    description := "Common area of http4s.org",
    startYear := Some(2013),
    Hugo / baseURL := {
      if (isCi.value) new URI(s"https://http4s.org")
      else new URI(s"http://127.0.0.1:${previewFixedPort.value.getOrElse(4000)}")
    },
    makeSite := makeSite.dependsOn(http4sBuildData).value,
    // all .md|markdown files go into `content` dir for hugo processing
    ghpagesNoJekyll := true,
    ghpagesCleanSite / excludeFilter  :=
      new FileFilter {
        val v = ghpagesRepository.value.getCanonicalPath + "/v"
        def accept(f: File) =
          f.getCanonicalPath.startsWith(v) &&
            f.getCanonicalPath.charAt(v.size).isDigit
      }
  )

lazy val examples = http4sProject("examples")
  .enablePlugins(NoPublishPlugin)
  .settings(
    description := "Common code for http4s examples",
    startYear := Some(2013),
    libraryDependencies ++= Seq(
      circeGeneric % Runtime,
      logbackClassic % Runtime
    ),
    // todo enable when twirl supports dotty TwirlKeys.templateImports := Nil,
  )
  .dependsOn(server, dropwizardMetrics, theDsl.jvm, circe.jvm, scalaXml/*, twirl*/)
  // todo enable when twirl supports dotty .enablePlugins(SbtTwirl)

lazy val examplesBlaze = exampleProject("examples-blaze")
  .settings(Revolver.settings)
  .settings(
    description := "Examples of http4s server and clients on blaze",
    startYear := Some(2013),
    fork := true,
    libraryDependencies ++= Seq(
      circeGeneric,
    ),
  )
  .dependsOn(blazeServer, blazeClient)

lazy val examplesEmber = exampleProject("examples-ember")
  .settings(Revolver.settings)
  .settings(
    description := "Examples of http4s server and clients on blaze",
    startYear := Some(2020),
    fork := true,
  )
  .dependsOn(emberServer, emberClient.jvm)

lazy val examplesDocker = http4sProject("examples-docker")
  .in(file("examples/docker"))
  .enablePlugins(JavaAppPackaging, DockerPlugin, NoPublishPlugin)
  .settings(
    description := "Builds a docker image for a blaze-server",
    startYear := Some(2017),
    Docker / packageName := "http4s/blaze-server",
    Docker / maintainer := "http4s",
    dockerUpdateLatest := true,
    dockerExposedPorts := List(8080),
  )
  .dependsOn(blazeServer, theDsl.jvm)

lazy val examplesJetty = exampleProject("examples-jetty")
  .settings(Revolver.settings)
  .settings(
    description := "Example of http4s server on Jetty",
    startYear := Some(2014),
    fork := true,
    reStart / mainClass := Some("com.example.http4s.jetty.JettyExample"),
  )
  .dependsOn(jettyServer)

lazy val examplesTomcat = exampleProject("examples-tomcat")
  .settings(Revolver.settings)
  .settings(
    description := "Example of http4s server on Tomcat",
    startYear := Some(2014),
    fork := true,
    reStart / mainClass := Some("com.example.http4s.tomcat.TomcatExample"),
  )
  .dependsOn(tomcatServer)

// Run this with jetty:start
lazy val examplesWar = exampleProject("examples-war")
  .enablePlugins(JettyPlugin)
  .settings(
    description := "Example of a WAR deployment of an http4s service",
    startYear := Some(2014),
    fork := true,
    libraryDependencies += javaxServletApi % Provided,
    Jetty / containerLibs := List(jettyRunner),
  )
  .dependsOn(servlet)

def http4sProject(name: String) =
  Project(name, file(name))
    .settings(commonSettings)
    .settings(
      moduleName := s"http4s-$name",
    )
    .enablePlugins(Http4sPlugin)

def http4sCrossProject(name: String, crossType: CrossType) =
  sbtcrossproject.CrossProject(name, file(name))(JVMPlatform, JSPlatform)
    .withoutSuffixFor(JVMPlatform)
    .crossType(crossType)
    .settings(commonSettings)
    .settings(
      moduleName := s"http4s-$name",
    )
    .jsSettings(
      Test / scalaJSLinkerConfig ~= (_.withModuleKind(ModuleKind.CommonJSModule)),
    )
    .enablePlugins(Http4sPlugin)
    .jsConfigure(_.disablePlugins(DoctestPlugin))

def libraryProject(name: String) = http4sProject(name)
def libraryCrossProject(name: String, crossType: CrossType = CrossType.Full) =
  http4sCrossProject(name, crossType)

def exampleProject(name: String) =
  http4sProject(name)
    .in(file(name.replace("examples-", "examples/")))
    .enablePlugins(NoPublishPlugin)
    .settings(libraryDependencies += logbackClassic % Runtime)
    .dependsOn(examples)

lazy val commonSettings = Seq(
  Compile / doc / scalacOptions += "-no-link-warnings",
  libraryDependencies ++= Seq(
    catsLaws.value,
    logbackClassic,
    scalacheck.value,
  ).map(_ % Test),
  apiURL := Some(url(s"https://http4s.org/v${baseVersion.value}/api")),
  testFrameworks += new TestFramework("munit.Framework"),
  initCommands(),
)

def initCommands(additionalImports: String*) =
  initialCommands := (List(
    "fs2._",
    "cats._",
    "cats.data._",
    "cats.effect._",
    "cats.implicits._"
  ) ++ additionalImports).mkString("import ", ", ", "")

// Everything is driven through release steps and the http4s* variables
// This won't actually release unless on Travis.
addCommandAlias("ci", ";clean ;release with-defaults")<|MERGE_RESOLUTION|>--- conflicted
+++ resolved
@@ -348,14 +348,9 @@
     description := "ember implementation for http4s servers",
     startYear := Some(2019),
     libraryDependencies ++= Seq(
-<<<<<<< HEAD
-      log4catsSlf4j, 
+      log4catsSlf4j,
       javaWebSocket % Test,
       jnrUnixSocket % Test, // Necessary for jdk < 16
-=======
-      log4catsSlf4j,
-      javaWebSocket % Test
->>>>>>> 7afeeaed
     ),
     mimaBinaryIssueFilters ++= Seq(
       ProblemFilters.exclude[DirectMissingMethodProblem]("org.http4s.ember.server.EmberServerBuilder#Defaults.maxConcurrency"),
@@ -408,20 +403,15 @@
   .settings(
     description := "blaze implementation for http4s servers",
     startYear := Some(2014),
-<<<<<<< HEAD
     mimaBinaryIssueFilters := Seq(
       ProblemFilters.exclude[DirectMissingMethodProblem]("org.http4s.blaze.server.BlazeServerBuilder.this"), // private
+      ProblemFilters.exclude[DirectMissingMethodProblem]("org.http4s.blaze.server.WebSocketDecoder.this"), // private
       ProblemFilters.exclude[IncompatibleMethTypeProblem]("org.http4s.blaze.server.BlazeServerBuilder.this"), // private
       ProblemFilters.exclude[MissingClassProblem]("org.http4s.blaze.server.BlazeServerBuilder$ExecutionContextConfig"), // private
       ProblemFilters.exclude[MissingClassProblem]("org.http4s.blaze.server.BlazeServerBuilder$ExecutionContextConfig$"), // private
       ProblemFilters.exclude[MissingClassProblem]("org.http4s.blaze.server.BlazeServerBuilder$ExecutionContextConfig$DefaultContext$"), // private
       ProblemFilters.exclude[MissingClassProblem]("org.http4s.blaze.server.BlazeServerBuilder$ExecutionContextConfig$ExplicitContext"), // private
       ProblemFilters.exclude[MissingClassProblem]("org.http4s.blaze.server.BlazeServerBuilder$ExecutionContextConfig$ExplicitContext$"), // private
-=======
-    mimaBinaryIssueFilters ++= Seq(
-      ProblemFilters.exclude[DirectMissingMethodProblem]("org.http4s.blaze.server.BlazeServerBuilder.this"),
-      ProblemFilters.exclude[DirectMissingMethodProblem]("org.http4s.blaze.server.WebSocketDecoder.this")
->>>>>>> 7afeeaed
     )
   )
   .dependsOn(blazeCore % "compile;test->test", server % "compile;test->test")
