--- conflicted
+++ resolved
@@ -13,13 +13,8 @@
 ThisBuild / tlCiReleaseBranches := Seq("series/0.23")
 ThisBuild / tlSitePublishBranch := Some("series/0.23")
 
-<<<<<<< HEAD
 ThisBuild / tlCiReleaseBranches += "ember-wsclient"
 
-ThisBuild / semanticdbOptions ++= Seq("-P:semanticdb:synthetics:on").filter(_ => !tlIsScala3.value)
-
-=======
->>>>>>> 41e4a84a
 ThisBuild / scalafixAll / skip := tlIsScala3.value
 ThisBuild / ScalafixConfig / skip := tlIsScala3.value
 ThisBuild / Test / scalafixConfig := Some(file(".scalafix.test.conf"))
