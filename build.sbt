import com.typesafe.tools.mima.core._
import explicitdeps.ExplicitDepsPlugin.autoImport.moduleFilterRemoveValue
import org.http4s.sbt.Http4sPlugin._

// Global settings
ThisBuild / crossScalaVersions := Seq(scala_3, scala_213)
ThisBuild / tlBaseVersion := "1.0"
ThisBuild / developers += tlGitHubDev("rossabaker", "Ross A. Baker")

ThisBuild / tlCiReleaseBranches := Seq("main")
ThisBuild / tlSitePublishBranch := Some("main")

ThisBuild / semanticdbOptions ++= Seq("-P:semanticdb:synthetics:on").filter(_ => !tlIsScala3.value)

ThisBuild / scalafixAll / skip := tlIsScala3.value
ThisBuild / ScalafixConfig / skip := tlIsScala3.value
ThisBuild / Test / scalafixConfig := Some(file(".scalafix.test.conf"))

ThisBuild / githubWorkflowAddedJobs ++= Seq(
  WorkflowJob(
    id = "coverage",
    name = "Generate coverage report",
    scalas = List(scala_213),
    javas = List(JavaSpec.temurin("8")),
    steps = List(WorkflowStep.Checkout) ++
      WorkflowStep.SetupJava(List(JavaSpec.temurin("8"))) ++
      githubWorkflowGeneratedCacheSteps.value ++
      List(
        WorkflowStep.Sbt(List("coverage", "rootJVM/test", "coverageAggregate")),
        WorkflowStep.Use(
          UseRef.Public(
            "codecov",
            "codecov-action",
            "v2",
          ),
          cond = Some("github.event_name != 'pull_request'"),
        ),
      ),
  )
)

ThisBuild / jsEnv := {
  import org.scalajs.jsenv.nodejs.NodeJSEnv
  new NodeJSEnv(NodeJSEnv.Config().withEnv(Map("TZ" -> "UTC")))
}

lazy val modules: List[CompositeProject] = List(
  core,
  laws,
  tests,
  server,
  client,
  clientTestkit,
  emberCore,
  emberServer,
  emberClient,
  theDsl,
  jawn,
  circe,
  bench,
  jsArtifactSizeTest,
  unidocs,
  examples,
  examplesDocker,
  examplesEmber,
  scalafixInternalRules,
  scalafixInternalInput,
  scalafixInternalOutput,
  scalafixInternalTests,
)

lazy val root = tlCrossRootProject
  .disablePlugins(ScalafixPlugin)
  .settings(
    // Root project
    name := "http4s",
    description := "A minimal, Scala-idiomatic library for HTTP",
    startYear := Some(2013),
  )
  .aggregate(modules: _*)

lazy val core = libraryCrossProject("core")
  .enablePlugins(BuildInfoPlugin)
  .jvmEnablePlugins(MimeLoaderPlugin)
  .settings(
    description := "Core http4s library for servers and clients",
    startYear := Some(2013),
    buildInfoKeys := Seq[BuildInfoKey](
      version,
      scalaVersion,
      BuildInfoKey.map(http4sApiVersion) { case (_, v) => "apiVersion" -> v },
    ),
    buildInfoPackage := organization.value,
    libraryDependencies ++= Seq(
      caseInsensitive.value,
      catsCore.value,
      catsEffectStd.value,
      catsParse.value.exclude("org.typelevel", "cats-core_2.13"),
      fs2Core.value,
      fs2Io.value,
      ip4sCore.value,
      literally.value,
      log4s.value,
      munit.value % Test,
      scodecBits.value,
      vault.value,
    ),
    libraryDependencies ++= {
      if (tlIsScala3.value) Seq.empty
      else
        Seq(
          slf4jApi, // residual dependency from macros
          scalaReflect(scalaVersion.value) % Provided,
        )
    },
    unusedCompileDependenciesFilter -= moduleFilter("org.scala-lang", "scala-reflect"),
  )
  .jvmSettings(
    libraryDependencies ++= {
      if (tlIsScala3.value) Seq.empty
      else
        Seq(
          slf4jApi // residual dependency from macros
        )
    }
  )
  .jsSettings(
    libraryDependencies ++= Seq(
      scalaJavaLocalesEnUS.value,
      scalaJavaTime.value,
    )
  )

lazy val laws = libraryCrossProject("laws", CrossType.Pure)
  .settings(
    description := "Instances and laws for testing http4s code",
    startYear := Some(2019),
    libraryDependencies ++= Seq(
      caseInsensitiveTesting.value,
      catsEffect.value,
      catsEffectTestkit.value,
      catsLaws.value,
      disciplineCore.value,
      ip4sTestKit.value,
      scalacheck.value,
      scalacheckEffectMunit.value,
      munitCatsEffect.value,
    ),
    unusedCompileDependenciesFilter -= moduleFilter(
      organization = "org.typelevel",
      name = "scalacheck-effect-munit",
    ),
  )
  .dependsOn(core)

// Also defines shared test utils in Compile scope
lazy val tests = libraryCrossProject("tests")
  .enablePlugins(NoPublishPlugin)
  .settings(
    description := "Tests for core project",
    startYear := Some(2013),
    libraryDependencies ++= Seq(
      munitCatsEffect.value,
      munitDiscipline.value,
      scalacheck.value,
      scalacheckEffect.value,
      scalacheckEffectMunit.value,
    ),
  )
  .dependsOn(core, laws)

lazy val server = libraryCrossProject("server")
  .settings(
    description := "Base library for building http4s servers",
    startYear := Some(2014),
<<<<<<< HEAD
=======
    mimaBinaryIssueFilters ++= Seq(
      ProblemFilters.exclude[IncompatibleMethTypeProblem](
        "org.http4s.server.middleware.CSRF.this"
      ), // private[middleware]
      ProblemFilters.exclude[IncompatibleMethTypeProblem](
        "org.http4s.server.middleware.CSRF#CSRFBuilder.this"
      ), // private[middleware]
      ProblemFilters.exclude[DirectMissingMethodProblem](
        "org.http4s.server.middleware.authentication.DigestUtil.computeResponse"
      ), // private[authentication]
      ProblemFilters.exclude[MissingClassProblem](
        "org.http4s.server.middleware.GZip$TrailerGen"
      ), // private
      ProblemFilters.exclude[MissingClassProblem](
        "org.http4s.server.middleware.Metrics$MetricsRequestContext"
      ), // private
      ProblemFilters.exclude[MissingClassProblem](
        "org.http4s.server.middleware.Metrics$MetricsRequestContext$"
      ),
      ProblemFilters.exclude[MissingClassProblem](
        "org.http4s.server.middleware.GZip$TrailerGen$"
      ), // private
      // the following are private[middleware]
      ProblemFilters
        .exclude[FinalClassProblem]("org.http4s.server.middleware.CORSPolicy$AllowHeaders$In"),
      ProblemFilters
        .exclude[FinalClassProblem]("org.http4s.server.middleware.CORSPolicy$AllowHeaders$Static"),
      ProblemFilters
        .exclude[FinalClassProblem]("org.http4s.server.middleware.CORSPolicy$AllowMethods$In"),
      ProblemFilters
        .exclude[FinalClassProblem]("org.http4s.server.middleware.CORSPolicy$AllowOrigin$Match"),
      ProblemFilters
        .exclude[FinalClassProblem]("org.http4s.server.middleware.CORSPolicy$ExposeHeaders$In"),
      ProblemFilters
        .exclude[FinalClassProblem]("org.http4s.server.middleware.CORSPolicy$MaxAge$Some"),
    ) ++ {
      if (tlIsScala3.value)
        Seq(
          ProblemFilters.exclude[DirectMissingMethodProblem](
            "org.http4s.server.middleware.CSRF.genTokenString"
          ),
          ProblemFilters.exclude[IncompatibleResultTypeProblem](
            "org.http4s.server.middleware.authentication.Nonce.random"
          ),
        )
      else Nil
    },
>>>>>>> 5ccd83ee
  )
  .settings(BuildInfoPlugin.buildInfoScopedSettings(Test))
  .settings(BuildInfoPlugin.buildInfoDefaultSettings)
  .settings(
    buildInfoKeys := Seq[BuildInfoKey](
      BuildInfoKey.map(Test / resourceDirectory) { case (k, v) => k -> v.toString }
    ),
    buildInfoPackage := "org.http4s.server.test",
    libraryDependencies += crypto.value,
  )
  .dependsOn(core, tests % Test, theDsl % Test)

lazy val client = libraryCrossProject("client")
  .settings(
    description := "Base library for building http4s clients",
    startYear := Some(2014),
    libraryDependencies += crypto.value,
  )
  .jvmSettings(
    libraryDependencies ++= Seq(
      nettyBuffer % Test,
      nettyCodecHttp % Test,
    )
  )
  .dependsOn(core, server % Test, tests % Test, theDsl % Test)

lazy val clientTestkit = libraryCrossProject("client-testkit")
  .settings(
    description := "Client testkit for building http4s clients",
    startYear := Some(2014),
    libraryDependencies ++= Seq(
      munit.value,
      munitCatsEffect.value,
    ),
    mimaPreviousArtifacts := Set.empty,
  )
  .jvmSettings(
    libraryDependencies ++= Seq(
      nettyBuffer,
      nettyCodecHttp,
    )
  )
  .dependsOn(client, theDsl)

lazy val emberCore = libraryCrossProject("ember-core", CrossType.Full)
  .settings(
    description := "Base library for ember http4s clients and servers",
    startYear := Some(2019),
    unusedCompileDependenciesFilter -= moduleFilter("io.chrisdavenport", "log4cats-core"),
    libraryDependencies ++= Seq(
      log4catsCore.value,
      log4catsTesting.value % Test,
    ),
  )
  .jvmSettings(
    libraryDependencies += twitterHpack
  )
  .jsSettings(
    libraryDependencies += hpack.value
  )
  .dependsOn(core, tests % Test)

lazy val emberServer = libraryCrossProject("ember-server")
  .settings(
    description := "ember implementation for http4s servers",
    startYear := Some(2019),
    Test / parallelExecution := false,
  )
  .jvmSettings(
    libraryDependencies ++= Seq(
      log4catsSlf4j,
      javaWebSocket % Test,
      jnrUnixSocket % Test, // Necessary for jdk < 16
    )
  )
  .jsSettings(
    libraryDependencies ++= Seq(
      log4catsNoop.value
    )
  )
  .dependsOn(
    emberCore % "compile;test->test",
    server % "compile;test->test",
    emberClient % "test->compile",
  )

lazy val emberClient = libraryCrossProject("ember-client")
  .settings(
    description := "ember implementation for http4s clients",
    startYear := Some(2019),
    libraryDependencies ++= Seq(
      keypool.value
    ),
  )
  .jvmSettings(
    libraryDependencies ++= Seq(
      log4catsSlf4j
    )
  )
  .jsSettings(
    libraryDependencies ++= Seq(
      log4catsNoop.value
    )
  )
  .dependsOn(emberCore % "compile;test->test", client, clientTestkit % Test)

// `dsl` name conflicts with modern SBT
lazy val theDsl = libraryCrossProject("dsl", CrossType.Pure)
  .settings(
    description := "Simple DSL for writing http4s services",
    startYear := Some(2013),
  )
  .dependsOn(core, tests % Test)

lazy val jawn = libraryCrossProject("jawn", CrossType.Pure)
  .settings(
    description := "Base library to parse JSON to various ASTs for http4s",
    startYear := Some(2014),
    libraryDependencies ++= Seq(
      jawnFs2.value,
      jawnParser.value,
    ),
  )
  .dependsOn(core, tests % Test)

lazy val circe = libraryCrossProject("circe", CrossType.Pure)
  .settings(
    description := "Provides Circe codecs for http4s",
    startYear := Some(2015),
    libraryDependencies ++= Seq(
      circeCore.value,
      circeJawn.value,
      circeTesting.value % Test,
    ),
  )
  .dependsOn(core, tests % Test, jawn % "compile;test->test")

lazy val bench = http4sProject("bench")
  .enablePlugins(JmhPlugin)
  .enablePlugins(NoPublishPlugin)
  .settings(
    description := "Benchmarks for http4s",
    startYear := Some(2015),
    libraryDependencies += circeParser,
    undeclaredCompileDependenciesTest := {},
    unusedCompileDependenciesTest := {},
    coverageEnabled := false,
  )
  .dependsOn(core.jvm, circe.jvm, emberCore.jvm)

lazy val jsArtifactSizeTest = http4sProject("js-artifact-size-test")
  .enablePlugins(ScalaJSPlugin, NoPublishPlugin)
  .settings(
    // CI automatically links SJS test artifacts in a separate step, to avoid OOMs while running tests
    // By placing the app in Test scope it gets linked as part of that CI step
    Test / scalaJSUseMainModuleInitializer := true,
    Test / scalaJSUseTestModuleInitializer := false,
    Test / scalaJSStage := FullOptStage,
    Test / test := {
      val log = streams.value.log
      val file = (Test / fullOptJS).value.data
      val size = io.Using.fileInputStream(file) { in =>
        var size = 0L
        IO.gzip(in, _ => size += 1)
        size
      }
      val sizeKB = size / 1000
      // not a hard target. increase *moderately* if need be
      // linking MimeDB results in a 100 KB increase. don't let that happen :)
      val targetKB = 350
      val msg = s"fullOptJS+gzip generated ${sizeKB} KB artifact (target: <$targetKB KB)"
      if (sizeKB < targetKB)
        log.info(msg)
      else
        sys.error(msg)
    },
  )
  .dependsOn(client.js, circe.js)

lazy val unidocs = http4sProject("unidocs")
  .enablePlugins(TypelevelUnidocPlugin)
  .settings(
    moduleName := "http4s-docs",
    description := "Unified API documentation for http4s",
    ScalaUnidoc / unidoc / unidocProjectFilter := inAnyProject --
      inProjects( // TODO would be nice if these could be introspected from noPublishSettings
        (List[ProjectReference](
          bench,
          examples,
          examplesDocker,
          examplesEmber,
          scalafixInternalInput,
          scalafixInternalOutput,
          scalafixInternalRules,
          scalafixInternalTests,
          docs,
        ) ++ root.js.aggregate): _*
      ),
    coverageEnabled := false,
  )

lazy val docs = http4sProject("site")
  .enablePlugins(Http4sSitePlugin)
  .settings(
    libraryDependencies ++= Seq(
      circeGeneric,
      circeLiteral,
      cryptobits,
    ),
    description := "Documentation for http4s",
    tlFatalWarningsInCi := false,
    fork := false,
  )
  .dependsOn(
    client.jvm,
    core.jvm,
    theDsl.jvm,
    emberServer.jvm,
    emberClient.jvm,
    circe.jvm,
  )

lazy val examples = http4sProject("examples")
  .enablePlugins(NoPublishPlugin)
  .settings(
    description := "Common code for http4s examples",
    startYear := Some(2013),
    libraryDependencies ++= Seq(
      circeGeneric % Runtime,
      logbackClassic % Runtime,
    ),
    coverageEnabled := false,
  )
  .dependsOn(server.jvm, theDsl.jvm, circe.jvm)

lazy val examplesEmber = exampleProject("examples-ember")
  .settings(Revolver.settings)
  .settings(
    description := "Examples of http4s server and clients on ember",
    startYear := Some(2020),
    fork := true,
    scalacOptions -= "-Xfatal-warnings",
    coverageEnabled := false,
  )
  .dependsOn(emberServer.jvm, emberClient.jvm)

lazy val examplesDocker = http4sProject("examples-docker")
  .in(file("examples/docker"))
  .enablePlugins(JavaAppPackaging, DockerPlugin, NoPublishPlugin)
  .settings(
    description := "Builds a docker image for a ember-server",
    startYear := Some(2017),
    Docker / packageName := "http4s/ember-server",
    Docker / maintainer := "http4s",
    dockerUpdateLatest := true,
    dockerExposedPorts := List(8080),
    coverageEnabled := false,
  )
  .dependsOn(emberServer.jvm, theDsl.jvm)

lazy val scalafixInternalRules = project
  .in(file("scalafix-internal/rules"))
  .disablePlugins(ScalafixPlugin)
  .settings(
    name := "http4s-scalafix-internal",
    mimaPreviousArtifacts := Set.empty,
    startYear := Some(2021),
    libraryDependencies ++= Seq(
      "ch.epfl.scala" %% "scalafix-core" % _root_.scalafix.sbt.BuildInfo.scalafixVersion
    ).filter(_ => !tlIsScala3.value),
  )

lazy val scalafixInternalInput = project
  .in(file("scalafix-internal/input"))
  .enablePlugins(NoPublishPlugin)
  .disablePlugins(ScalafixPlugin)
  .settings(headerSources / excludeFilter := AllPassFilter, scalacOptions -= "-Xfatal-warnings")
  .dependsOn(core.jvm)

lazy val scalafixInternalOutput = project
  .in(file("scalafix-internal/output"))
  .enablePlugins(NoPublishPlugin)
  .disablePlugins(ScalafixPlugin)
  .settings(headerSources / excludeFilter := AllPassFilter, scalacOptions -= "-Xfatal-warnings")
  .dependsOn(core.jvm)

lazy val scalafixInternalTests = project
  .in(file("scalafix-internal/tests"))
  .enablePlugins(NoPublishPlugin)
  .enablePlugins(ScalafixTestkitPlugin)
  .settings(
    libraryDependencies := {
      if (tlIsScala3.value)
        libraryDependencies.value.filterNot(_.name == "scalafix-testkit")
      else
        libraryDependencies.value
    },
    Compile / compile :=
      (Compile / compile).dependsOn(scalafixInternalInput / Compile / compile).value,
    scalafixTestkitOutputSourceDirectories :=
      (scalafixInternalOutput / Compile / sourceDirectories).value,
    scalafixTestkitInputSourceDirectories :=
      (scalafixInternalInput / Compile / sourceDirectories).value,
    scalafixTestkitInputClasspath :=
      (scalafixInternalInput / Compile / fullClasspath).value,
    scalafixTestkitInputScalacOptions := (scalafixInternalInput / Compile / scalacOptions).value,
    scalacOptions += "-Yrangepos",
  )
  .settings(headerSources / excludeFilter := AllPassFilter)
  .disablePlugins(ScalafixPlugin)
  .dependsOn(scalafixInternalRules)

def http4sProject(name: String) =
  Project(name, file(name))
    .settings(commonSettings)
    .settings(
      moduleName := s"http4s-$name"
    )
    .enablePlugins(Http4sPlugin)
    .dependsOn(scalafixInternalRules % ScalafixConfig)

def http4sCrossProject(name: String, crossType: CrossType) =
  sbtcrossproject
    .CrossProject(name, file(name))(JVMPlatform, JSPlatform)
    .withoutSuffixFor(JVMPlatform)
    .crossType(crossType)
    .settings(commonSettings)
    .settings(
      moduleName := s"http4s-$name",
      Test / test := {
        val result = (Test / test).value
        if (crossType == CrossType.Full) { // Check for misplaced srcs
          val dir = baseDirectory.value / ".." / "src"
          if (dir.exists) sys.error(s"Misplaced sources in ${dir.toPath().normalize()}")
        }
        result
      },
    )
    .jsSettings(
      Test / scalaJSLinkerConfig ~= (_.withModuleKind(ModuleKind.CommonJSModule))
    )
    .enablePlugins(Http4sPlugin)
    .jsConfigure(_.disablePlugins(DoctestPlugin))
    .configure(_.dependsOn(scalafixInternalRules % ScalafixConfig))

def libraryProject(name: String) = http4sProject(name)
def libraryCrossProject(name: String, crossType: CrossType = CrossType.Full) =
  http4sCrossProject(name, crossType)

def exampleProject(name: String) =
  http4sProject(name)
    .in(file(name.replace("examples-", "examples/")))
    .enablePlugins(NoPublishPlugin)
    .settings(libraryDependencies += logbackClassic % Runtime)
    .dependsOn(examples)

lazy val commonSettings = Seq(
  libraryDependencies ++= Seq(
    catsLaws.value,
    logbackClassic,
    scalacheck.value,
  ).map(_ % Test)
)

lazy val skipUnusedDependenciesTestOnScala3 = Seq(
  unusedCompileDependenciesTest := Def.taskDyn {
    val skip = tlIsScala3.value
    Def.task {
      if (!skip) unusedCompileDependenciesTest.value
    }
  }
)

def initCommands(additionalImports: String*) =
  initialCommands := (List(
    "fs2._",
    "cats._",
    "cats.data._",
    "cats.effect._",
    "cats.implicits._",
  ) ++ additionalImports).mkString("import ", ", ", "")

// Everything is driven through release steps and the http4s* variables
// This won't actually release unless on Travis.
addCommandAlias("ci", ";clean ;release with-defaults")

lazy val enableFatalWarnings: String =
  """set ThisBuild / scalacOptions += "-Xfatal-warnings""""

lazy val disableFatalWarnings: String =
  """set ThisBuild / scalacOptions -= "-Xfatal-warnings""""

addCommandAlias(
  "quicklint",
  List(
    enableFatalWarnings,
    "scalafixAll --triggered",
    "scalafixAll",
    "scalafmtAll",
    "scalafmtSbt",
    disableFatalWarnings,
  ).mkString(" ;"),
)

// Use this command for checking before submitting a PR
addCommandAlias(
  "lint",
  List(
    enableFatalWarnings,
    "clean",
    "+test:compile",
    "scalafixAll --triggered",
    "scalafixAll",
    "+scalafmtAll",
    "scalafmtSbt",
    "+mimaReportBinaryIssues",
    disableFatalWarnings,
  ).mkString(" ;"),
)<|MERGE_RESOLUTION|>--- conflicted
+++ resolved
@@ -173,56 +173,6 @@
   .settings(
     description := "Base library for building http4s servers",
     startYear := Some(2014),
-<<<<<<< HEAD
-=======
-    mimaBinaryIssueFilters ++= Seq(
-      ProblemFilters.exclude[IncompatibleMethTypeProblem](
-        "org.http4s.server.middleware.CSRF.this"
-      ), // private[middleware]
-      ProblemFilters.exclude[IncompatibleMethTypeProblem](
-        "org.http4s.server.middleware.CSRF#CSRFBuilder.this"
-      ), // private[middleware]
-      ProblemFilters.exclude[DirectMissingMethodProblem](
-        "org.http4s.server.middleware.authentication.DigestUtil.computeResponse"
-      ), // private[authentication]
-      ProblemFilters.exclude[MissingClassProblem](
-        "org.http4s.server.middleware.GZip$TrailerGen"
-      ), // private
-      ProblemFilters.exclude[MissingClassProblem](
-        "org.http4s.server.middleware.Metrics$MetricsRequestContext"
-      ), // private
-      ProblemFilters.exclude[MissingClassProblem](
-        "org.http4s.server.middleware.Metrics$MetricsRequestContext$"
-      ),
-      ProblemFilters.exclude[MissingClassProblem](
-        "org.http4s.server.middleware.GZip$TrailerGen$"
-      ), // private
-      // the following are private[middleware]
-      ProblemFilters
-        .exclude[FinalClassProblem]("org.http4s.server.middleware.CORSPolicy$AllowHeaders$In"),
-      ProblemFilters
-        .exclude[FinalClassProblem]("org.http4s.server.middleware.CORSPolicy$AllowHeaders$Static"),
-      ProblemFilters
-        .exclude[FinalClassProblem]("org.http4s.server.middleware.CORSPolicy$AllowMethods$In"),
-      ProblemFilters
-        .exclude[FinalClassProblem]("org.http4s.server.middleware.CORSPolicy$AllowOrigin$Match"),
-      ProblemFilters
-        .exclude[FinalClassProblem]("org.http4s.server.middleware.CORSPolicy$ExposeHeaders$In"),
-      ProblemFilters
-        .exclude[FinalClassProblem]("org.http4s.server.middleware.CORSPolicy$MaxAge$Some"),
-    ) ++ {
-      if (tlIsScala3.value)
-        Seq(
-          ProblemFilters.exclude[DirectMissingMethodProblem](
-            "org.http4s.server.middleware.CSRF.genTokenString"
-          ),
-          ProblemFilters.exclude[IncompatibleResultTypeProblem](
-            "org.http4s.server.middleware.authentication.Nonce.random"
-          ),
-        )
-      else Nil
-    },
->>>>>>> 5ccd83ee
   )
   .settings(BuildInfoPlugin.buildInfoScopedSettings(Test))
   .settings(BuildInfoPlugin.buildInfoDefaultSettings)
