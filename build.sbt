--- conflicted
+++ resolved
@@ -67,20 +67,12 @@
   laws.jvm,
   testing.jvm,
   tests.jvm,
-<<<<<<< HEAD
   server.jvm,
-=======
-  server,
->>>>>>> fae0947e
   prometheusMetrics,
   client.jvm,
   dropwizardMetrics,
   emberCore.jvm,
-<<<<<<< HEAD
   emberServer.jvm,
-=======
-  emberServer,
->>>>>>> fae0947e
   emberClient.jvm,
   blazeCore,
   blazeServer,
@@ -114,15 +106,10 @@
   laws.js,
   testing.js,
   tests.js,
-<<<<<<< HEAD
   server.js,
   client.js,
   emberCore.js,
   emberServer.js,
-=======
-  client.js,
-  emberCore.js,
->>>>>>> fae0947e
   emberClient.js,
   nodeServerless,
   theDsl.js,
@@ -272,7 +259,7 @@
     buildInfoKeys := Seq[BuildInfoKey](Test / resourceDirectory),
     buildInfoPackage := "org.http4s.server.test",
   )
-  .dependsOn(core.jvm, testing.jvm % "test->test", theDsl.jvm % "test->compile")
+  .dependsOn(core, testing % "test->test", theDsl % "test->compile")
 
 lazy val prometheusMetrics = libraryProject("prometheus-metrics")
   .settings(
@@ -288,11 +275,7 @@
     core.jvm % "compile->compile",
     theDsl.jvm % "test->compile",
     testing.jvm % "test->test",
-<<<<<<< HEAD
     server.jvm % "test->compile",
-=======
-    server % "test->compile",
->>>>>>> fae0947e
     client.jvm % "test->compile"
   )
 
@@ -304,11 +287,8 @@
   .dependsOn(
     core,
     testing % "test->test",
+    server % "test->compile",
     theDsl % "test->compile")
-<<<<<<< HEAD
-=======
-  .jvmConfigure(_.dependsOn(server % Test))
->>>>>>> fae0947e
   .jsConfigure(_.dependsOn(nodeServerless % Test))
 
 lazy val dropwizardMetrics = libraryProject("dropwizard-metrics")
@@ -324,11 +304,7 @@
     testing.jvm % "test->test",
     theDsl.jvm % "test->compile",
     client.jvm % "test->compile",
-<<<<<<< HEAD
     server.jvm % "test->compile"
-=======
-    server % "test->compile"
->>>>>>> fae0947e
   )
 
 lazy val emberCore = libraryCrossProject("ember-core", CrossType.Pure)
@@ -354,7 +330,6 @@
       javaWebSocket % Test,
       jnrUnixSocket % Test, // Necessary for jdk < 16
     ),
-<<<<<<< HEAD
   )
   .jsSettings(
     libraryDependencies ++= Seq(
@@ -366,20 +341,6 @@
   )
   .dependsOn(emberCore % "compile;test->test", server % "compile;test->test", emberClient % "test->compile")
   .jsEnablePlugins(ScalaJSBundlerPlugin)
-=======
-    mimaBinaryIssueFilters ++= Seq(
-      ProblemFilters.exclude[DirectMissingMethodProblem]("org.http4s.ember.server.EmberServerBuilder#Defaults.maxConcurrency"),
-      ProblemFilters.exclude[DirectMissingMethodProblem]("org.http4s.ember.server.internal.ServerHelpers.isKeepAlive"),
-      ProblemFilters.exclude[DirectMissingMethodProblem]("org.http4s.ember.server.EmberServerBuilder#Defaults.maxConcurrency"),
-      ProblemFilters.exclude[IncompatibleMethTypeProblem]("org.http4s.ember.server.internal.ServerHelpers.runApp"),
-      ProblemFilters.exclude[Problem]("org.http4s.ember.server.EmberServerBuilder.this"),
-      ProblemFilters.exclude[DirectMissingMethodProblem]("org.http4s.ember.server.internal.ServerHelpers.runApp"),
-      ProblemFilters.exclude[DirectMissingMethodProblem]("org.http4s.ember.server.internal.ServerHelpers.runConnection"),
-    ),
-    Test / parallelExecution := false,
-  )
-  .dependsOn(emberCore.jvm % "compile;test->test", server % "compile;test->test", emberClient.jvm % "test->compile")
->>>>>>> fae0947e
 
 lazy val emberClient = libraryCrossProject("ember-client")
   .settings(
@@ -419,18 +380,6 @@
   .settings(
     description := "blaze implementation for http4s servers",
     startYear := Some(2014),
-<<<<<<< HEAD
-=======
-    mimaBinaryIssueFilters := Seq(
-      ProblemFilters.exclude[DirectMissingMethodProblem]("org.http4s.blaze.server.BlazeServerBuilder.this"), // private
-      ProblemFilters.exclude[IncompatibleMethTypeProblem]("org.http4s.blaze.server.BlazeServerBuilder.this"), // private
-      ProblemFilters.exclude[MissingClassProblem]("org.http4s.blaze.server.BlazeServerBuilder$ExecutionContextConfig"), // private
-      ProblemFilters.exclude[MissingClassProblem]("org.http4s.blaze.server.BlazeServerBuilder$ExecutionContextConfig$"), // private
-      ProblemFilters.exclude[MissingClassProblem]("org.http4s.blaze.server.BlazeServerBuilder$ExecutionContextConfig$DefaultContext$"), // private
-      ProblemFilters.exclude[MissingClassProblem]("org.http4s.blaze.server.BlazeServerBuilder$ExecutionContextConfig$ExplicitContext"), // private
-      ProblemFilters.exclude[MissingClassProblem]("org.http4s.blaze.server.BlazeServerBuilder$ExecutionContextConfig$ExplicitContext$"), // private
-    )
->>>>>>> fae0947e
   )
   .dependsOn(blazeCore % "compile;test->test", server.jvm % "compile;test->test")
 
@@ -438,14 +387,6 @@
   .settings(
     description := "blaze implementation for http4s clients",
     startYear := Some(2014),
-<<<<<<< HEAD
-=======
-    mimaBinaryIssueFilters ++= Seq(
-      // private constructor
-      ProblemFilters.exclude[IncompatibleMethTypeProblem]("org.http4s.blaze.client.BlazeClientBuilder.this"),
-      ProblemFilters.exclude[IncompatibleMethTypeProblem]("org.http4s.blaze.client.Http1Support.this")
-    ),
->>>>>>> fae0947e
   )
   .dependsOn(blazeCore % "compile;test->test", client.jvm % "compile;test->test")
 
@@ -476,11 +417,7 @@
   .dependsOn(core.jvm, testing.jvm % "test->test", client.jvm % "compile;test->test")
 
 lazy val nodeServerless = libraryProject("node-serverless")
-<<<<<<< HEAD
   .enablePlugins(ScalaJSPlugin)
-=======
-  .enablePlugins(ScalaJSPlugin, NoPublishPlugin)
->>>>>>> fae0947e
   .settings(
     description := "Node.js serverless wrapper for http4s apps",
     startYear := Some(2021),
@@ -572,15 +509,10 @@
     startYear := Some(2015),
     libraryDependencies ++= Seq(
       circeCore.value,
-<<<<<<< HEAD
       circeJawn.value,
-=======
->>>>>>> fae0947e
       circeTesting.value % Test
     )
   )
-  .jvmSettings(libraryDependencies += circeJawn.value)
-  .jsSettings(libraryDependencies += circeJawn15.value)
   .dependsOn(core, testing % "test->test", jawn % "compile;test->test")
 
 lazy val playJson = libraryProject("play-json")
@@ -741,11 +673,7 @@
     ),
     // todo enable when twirl supports dotty TwirlKeys.templateImports := Nil,
   )
-<<<<<<< HEAD
   .dependsOn(server.jvm, dropwizardMetrics, theDsl.jvm, circe.jvm, scalaXml/*, twirl*/)
-=======
-  .dependsOn(server, dropwizardMetrics, theDsl.jvm, circe.jvm, scalaXml/*, twirl*/)
->>>>>>> fae0947e
   // todo enable when twirl supports dotty .enablePlugins(SbtTwirl)
 
 lazy val examplesBlaze = exampleProject("examples-blaze")
@@ -767,11 +695,7 @@
     startYear := Some(2020),
     fork := true,
   )
-<<<<<<< HEAD
   .dependsOn(emberServer.jvm, emberClient.jvm)
-=======
-  .dependsOn(emberServer, emberClient.jvm)
->>>>>>> fae0947e
 
 lazy val examplesDocker = http4sProject("examples-docker")
   .in(file("examples/docker"))
