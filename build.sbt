--- conflicted
+++ resolved
@@ -3,14 +3,9 @@
 import org.http4s.sbt.Http4sPlugin._
 
 // Global settings
-<<<<<<< HEAD
 ThisBuild / crossScalaVersions := Seq(scala_3, scala_213)
+ThisBuild / tlBspCrossProjectPlatforms := Set(JVMPlatform)
 ThisBuild / tlBaseVersion := "1.0"
-=======
-ThisBuild / crossScalaVersions := Seq(scala_3, scala_212, scala_213)
-ThisBuild / tlBspCrossProjectPlatforms := Set(JVMPlatform)
-ThisBuild / tlBaseVersion := "0.23"
->>>>>>> 00fcd90f
 ThisBuild / developers += tlGitHubDev("rossabaker", "Ross A. Baker")
 
 ThisBuild / tlCiReleaseBranches := Seq("main")
@@ -135,25 +130,9 @@
   )
   .platformsSettings(JSPlatform, NativePlatform)(
     libraryDependencies ++= Seq(
-      log4catsNoop.value,
       scalaJavaLocalesEnUS.value,
       scalaJavaTime.value,
     )
-  )
-  .jvmSettings(
-    libraryDependencies ++= {
-      Seq(log4catsSlf4j)
-    },
-    libraryDependencies ++= {
-      if (tlIsScala3.value) Seq.empty
-      else
-        Seq(
-          slf4jApi // residual dependency from macros
-        )
-    },
-  )
-  .jsSettings(
-    libraryDependencies ++= Seq(log4catsJSConsole.value)
   )
 
 lazy val laws = libraryCrossProject("laws", CrossType.Pure)
@@ -205,69 +184,6 @@
   .settings(
     description := "Base library for building http4s servers",
     startYear := Some(2014),
-<<<<<<< HEAD
-=======
-    Test / scalacOptions -= "-Xsource:3", // bugged
-    mimaBinaryIssueFilters ++= Seq(
-      ProblemFilters.exclude[IncompatibleMethTypeProblem](
-        "org.http4s.server.middleware.CSRF.this"
-      ), // private[middleware]
-      ProblemFilters.exclude[IncompatibleMethTypeProblem](
-        "org.http4s.server.middleware.CSRF#CSRFBuilder.this"
-      ), // private[middleware]
-      ProblemFilters.exclude[DirectMissingMethodProblem](
-        "org.http4s.server.middleware.authentication.DigestUtil.computeResponse"
-      ), // private[authentication]
-      ProblemFilters.exclude[MissingClassProblem](
-        "org.http4s.server.middleware.GZip$TrailerGen"
-      ), // private
-      ProblemFilters.exclude[MissingClassProblem](
-        "org.http4s.server.middleware.Metrics$MetricsRequestContext"
-      ), // private
-      ProblemFilters.exclude[MissingClassProblem](
-        "org.http4s.server.middleware.Metrics$MetricsRequestContext$"
-      ),
-      ProblemFilters.exclude[MissingClassProblem](
-        "org.http4s.server.middleware.GZip$TrailerGen$"
-      ), // private
-      // the following are private[middleware]
-      ProblemFilters
-        .exclude[FinalClassProblem]("org.http4s.server.middleware.CORSPolicy$AllowHeaders$In"),
-      ProblemFilters
-        .exclude[FinalClassProblem]("org.http4s.server.middleware.CORSPolicy$AllowHeaders$Static"),
-      ProblemFilters
-        .exclude[FinalClassProblem]("org.http4s.server.middleware.CORSPolicy$AllowMethods$In"),
-      ProblemFilters
-        .exclude[FinalClassProblem]("org.http4s.server.middleware.CORSPolicy$AllowOrigin$Match"),
-      ProblemFilters
-        .exclude[FinalClassProblem]("org.http4s.server.middleware.CORSPolicy$ExposeHeaders$In"),
-      ProblemFilters
-        .exclude[FinalClassProblem]("org.http4s.server.middleware.CORSPolicy$MaxAge$Some"),
-    ) ++ {
-      if (tlIsScala3.value)
-        Seq(
-          ProblemFilters.exclude[DirectMissingMethodProblem](
-            "org.http4s.server.middleware.CSRF.genTokenString"
-          ),
-          ProblemFilters.exclude[IncompatibleResultTypeProblem](
-            "org.http4s.server.middleware.authentication.Nonce.random"
-          ),
-          ProblemFilters.exclude[IncompatibleResultTypeProblem](
-            "org.http4s.server.package.messageFailureLogger"
-          ),
-          ProblemFilters.exclude[IncompatibleResultTypeProblem](
-            "org.http4s.server.package.serviceErrorLogger"
-          ),
-          ProblemFilters.exclude[IncompatibleResultTypeProblem](
-            "org.http4s.server.middleware.CORS.logger"
-          ),
-          ProblemFilters.exclude[IncompatibleResultTypeProblem](
-            "org.http4s.server.middleware.HttpsRedirect.logger"
-          ),
-        )
-      else Nil
-    },
->>>>>>> 00fcd90f
   )
   .settings(BuildInfoPlugin.buildInfoScopedSettings(Test))
   .settings(BuildInfoPlugin.buildInfoDefaultSettings)
@@ -284,67 +200,7 @@
   .settings(
     description := "Base library for building http4s clients",
     startYear := Some(2014),
-<<<<<<< HEAD
     libraryDependencies += crypto.value,
-=======
-    Test / scalacOptions -= "-Xsource:3", // bugged
-    mimaBinaryIssueFilters ++= Seq(
-      ProblemFilters
-        .exclude[Problem]("org.http4s.client.oauth1.package.genAuthHeader"), // private[oauth1]
-      ProblemFilters.exclude[DirectMissingMethodProblem](
-        "org.http4s.client.oauth1.package.makeSHASig"
-      ), // private[oauth1]
-      ProblemFilters.exclude[DirectMissingMethodProblem](
-        "org.http4s.client.oauth1.*.generateHMAC"
-      ), // private[oauth1]
-      // begin wsclient: initially private[http4s]
-      ProblemFilters.exclude[IncompatibleResultTypeProblem](
-        "org.http4s.client.websocket.WSConnectionHighLevel.closeFrame"
-      ),
-      ProblemFilters.exclude[ReversedMissingMethodProblem](
-        "org.http4s.client.websocket.WSConnectionHighLevel.closeFrame"
-      ),
-      ProblemFilters.exclude[DirectMissingMethodProblem](
-        "org.http4s.client.websocket.WSConnectionHighLevel.subprocotol"
-      ),
-      ProblemFilters.exclude[ReversedMissingMethodProblem](
-        "org.http4s.client.websocket.WSConnectionHighLevel.subprotocol"
-      ),
-      ProblemFilters.exclude[DirectMissingMethodProblem](
-        "org.http4s.client.websocket.WSConnectionHighLevel.sendClose"
-      ),
-      ProblemFilters.exclude[DirectMissingMethodProblem](
-        "org.http4s.client.websocket.WSConnectionHighLevel.sendClose$default$1$"
-      ),
-      ProblemFilters.exclude[DirectMissingMethodProblem](
-        "org.http4s.client.websocket.WSConnectionHighLevel.sendClose$default$1"
-      ),
-      // end wsclient
-      ProblemFilters.exclude[IncompatibleResultTypeProblem](
-        "org.http4s.client.JavaNetClientBuilder.F"
-      ), // sealed protected
-      ProblemFilters.exclude[IncompatibleMethTypeProblem](
-        "org.http4s.client.JavaNetClientBuilder.this"
-      ), // private
-    ) ++ {
-      if (tlIsScala3.value)
-        Seq(
-          ProblemFilters
-            .exclude[DirectMissingMethodProblem]("org.http4s.client.oauth1.package.SHA1"),
-          ProblemFilters
-            .exclude[DirectMissingMethodProblem]("org.http4s.client.oauth1.package.UTF_8"),
-          ProblemFilters
-            .exclude[DirectMissingMethodProblem]("org.http4s.client.oauth1.package.bytes"),
-          ProblemFilters.exclude[DirectMissingMethodProblem](
-            "org.http4s.WaitQueueTimeoutException.getStackTraceDepth"
-          ),
-          ProblemFilters.exclude[DirectMissingMethodProblem](
-            "org.http4s.WaitQueueTimeoutException.getStackTraceElement"
-          ),
-        )
-      else Seq.empty
-    },
->>>>>>> 00fcd90f
   )
   .jvmSettings(
     libraryDependencies ++= Seq(
@@ -418,25 +274,6 @@
     libraryDependencies ++= Seq(
       keypool.value
     ),
-<<<<<<< HEAD
-=======
-    mimaBinaryIssueFilters := Seq(
-      ProblemFilters
-        .exclude[DirectMissingMethodProblem]("org.http4s.ember.client.EmberClientBuilder.this"),
-      ProblemFilters.exclude[Problem]("org.http4s.ember.client.internal.*"),
-    ),
-  )
-  .jvmSettings(
-    libraryDependencies ++= Seq(
-      log4catsSlf4j
-    )
-  )
-  .jsSettings(
-    libraryDependencies ++= Seq(
-      log4catsNoop.value
-    ),
-    jsVersionIntroduced("0.23.5"),
->>>>>>> 00fcd90f
   )
   .dependsOn(emberCore % "compile;test->test", client, clientTestkit % Test)
 
