--- conflicted
+++ resolved
@@ -21,15 +21,13 @@
 ThisBuild / scalafmtAll / skip := isScala3.value
 ThisBuild / ScalafixConfig / skip := isScala3.value
 
-<<<<<<< HEAD
 ThisBuild / githubWorkflowBuildPreamble +=
   WorkflowStep.Use(
     UseRef.Public("actions", "setup-node", "v2.4.0"),
     name = Some("Setup NodeJS v16"),
     params = Map("node-version" -> "16"),
     cond = Some("matrix.ci == 'ciNodeJS'"))
-=======
->>>>>>> 01308f5d
+
 ThisBuild / githubWorkflowBuild := Seq(
   // todo remove once salafmt properly supports scala3
   WorkflowStep.Sbt(
