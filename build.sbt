--- conflicted
+++ resolved
@@ -208,7 +208,6 @@
     ),
     buildInfoPackage := organization.value,
     libraryDependencies ++= Seq(
-<<<<<<< HEAD
       caseInsensitive.value,
       catsCore.value,
       catsEffectStd.value,
@@ -217,20 +216,8 @@
       ip4sCore.value,
       literally.value,
       log4s.value,
+      munit.value % Test,
       scodecBits.value,
-=======
-      caseInsensitive,
-      catsCore,
-      catsEffectStd,
-      catsParse.exclude("org.typelevel", "cats-core_2.13"),
-      fs2Core,
-      fs2Io,
-      ip4sCore,
-      literally,
-      log4s,
-      munit % Test,
-      scodecBits,
->>>>>>> be919798
       slf4jApi, // residual dependency from macros
       vault.value
     ),
@@ -558,12 +545,8 @@
     description := "Provides Boopickle codecs for http4s",
     startYear := Some(2018),
     libraryDependencies ++= Seq(
-<<<<<<< HEAD
-      Http4sPlugin.boopickle.value.cross(CrossVersion.for3Use2_13),
+      Http4sPlugin.boopickle.value,
       munit.value % Test
-=======
-      Http4sPlugin.boopickle
->>>>>>> be919798
     ),
   )
   .jsConfigure(_.disablePlugins(DoctestPlugin))
