--- conflicted
+++ resolved
@@ -149,17 +149,6 @@
         )
     },
   )
-  .jsSettings(
-<<<<<<< HEAD
-    libraryDependencies ++= Seq(
-      log4catsNoop.value,
-      scalaJavaLocalesEnUS.value,
-      scalaJavaTime.value,
-    )
-=======
-    jsVersionIntroduced("0.23.5")
->>>>>>> 851bbfcd
-  )
 
 lazy val laws = libraryCrossProject("laws", CrossType.Pure)
   .settings(
