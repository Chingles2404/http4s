--- conflicted
+++ resolved
@@ -141,13 +141,8 @@
       } yield {
         resp must beLeft
 
-<<<<<<< HEAD
-        count(registry, "errors", "server", cause = "java.io.IOException") must beEqualTo(1)
-        count(registry, "active_requests", "server") must beEqualTo(0)
-=======
-        count(registry, "errors", "server") must beEqualTo(1.0)
-        count(registry, "active_requests", "server") must beEqualTo(0.0)
->>>>>>> 99412839
+        count(registry, "errors", "server", cause = "java.io.IOException") must beEqualTo(1.0)
+        count(registry, "active_requests", "server") must beEqualTo(0.0)
         count(registry, "5xx_headers_duration", "server") must beEqualTo(0.05)
         count(registry, "5xx_total_duration", "server") must beEqualTo(0.1)
       }
@@ -174,17 +169,12 @@
         resp must haveStatus(Status.Ok)
         resp.body.attempt.compile.lastOrError.unsafeRunSync() must beLeft
 
-<<<<<<< HEAD
         count(
           registry,
           "abnormal_terminations",
           "server",
-          cause = "java.lang.RuntimeException") must beEqualTo(1)
-        count(registry, "active_requests", "server") must beEqualTo(0)
-=======
-        count(registry, "abnormal_terminations", "server") must beEqualTo(1.0)
-        count(registry, "active_requests", "server") must beEqualTo(0.0)
->>>>>>> 99412839
+          cause = "java.lang.RuntimeException") must beEqualTo(1.0)
+        count(registry, "active_requests", "server") must beEqualTo(0.0)
         count(registry, "2xx_headers_duration", "server") must beEqualTo(0.05)
         count(registry, "2xx_total_duration", "server") must beEqualTo(0.1)
       }
