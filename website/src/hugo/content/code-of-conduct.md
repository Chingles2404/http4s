
# Code of Conduct

## Scala Code of Conduct

We are committed to providing a friendly, safe and welcoming environment for
all, regardless of level of experience, gender, gender identity and expression,
sexual orientation, disability, personal appearance, body size, race, ethnicity,
age, religion, nationality, or other such characteristics.

### Our Standards

**Whether you’re a regular contributor or a newcomer, we care about making this community a welcoming and safe place for you and we’ve got your back.**

As a member of the community, you agree to the following:

**Encouraged:**

- Be kind and courteous.
- Respect differences of opinion and remember that every design or implementation choice carries a trade-off and numerous costs. There is seldom a single right answer.
- Remember that everyone was new to Scala at some point. We want to encourage newcomers to join our community and learn the Scala language and ecosystem. Assume competence.
- Show empathy towards other community members.

**Discouraged:**

- Keep unstructured critique to a minimum. We encourage sharing ideas and perspectives, so please ensure that your feedback is constructive and relevant. If you have solid ideas you want to experiment with, make a fork and see how it works.
- Avoid aggressive and micro-aggressive behavior, such as unconstructive criticism, providing corrections that do not improve the conversation (sometimes referred to as "well actually"s), repeatedly interrupting or talking over someone else, feigning surprise at someone’s lack of knowledge or awareness about a topic, or subtle prejudice (for example, comments like “That’s so easy my grandmother could do it.”). For more examples of this kind of behavior, [see the Recurse Center's user manual](https://www.recurse.com/manual#sec-environment).
- We will exclude you from interaction if you insult, demean or harass anyone. The term “Harassment” includes “Unacceptable Behavior” described in the [Citizen Code of Conduct](http://citizencodeofconduct.org/). **In particular, we don’t tolerate behavior that excludes people in socially marginalized groups.**
- Private harassment is also unacceptable. No matter who you are, if you feel you have been or are being harassed or made uncomfortable by a community member's behavior, please contact one of the [moderators](https://contributors.scala-lang.org/about) or any member of the [Scala Center](http://scala.epfl.ch/) immediately.
- Likewise any spamming, trolling, flaming, baiting or other attention-stealing behaviour is not welcome.

### Moderation

These are the policies for upholding our community’s standards of conduct. If
you feel that a thread needs moderation, please contact anyone on the
moderation team:

<<<<<<< HEAD
@:todo(Remove the hack with the http: prefix in front of the email addresses when Laika 0.18.1 is out)

- [Ross A. Baker](http:mailto:ross@rossabaker.com)
- [Christopher Davenport](http:mailto:chris@christopherdavenport.tech)
=======
- [Bryce Anderson](mailto:bryce.anderson22@gmail.com)
- [Ross A. Baker](mailto:ross@rossabaker.com)
- [Christopher Davenport](mailto:chris@christopherdavenport.tech)
>>>>>>> 54ed8f40

- Remarks that violate the above code of conduct, including hateful, hurtful, oppressive, or exclusionary remarks, are not allowed. (Cursing is allowed, but never targeting another user, and never in a hateful manner.)
- Moderators will warn users who make remarks inconsistent with the above code of conduct.
- If the warning is unheeded, the user will be “kicked,” i.e., kicked out of the communication channel to cool off.
- If the user comes back and continues to make trouble, they will be banned, i.e., indefinitely excluded.
- Moderators may choose at their discretion to un-ban the user if it was a first offense and they if they make suitable amends with the offended party.
- If you think a ban is unjustified, please take it up with that moderator, or with a different moderator, in private. Complaints about bans in-channel are not allowed.
- Moderators are held to a higher standard than other community members. If a moderator acts inappropriately, they should expect less leeway than others.

In the Scala community we strive to go the extra step to look out for each
other. Don’t just aim to be technically unimpeachable; try to be your best self.
In particular, avoid exacerbating offensive or sensitive issues, particularly if
they’re off-topic; this all too often leads to unnecessary fights, hurt
feelings, and damaged trust; worse, it can drive people away from the community
entirely.

If someone takes issue with something you said or did, resist the urge to be
defensive. Rather, stop the offending behavior, apologize, and be sensitive
thereafter. Even if you feel you were misinterpreted or unfairly accused,
chances are good there was something you could’ve communicated better — remember
that it’s your responsibility to make your fellow Scala developers comfortable.
We are all here first and foremost because we want to talk about cool
technology, and everyone wants to get along in doing so. People are generally
eager to assume good intent and forgive.

### Domain

The enforcement policies listed above apply to all official http4s channels:

* All [http4s GitHub repositories](https://github.com/http4s)
* The [Gitter channel](https://gitter.im/http4s/http4s)
* Any venues and hackathons organized by or in conjunction with the http4s organization

For other projects adopting the Scala Code of Conduct, please contact
the maintainers of those projects for enforcement. If you wish to use
this code of conduct for your own project, consider explicitly
mentioning your moderation policy or making a copy with your own
moderation policy so as to avoid confusion.

### Credits

Adapted from and/or inspired by multiple successful Codes of Conduct, including:

* [Rust Code of Conduct](https://www.rust-lang.org/en-US/conduct.html)
* [The Node.js Policy on Trolling](http://blog.izs.me/post/30036893703/policy-on-trolling)
* [The Contributor Covenant v1.4.0](http://contributor-covenant.org/version/1/4/)
* [The Recurse Center's User Manual](https://www.recurse.com/manual#sec-environment)
* [The 18F Code of Conduct](https://18f.gsa.gov/code-of-conduct/)<|MERGE_RESOLUTION|>--- conflicted
+++ resolved
@@ -35,16 +35,8 @@
 you feel that a thread needs moderation, please contact anyone on the
 moderation team:
 
-<<<<<<< HEAD
-@:todo(Remove the hack with the http: prefix in front of the email addresses when Laika 0.18.1 is out)
-
-- [Ross A. Baker](http:mailto:ross@rossabaker.com)
-- [Christopher Davenport](http:mailto:chris@christopherdavenport.tech)
-=======
-- [Bryce Anderson](mailto:bryce.anderson22@gmail.com)
 - [Ross A. Baker](mailto:ross@rossabaker.com)
 - [Christopher Davenport](mailto:chris@christopherdavenport.tech)
->>>>>>> 54ed8f40
 
 - Remarks that violate the above code of conduct, including hateful, hurtful, oppressive, or exclusionary remarks, are not allowed. (Cursing is allowed, but never targeting another user, and never in a hateful manner.)
 - Moderators will warn users who make remarks inconsistent with the above code of conduct.
