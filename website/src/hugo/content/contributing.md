--- conflicted
+++ resolved
@@ -210,11 +210,7 @@
 
 The common area of http4s.org (i.e., directories not beginning with
 `/v#.#`) is generated from the `website` module and is published only
-<<<<<<< HEAD
-from the `main` branch.  This module is intended to contain general
-=======
 from the `main` branch. This module is intended to contain general
->>>>>>> 0dae3070
 info about the project that applies to all versions.
 
 #### Editing the Common Site
@@ -286,7 +282,6 @@
 
 Now you can open a browser at `http://localhost:4242/v{currentVersion}/` to see the local version
 of the versioned part of the site (e.g. `http://localhost:4242/v1.0/`).
-<<<<<<< HEAD
 
 When you update any input sources, mdoc will detect this and compile the Scala code and write the modified Markdown 
 sources to its output directory which in turn Laika is watching. Note that when running `laikaPreview` Laika does
@@ -298,18 +293,14 @@
 Before you open a pull request, you should make sure that `sbt ci` runs
 successfully. Github Actions will run this as well, but it may save you some
 time to be alerted to style or [mdoc] problems earlier.
-=======
-
-When you update any input sources, mdoc will detect this and compile the Scala code and write the modified Markdown 
-sources to its output directory which in turn Laika is watching. Note that when running `laikaPreview` Laika does
-not write any output to disk, it serves the site entirely from memory. And btw: it uses http4s for that.
-
->>>>>>> 0dae3070
-
-## Submit a Pull Request
-
-Before you open a pull request, you should make sure that `sbt ci` runs
-successfully. Github Actions will run this as well, but it may save you some
+
+If your pull request addresses an existing issue, please tag that
+issue number in the body of your pull request or commit message. For
+example, if your pull request addresses issue number 52, please
+include "fixes #52".
+
+If you make changes after you have opened your pull request, please
+add them as separate commits and avoid squashing or
 rebasing. Squashing and rebasing can lead to a tidier git history, but
 they can also be a hassle if somebody else has done work based on your
 branch.
