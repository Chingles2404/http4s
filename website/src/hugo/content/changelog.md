--- conflicted
+++ resolved
@@ -8,7 +8,6 @@
 ordered chronologically, so each release contains all changes described below
 it.
 
-<<<<<<< HEAD
 # v1.0.0-M14
 
 ## http4s-okhttp-client
@@ -21,8 +20,6 @@
 
 * [#4306](https://github.com/http4s/http4s/pull/4306): Update the copyright notice to 2021.
 
-# v0.22.0-M2
-=======
 # v0.22.0-M2 (2021-02-02)
 
 This release fixes a [High Severity vulnerability](https://github.com/http4s/http4s/security/advisories/GHSA-xhv5-w9c5-2r2w) in blaze-server.
@@ -30,7 +27,6 @@
 ## http4s-blaze-server
 
 * [GHSA-xhv5-w9c5-2r2w](https://github.com/http4s/http4s/security/advisories/GHSA-xhv5-w9c5-2r2w): Additionally to the fix in v0.21.17, drops support for NIO2.
->>>>>>> d5faa3a6
 
 ## http4s-core
 
