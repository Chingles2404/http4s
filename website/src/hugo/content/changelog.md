---
menu: main
weight: 101
title: Changelog
---

Maintenance branches are merged before each new release. This change log is
ordered chronologically, so each release contains all changes described below
it.

<<<<<<< HEAD
# v0.23.3 (2021-09-02)

This is binary compatible with v0.23.3.  It includes the fixes in v0.22.2.

## http4s-ember-server

### Bugfixes

* [#5138](https://github.com/http4s/http4s/pull/5138): Correctly populate the `SecureSession` response attribute.
=======
# v0.22.5 (2021-09-21)

This release contains important security patches for [GHSA-5vcm-3xc3-w7x3](https://github.com/http4s/http4s/security/advisories/GHSA-5vcm-3xc3-w7x3) for blaze-client, blaze-server, ember-client, ember-server, and jetty-client.  It is binary compatible with the v0.22.4, and forward-merges 0.21.29.

## http4s-core

### Bug fixes

* [#5166](https://github.com/http4s/http4s/pull/5166): Fix deduction of cipher lengths, and detect length of more ciphers
* [#5196](https://github.com/http4s/http4s/pull/5196): Parse `Set-Cookie` headers with no space between the semi-colon delimeter and the next attribute.  Such cookies are invalid to emit per spec, but must be parsed per spec.

### Enhancements

* [#5168](https://github.com/http4s/http4s/pull/5168): Add `Ordering` instance for Oauth1 `ProtocolParameter`.
* [#5176](https://github.com/http4s/http4s/pull/5176): Add model for the `X-Forwarded-Proto` header.
* [#5195](https://github.com/http4s/http4s/pull/5195): Restore the `EntityDecoder[F, ByteVector]`.
* [#5171](https://github.com/http4s/http4s/pull/5171): Add model for the `Access-Control-Max-Age` header.
* [#5202](https://github.com/http4s/http4s/pull/5202): Use concrete types for overridden `Request` and `Response` methods. This should be transparent.
* [#5175](https://github.com/http4s/http4s/pull/5175): Introduce a `HeaderCompanion` helper to reduce boilerplate when defining modeled headers.

## http4s-blaze-client

* [#5158](https://github.com/http4s/http4s/pull/5158): Add a `resourceWithState` method to the `BlazeClientBuilder` for monitoring the connection pool.

## http4s-ember-core

### Enhancements

* [#5216](https://github.com/http4s/http4s/pull/5216): Improve performance of requet and response parsers

## http4s-ember-server

### Bug fixes

* [#5130](https://github.com/http4s/http4s/pull/5130): Populate `SecureSession` request attribute in ember-server.

## Dependency updates

* cats-effect-2.5.4
* netty-4.1.68
* scalafix-0.9.31
* tomcat-9.0.53

# v0.21.29 (2021-09-21)

This release contains important security patches for blaze-client, blaze-server, ember-client, ember-server, and jetty-client.  It is binary compatible with the 0.21.x series.

## Various modules

* [GHSA-5vcm-3xc3-w7x3](https://github.com/http4s/http4s/security/advisories/GHSA-5vcm-3xc3-w7x3): Patches a vulnerability when unencoded user inputs are rendered in the model.  Malicious characters in these inputs can be used in [splitting attacks](https://owasp.org/www-community/attacks/HTTP_Response_Splitting).
  * Header values.  `\r`, `\n`, and `\u0000` values are now replaced with spaces.
  * Header names.  Headers with invalid names are now dropped.
  * Status reason phrases.  Invalid phrases are now omitted.
  * URI authority registered names.  Requests with invalid reg-names now raise an exception.
  * URI paths.  Requests with invalid URI paths now raise an exception.
>>>>>>> 4695eb16

# v0.22.4 (2021-09-02)

This is binary compatibile with v0.22.3.  It includes the CORS bugfix in v0.21.28.

## http4s-server

### Bugfixes

* [#5130](https://github.com/http4s/http4s/pull/5130): Fix the parsing of empty `Origin` headers to be a parse failure instead of `Origin.Null`.

## Dependency updates

* scodec-bits-1.1.28

# v0.21.28 (2021-09-02)

This is a bugfix to yesterday's patch.  It is not a security issue, but a correctness issue.

This release is binary compatible with 0.21.x.

## http4s-server

### Breaking changes

* [#5144](https://github.com/http4s/http4s/pull/5144): In the `CORS` middleware, respond to preflight `OPTIONS` requests with a 200 status.  It was previously passing through to the wrapped `Http`, most of which won't respond to `OPTIONS`.  The breaking change is that the constraint is promoted from `Functor` to `Applicative`.  The `Functor` version is left for binary compatibility with a runtime warning.

# v0.23.2 (2021-09-01)

This release includes a security patch to  [GHSA-52cf-226f-rhr6](https://github.com/http4s/http4s/security/advisories/GHSA-52cf-226f-rhr6), along with all changes in v0.22.3.

This release is binary compatible with the 0.23 series.

## http4s-core

### Enhancements

* [#5085](https://github.com/http4s/http4s/pull/5085): Make `EntityEncoder`s for `File`, `Path`, and `InputStream` implicit.  Since 0.23, they no longer require an explicit `Blocker` parameter, using Cats-Effect 3's runtime instead.

## http4s-blaze-server

### Bug fixes

* [#5118](https://github.com/http4s/http4s/pull/5118): Don't block the `TickWheelExecutor` on cancellation.  In-flight responses are canceled when a connection shuts down.  If the response cancellation hangs, it blocks the `TickWheelScheduler` thread.  When this thread blocks, subsequent scheduled events are not processed, and memory leaks with each newly scheduled event.

### Enhancements

* [#4782](https://github.com/http4s/http4s/pull/4782): Use `Async[F].executionContext` as a default `ExecutionContext` in `BlazeServerBuilder`.

## http4s-ember-server

* [#5106](https://github.com/http4s/http4s/pull/5106): Demote noisy `WebSocket connection terminated with exception` message to trace-level logging on broken pipes.  This relies on exception message parsing and may not work well in all locales.

## Dependency updates

* cats-effect-3.2.5
* fs2-3.1.1

# v0.22.3 (2021-09-01)

This release includes a security patch to  [GHSA-52cf-226f-rhr6](https://github.com/http4s/http4s/security/advisories/GHSA-52cf-226f-rhr6), along with all changes in 0.21.26 and 0.21.27.

Binary compatible with 0.22.2 series, with the exception of static forwarders in `HttpApp.apply`, `HttpApp.local`.  Unless you are calling `HttpApp` from a language other than Scala, you are not affected.

## http4s-core

### Binary breaking changes

* [#5071](https://github.com/http4s/http4s/pull/5071): Weakens constraints on `HttpApp.apply` and `HttpApp.local` from `Sync` to `Defer`.  This change is technically binary breaking, but will only affect static methods called via interop from a language other than Scala.

### Semantic changes

* [#5073](https://github.com/http4s/http4s/pull/5073): `withEntity` now replaces any existing headers with the same name with the headers from the `EntityEncoder`.  In v0.21, known single headers were replaced and recurring headers were appended.  Beginning in 0.22.0, everything was appended, which commonly resulted in duplicate `Content-Type` headers.  There is no longer a global registry of headers to infer singleton vs. recurring semantics, but in practice, `EntityEncoder` headers are single, so this is more correct and more similar to the pre-0.22 behavior.

### Bugfixes

* [#5070](https://github.com/http4s/http4s/pull/5070): Fix `Accept-Language` parser on the wildcard (`*`) tag with a quality value
* [#5105](https://github.com/http4s/http4s/pull/5105): Parse `UTF-8` charset tag on `Content-Disposition` filenames case-insensitively. This was a regression from 0.21.

### Enhancements

* [#5042](https://github.com/http4s/http4s/pull/5042): Add a modeled header for `Access-Control-Request-Method`.
* [#5076](https://github.com/http4s/http4s/pull/5076): Create `Uri.Host` from an ip4s `IpAddress`

### Documentation

* [#5061](https://github.com/http4s/http4s/pull/5061): Document that the `Allow` header MUST return the allowed methods.

### Dependency updates

* blaze-0.15.2

## http4s-client

### Enhancements

* [#5023](https://github.com/http4s/http4s/pull/5023): Parameterize the signature algorithm in the OAuth 1 middleware.  HMAC-SHA256 and HMAC-SHA512 are now supported in addition to HMAC-SHA1.

## http4s-server

### Bugfixes

* [#5056](https://github.com/http4s/http4s/pull/5056): In `GZip` middleware, don't add a `Content-Encoding` header if the response type doesn't support an entity.

### Enhancements

* [#5112](https://github.com/http4s/http4s/pull/5112): Make `CORS` middleware configurable via `toHttpRoutes` and `toHttpApp` constructors.

## http4s-blaze-core

### Bugfixes

* [#5126](https://github.com/http4s/http4s/pull/5126): Upgrades to a Blaze version that uses a monotonic timer in the `TickWheelExecutor`.  This will improve scheduling correctness in the presence of an erratic clock.

## http4s-blaze-server

### Bugfixes

* [#5075](https://github.com/http4s/http4s/pull/5075): Render the blaze version correctly in the default startup banner

## http4s-ember-core

### Bugfixes

* [#5043](https://github.com/http4s/http4s/pull/5043): Fix several bugs where a body stream silenty ends if the peer closes its end of the socket without finishing writing. This now raises an error.

## http4s-ember-client

### Bugfixes

* [#5041](https://github.com/http4s/http4s/pull/5041): Don't keep alive HTTP/1.0 connections without a `Connection: keep-alive` header.

## http4s-ember-server

### Deprecations

* [#5040](https://github.com/http4s/http4s/pull/5040): `maxConcurrency` is renamed to `maxConnections`.  The former is now deprecated.

## http4s-dsl

### Enhancements

* [#5063](https://github.com/http4s/http4s/pull/5063): Added `->>` infix extractor for a resource-oriented view of routing. Use this to define resource paths only once, and generate proper `405` responses with a correct `Allow` header when the method is not handled.

## Dependency updates

* blaze-0.15.2
* netty-4.1.67

# v0.21.27 (2021-08-31)

This is a security release.  It is binary compatible with the 0.21.x series.

## http4s-server

### Security patches

* [GHSA-52cf-226f-rhr6](https://github.com/http4s/http4s/security/advisories/GHSA-52cf-226f-rhr6):
* Deprecates `apply` method that takes a `CORSConfig`, and `httpRoutes` anad `httpApp` that take no config.  The default configuration disables most actual CORS protection, and has several deficiences even when properly configured.  See the GHSA for a full discussion.  tl;dr: start from `CORS.policy`.
* The deprecated implementation now ignores the `allowCredentials` setting when `anyOrigin` is true, and logs a warning.  If you insist on using the deprecated version, old behavior can be restored by setting `anyOrigin` to false and `allowOrigins` to `Function.const(true)`.
* No longer renders an `Access-Control-Allow-Credentials: false` headerFor safety, the `allowCredentials` setting is now Please see the GHSA for a full discussion.
* The replacement implementation, created from the new `CORS.policy`, additionally fixes the following defects:
  * No longer returns a `403 Forbidden` response when CORS checks fail.  The enforcement point of CORS is the user agent.  Any failing checks just suppress CORS headers in the http4s response.
  * Add  `Access-Control-Request-Headers` to the `Vary` header on preflight responses when it can affect the response. This is important for caching.
  * Validate the  `Access-Control-Request-Headers`, and return no CORS headers if any of the headers are disallowed.
   * Remote `Vary: Access-Control-Request-Method` and `Access-Control-Max-Age` headers from non-preflight responses.  These are only relevant in preflight checks.

## http4s-blaze-server

### Bugfixes

* [#5125](https://github.com/http4s/http4s/pull/5125): Upgrade to a blaze that uses monotonic time in the `TickWheelExecutor`. This is unrelated to the GHSA, but guards against a theoretical scheduling problem if the system clock is erratic.

## Dependency updates

* blaze-0.14.18

# v0.21.26 (2021-08-12)

The 0.21 series is no longer actively maintained by the team, but we'll continue to entertain binary compatible patches.  All users are still encouraged to upgrade to 0.22 (for Cats-Effect 2) or 0.23 (the latest stable series, on Cats-Effect 3).

## http4s-ember-client

### Enhancements

* [#5064](https://github.com/http4s/http4s/pull/5064): Add a conservative retry policy for dead connections.  Connections can be terminated on the server side while idling in our pool, which does not manifest until we attempt to read the response.  This is now raised as a `java.nio.channels.ClosedChannelException`.   A `retryPolicy` configuration has been added to the `EmberClientBuilder`.  The default policy handles the error and resubmits the request if:
   * The request method is idempotent OR has an `Idempotency-Key` header
   * Less than 2 attempts have been made
   * Ember detects that the connection was closed without reading any bytes

# v0.23.1 (2021-08-06)

Includes all changes through v0.22.2.

### Dependency updates

* cats-effect-3.2.2
* fs2-3.1.0
* vault-3.0.4

# v0.22.2 (2021-08-06)

## http4s-core

### Enhancements

* [#5011](https://github.com/http4s/http4s/pull/5011): Add constant  for status code `418 I'm a teapot`. #save418 🫖
* [#5013](https://github.com/http4s/http4s/pull/5013): Create `RequestPrelude` and `ResponsePrelude` views of `Request` and `Response`, respectively.  These projections omit the body and vault attributes, which permit an `Order` and `Hash` (and therefore `Eq`) instance that `Request` and `Response` do not.  These can be useful in logging, metrics, and caching.

### Deprecations

* [#5015](https://github.com/http4s/http4s/pull/5015): Deprecate the old `Uri.uri`, `MediaType.mediaType`, and `QValue.q` literals.  Intepolators for each are available via `org.http4s.implicits._`

## Dependency updates

* cats-effect-2.5.3
* tomcat-9.0.52

# v0.23.0 (2021-07-30)

This is the first production release with Cats-Effect 3 support.  All subsequent 0.23.x releases will be binary compatible with this.

Includes all changes through v0.22.1.

## http4s-core

### Breaking changes

* [#4997](https://github.com/http4s/http4s/pull/4997): Refresh MimeDB from the IANA registry.  It shuffles some constants in ways that offend MiMa, but you almost certainly won't notice.

### Enhancements

* [#4915](https://github.com/http4s/http4s/pull/4915): Add file-based multipart decoder with better resource handling.  This deprecates the priod `mixedMultipart` decoder in favor of a `mixedMultipartResource`, which cleans up temporary storage on release of the resource.  Please see the scaladoc for a usage example.

## Various modules

### Breaking changes

* [#4998](https://github.com/http4s/http4s/pull/4998): Removes everything deprecated since 0.20.0, over 24 months and three breaking releases ago.  See the pull request for a comprehensive list.

### Refactoring

* [#4986](https://github.com/http4s/http4s/pull/4986): Light refactoring of fs2 pipes in Ember and Blaze backends.  Should not be visible.

## Dependency updates

* cats-effect-3.2.0
* fs2-3.0.6
* jawn-fs2-2.1.0
* keypool-0.4.6

# v0.22.1 (2021-07-30)

## http4s-core

### Bugfixes

* [#4956](https://github.com/http4s/http4s/pull/4956): Catch non-fatal exceptions, notably `DateTimeException`, in `QueryParamDecoder`s.

### Enhancements

* [#4956](https://github.com/http4s/http4s/pull/4956): Add `QueryParamCodec`s for more `java.time` types.

## Documentation

* [#5012](https://github.com/http4s/http4s/pull/5012): Document `MatrixVar` support;

## http4s-client

### Bugfixes

* [#4933](https://github.com/http4s/http4s/pull/4933): Append the `EntityDecoder`'s `Accept` headers to any explicit headers instead of replacing them.  This was a regression from the 0.21 line.

## http4s-boopickle

### Cross builds

* [#4991](https://github.com/http4s/http4s/pull/4991): `http4s-boopickle` is now cross-published for Scala 3

## Dependency updates

* boopickle-1.4.0
* cats-effect-2.5.2
* dropwizard-metrics-4.2.3
* scala-xml-2.0.1
* slf4j-api-1.7.32

# v0.22.0

This is the first production release with Scala 3 support, and continues to support Cats-Effect 2.  All users of the 0.21 series are encouraged to upgrade to at least this version.  Users needing Cats-Effect 3 are invited to upgrade to http4s-0.23.

All subsequent 0.22.x releases will be binary compatible with this.

Includes all changes from v0.21.25.

## http4s-core

### Bugfixes

* [#4933](https://github.com/http4s/http4s/pull/4933): Don't eagerly parse non-matching headers

### Breaking changes

* [#4895](https://github.com/http4s/http4s/pull/4895): Refresh MimeDb.  This is pedantically incompatible, but we don't think you'll notice.

## http4s-dsl

### Bugfixes

* [#4923](https://github.com/http4s/http4s/pull/4923): Define `as` as an infix operator in Scala 3

## http4s-blaze-client

### Documentation

* [#4930](https://github.com/http4s/http4s/pull/4930): Add scaladoc to `BlazeClientBuilder`

## http4s-ember-server

### Enhancements

* [#4803](https://github.com/http4s/http4s/pull/4803): Add web socket support

## http4s-jetty-server

### Bugfixes

* [#4967](https://github.com/http4s/http4s/pull/4967): Fix error parsing IPv6 addresses

## Dependency updates

* jawn-1.2.0
* prometheus-client-0.11.0

# v0.21.25 (2021-07-18)

## http4s-blaze-client

### Bugfixes

* [#4831](https://github.com/http4s/http4s/pull/4831): Fix blaze-client handling of early responses
* [#4958](https://github.com/http4s/http4s/pull/4958): Reuse idle timeout stage.  This also addresses a performance regression identified in v0.21.23.

### Enhancements

* [#4906](https://github.com/http4s/http4s/pull/4906): Recycle more connections than before

## Dependency updates

* dropwizard-metrics-4.2.2
* fs2-2.5.9
* jetty-9.4.43
* log4s-1.10.0
* netty-4.1.66
* slf4j-1.7.31
* tomcat-9.0.50

# v1.0.0-M23 (2021-05-26)

Functionally equivalent to v0.23.0-RC1. Keeps the 1.0 milestones current as we continue our roadmap. Includes the [vulnerability fix](https://github.com/http4s/http4s-ghsa-6h7w-fc84-x7p6) to `StaticFile.fromUrl`.

# v0.23.0-RC1 (2021-05-26)

Includes the changes of v0.22.0-RC1, including the [vulnerability fix](https://github.com/http4s/http4s-ghsa-6h7w-fc84-x7p6) to `StaticFile.fromUrl`.

## http4s-core

### Breaking changes

* [#4884](https://github.com/http4s/http4s/pull/4884): Use `Monad` instead of `Defer` constraints on `HttpApp`, `HttpRoutes`, `AuthedRoutes`, `ContextRoutes`, and related syntax. This avoids diverging implicits when only a `Concurrent` constraint is available in Cats-Effect-3.

### Noteworthy refactoring

* [#4773](https://github.com/http4s/http4s/pull/4787): Refactor the internals of the `Multipart` parser.

## http4s-ember-client

### Noteworthy refactoring

* [#4882](https://github.com/http4s/http4s/pull/4882): Use `Network` instead of `Network.forAsync` to get the socket group.

## http4s-ember-server

### Noteworthy refactoring

* [#4882](https://github.com/http4s/http4s/pull/4882): Use `Network` instead of `Network.forAsync` to get the socket group.

# v0.22.0-RC1 (2021-05-26)

Includes the changes of 0.21.24, including the [vulnerability fix](https://github.com/http4s/http4s-ghsa-6h7w-fc84-x7p6) to `StaticFile.fromUrl`.

## http4s-core

### Breaking changes

* [#4787](https://github.com/http4s/http4s/pull/4787): Various header selection refinements:
  * `Header.Select#toRaw` now takes an `F[A]` and returns a `NonEmptyList[Header.Raw]`. This is necessary because headers without a `Semigroup` (e.g., `Set-Cookie`) can't be combined into a single header value.
  * The old `Header.Select#toRaw` is renamed to `toRaw1`.  This version still accepts a single value and returns a single raw header.
  * `Header.Select#from` now returns an `Option[Ior[NonEmptyList[ParseFailure], NonEmptyList[A]]]`. The `Ior` lets us return both a value and "warnings" when a repeating header contains both valid and invalid entries.
  * Add `Headers#getWithWarnings` to return the `Ior` result.
* [#4788](https://github.com/http4s/http4s/pull/4788): Extend `ServerSentEvent` with comments.  The `data` field is now optional. `retry` is changed from a `Long` to a `FiniteDuration`.  `data` spanning multiple lines are now rendered as multiple `data:` fields per the spec.

### Bugfixes

* [#4873](https://github.com/http4s/http4s/pull/4873): Catch exceptions in `ParseResult.fromParser`. Don't throw when parsing a media range in the `Content-Type` parser.

## Dependency updates

* blaze-0.15.1
* circe-0.14.1
* play-json-2.9.2 (downgrade)

# v0.21.24 (2021-05-26)

0.21 is EOL.  Bugfixes and community submissions will be considered for discretionary releases, but the development team will now focus on later branches.

Contains a vulnerability fix for `StaticFile.fromUrl`.

## http4s-blaze-core

### Vulnerability fixes

* [GHSA-6h7w-fc84-x7p6](https://github.com/http4s/http4s/security/advisories/GHSA-6h7w-fc84-x7p6): Don't leak the existence of a directory serverside when using `StaticFile.fromUrl` with non-file URLs.

### Enhancements

* [#4880](https://github.com/http4s/http4s/pull/4880): Handle exceptions when the tick wheel executor is shutdown as a warning instead of a stack trace error.

## http4s-ember-client

### Enhancements

* [#4881](https://github.com/http4s/http4s/pull/4881): Add `checkEndpointIdentification` flag to Ember. When true, sets `HTTPS` as the endpoint validation algorithm. Defaults to true.

## Dependency Updates

* blaze-0.14.17

# v1.0.0-M22 (2021-05-21)

Functionally equivalent to v0.23.0-M1.  Keeps the 1.0 milestones current as we continue our roadmap.

# v0.23.0-M1 (2021-05-21)

We are opening an 0.23 series to offer full support for Scala 3 and Cats-Effect 3 while giving ourselves a bit more time to finish our more ambitious goals for 1.0.  We will release v0.23.0 with production support as soon as circe-0.14 is out.

This release picks up from v1.0.0-M21 with its Cats-Effect 3 support, and includes all improvements from v0.22.0-M8.

## Documentation

* [#4845](https://github.com/http4s/http4s/pull/4845): Mention `Client.fromHttpApp`

## Dependency updates

* cats-effect-3.1.0
* fs2-3.0.4
* ip4s-3.0.2
* jawn-fs2-2.0.2
* keypool-0.4.5
* log4cats-2.1.1
* scalacheck-effect-1.0.2
* vault-3.0.3

# v0.22.0-M8 (2021-05-21)

Includes the changes of v0.21.23.  This is the first release with support for Scala 3.0.0.  We will release v0.22.0 with production support as circe-0.14 is out.

There are several package renames in the backends.  To help, we've provided a Scalafix:

1. Add to your `projects/plugins.sbt`:

   ```scala
   addSbtPlugin("ch.epfl.scala" % "sbt-scalafix" % "0.9.28")
   ```

2. Run the following:

   ```sh
   sbt ";scalafixEnable; scalafix github:http4s/http4s/v0_22"
   ```

## Crossbuilds

* Adds Scala 3
* Drops Scala-3.0.0-RC2

## http4s-async-http-client

### Breaking changes

* [#4854](https://github.com/http4s/http4s/pull/485)4: Rename package from `org.http4s.client.asynchttpclient` to `org.http4s.asynchttpclient`

## http4s-client

### Breaking changes

* [#4747](https://github.com/http4s/http4s/pull/4747): Move `ConnectionManager`, `PoolManager`, and `WaitQueueTimeoutException` into blaze-client and make private. It did not prove to be a generally useful connection pool outside blaze.

## http4s-core

### Breaking changes

* [#4757](https://github.com/http4s/http4s/pull/4757): Response is no longer a case class. It is not a proper product type, and no equality should be implied given the streaming bodies.

### Bug fixes

* [#4739](https://github.com/http4s/http4s/pull/4739): Postpone using query model until we need it.  Helps with various corner cases linked in the ticket.
* [#4756](https://github.com/http4s/http4s/pull/4756): Tweak default `responseColor` of `Logger.colored` so it can be called.
* [#4824](https://github.com/http4s/http4s/pull/4824): Fix `Message#removeCookie` to allow removing multiple cookies.

### Enhancements

* [#4797](https://github.com/http4s/http4s/pull/4797): Add `Header.ToRaw[Headers]` instance

## http4s-blaze-client

### Breaking changes

* [#4838](https://github.com/http4s/http4s/pull/4838): Rename package from `org.http4s.client.blaze` to `org.http4s.blaze.client`

## http4s-blaze-server

### Breaking changes

* [#4847](https://github.com/http4s/http4s/pull/4847): Rename package from `org.http4s.server.blaze` to `org.http4s.blaze.server`

## http4s-jetty-client

### Breaking changes

* [#4743](https://github.com/http4s/http4s/pull/4743): Rename package from `org.http4s.client.jetty` to `org.http4s.jetty.client`

## http4s-jetty-server

### Breaking changes

* [#4743](https://github.com/http4s/http4s/pull/4743): Rename package from `org.http4s.server.jetty` to `org.http4s.jetty.server`
* [#4746](https://github.com/http4s/http4s/pull/4746): Module renamed from `http4s-jetty` to `http4s-jetty-server`.

## http4s-server

### Breaking changes

* [#4785](https://github.com/http4s/http4s/pull/4785): Remove unsued `Functor[G]` parameter to `AutoSlash` middleware
* [#4827](https://github.com/http4s/http4s/pull/4827): Convert `CORSConfig` from a case class to an abstract type for future binary compatibility

## Dependency updates

* blaze-0.15.0
* cats-parse-0.3.4
* case-insensitive-1.1.4
* circe-0.14.0-M7
* ip4s-2.0.3
* jawn-1.1.2
* jawn-fs2-1.1.3
* keypool-0.3.5
* literally-1.0.2
* log4cats-1.3.1
* log4s-1.10.0-M7
* scala-xml-2.0.0
* vault-2.1.13

# v0.21.23 (2021-05-16)

This is the final planned release in the 0.21 series.  Bugfixes and community submissions will be considered for discretionary releases, but the development team will now focus on later branches.

## http4s-blaze-client

### Bugfixes

* [#4810](https://github.com/http4s/http4s/pull/4810): Read from idle blaze-client connections to prevent retaining (and trying to use) half-closed connections.
* [#4812](https://github.com/http4s/http4s/pull/4812): Remove request retry on EOF from blaze-client. This could theoretically resubmit non-idempotent requests. The problem the retry attempted to solve is mitigated by #4810.
* [#4815](https://github.com/http4s/http4s/pull/4815): Fix "`IdleTimeoutStage` isn't connected" errors by waiting for the final write to finish before returning the connection to the pool.

## http4s-blaze-core

### Bugfixes

* [#4796](https://github.com/http4s/http4s/pull/4796): Reset the idle timeout after `readRequest` completes, not when it's called.  Affects both blaze-server and blaze-client.

## http4s-blaze-server

### Bugfixes

* [#4753](https://github.com/http4s/http4s/pull/4753): Distinguish between reserved and unknown websocket frame opcodes. Resolves a `MatchError`.
* [#4792](https://github.com/http4s/http4s/pull/4792): Fixes HTTP/2 connections on modern JDKs by replacing legacy ALPN libraries.
* [#4796](https://github.com/http4s/http4s/pull/4796): Reset idle timeout when `readRequest` completes, not when it's called.

### Enhancements

* [#4761](https://github.com/http4s/http4s/pull/4761): Use the `TickWheelExecutor` to schedule timeouts with less locking.  Change how the parser is acquired to reduce lock contention in `Http1ServerStage`.  Significant increases in throughput are observed on small requests with many cores.

## http4s-circe

### Enhancements

* [#4736](https://github.com/http4s/http4s/pull/4736): Add `streamJsonArrayDecoder`

## http4s-ember-core

### Enhancements

* [#4735](https://github.com/http4s/http4s/pull/4735): Simplify message parsing by parsing everything up to the `\r\n` in one pass. The max header size and max prelude size settings should keep memory consumption limited.

## http4s-ember-server

### Bugfixes

* [#4750](https://github.com/http4s/http4s/pull/4750): Drain the socket's read buffer only after the response is written to the socket. Resolves several flavors of network error.
* [#4823](https://github.com/http4s/http4s/pull/4823): Implement persistent connection logic for HTTP/1.0 requests.

## http4s-jetty

### Bugfixes

* [#4783](https://github.com/http4s/http4s/pull/4783): Fix bug with shared `ThreadPool` being destroyed. Prefer a `Resource[F, ThreadPool]` whose lifecycle shares Jetty's.  For compatibility, prevent the default from being destroyed.

## http4s-server

### Enhancements

* [#4793](https://github.com/http4s/http4s/pull/4793): Make use of IPv4 vs. IPv6 as default address explicit. Applies to all backends.

## Dependency updates

* blaze-0.14.16
* cats-2.6.1
* cats-effect-2.5.1
* dropwizard-metrics-4.2.0
* discipline-core-1.1.5
* jackson-databind-2.12.3
* fs2-2.5.6
* scalacheck-1.15.4
* scodec-bits-1.1.27
* tomcat-9.0.46

# v1.0.0-M21 (2021-04-10)

Contains all the changes of v0.22.0-M7.

## Dependency updates

* cats-effect-3.0.1
* jawn-fs2-2.0.1
* keypool-0.4.1
* log4cats-2.0.1
* vault-3.0.1

# v0.22.0-M7 (2021-04-10)

Contains all the changes of v0.21.22.

## Cross builds

* Add Scala-3.0.0-RC2
* Drop Scala-3.0.0-RC1

## http4s-play-json

* There is not yet an http4s-play-json build for Scala 3.0.0-RC2 because play-json doesn't yet support it.  A PR is open upstream, and we will revive it in the next release.

## Dependency updates

* blaze-0.15.0-M3
* case-insensitive-1.1.2
* cats-parse-0.3.2
* circe-0.14.0-M5
* ip4s-2.0.1
* jawn-1.1.1
* jawn-fs2-1.1.1
* keypool-0.3.3
* log4cats-1.2.2
* log4s-1.10.0-M6
* literally-1.0.0
* scala-xml-2.0.0-RC1
* vault-2.1.9

# v0.21.22 (2021-04-06)

## http4s-blaze-client

### Enhancements

* [#4699](https://github.com/http4s/http4s/pull/4699): Add custom DNS resolver support to `BlazeClientBuilder`

## http4s-ember-server

* [#4715](https://github.com/http4s/http4s/pull/4715): Fix regression in SSL handshake resulting in Connection Refused errors

## Dependency upgrades

* cats-2.5.0
* cats-effect-2.4.1
* fs2-2.5.4
* netty-4.1.63
* scodec-bits-1.1.25
* tomcat-9.0.45
* twirl-1.5.1

# v1.0.0-M20 (2021-03-29)

Includes all the changes of v0.21.21 and v0.22.0-M6.

## Dependency updates

* cats-effect-3.0.0
* fs2-3.0.0
* jawn-fs2-2.0.0
* keypool-0.4.0
* log4cats-2.0.0
* vault-3.0.0

# v0.22.0-M6 (2021-03-29)

Includes all the changes of v0.21.21.

## http4s-core

### Breaking changes

* [#4588](https://github.com/http4s/http4s/pull/4588): Additional consistency in modeled headers around `.value` (removed in favor of the typeclass) and `.parse` (present on the companion)
* [#4580](https://github.com/http4s/http4s/pull/4580): Rename `Uri.Path.fromString` to `Uri.Path.unsafeFromString`.
* [#4581](https://github.com/http4s/http4s/pull/4581): Rename `Query.fromString` to `Query.unsafeFromString`.
* [#4602](https://github.com/http4s/http4s/pull/4602): Remove `ipv4` and `ipv6` macros that clash with ip4s'.
* [#4603](https://github.com/http4s/http4s/pull/4603): Drop deprecated members of `org.http4s.util`.
* [#4604](https://github.com/http4s/http4s/pull/4604): Fix rendering of UTF-8-encoded `Content-Disposition` parameters.  The `parameters` map is now keyed by a `CIString`.
* [#4630](https://github.com/http4s/http4s/pull/4630): Use Typesafe Literally to implement the literal interpolators. This should have zero impact on user code, but does affect binary compatibility.

## http4s-dsl

### Breaking changes

* [#4640](https://github.com/http4s/http4s/pull/4640): Change `apply(Headers.ToRaw*)` syntax to `headers(Headers.Raw)`. The overload from 0.21 was ambiguous with the new header model in 0.22.

## http4s-boopickle

### Breaking changes

* [#4590](https://github.com/http4s/http4s/pull/4590): Move implicits to `org.http4s.booPickle.implicits._`. The thinking is evolving here, and this is likely to be reverted before 0.22.0 final.

## http4s-scala-xml

### Breaking changes

* [#4621](https://github.com/http4s/http4s/pull/4621): Revert the `implicits` decoding back to how it was in 0.21.  Set up safer defaults for the default `SAXParserFactory`, corresponding to what will be in scala-xml-2.0.

### Dependency updates

* async-http-client-2.12.3
* case-insensitive-1.1.0
* jackson-databind-2.12.2
* literally-1.0.0-RC1 (new)
* log4cats-1.2.1
* vault-2.1.8

# v0.21.21 (2021-03-29)

## http4s-client

### Enhancements

* [#4614](https://github.com/http4s/http4s/pull/4614): Support for `Idempotent-Key` header in `Retry` middleware
* [#4636](https://github.com/http4s/http4s/pull/4636): Add `isErrorOrStatus` to `RetryPolicy` to support retrying on different response statuses than the default set

## http4s-server

### Bugfixes

* [#4638](https://github.com/http4s/http4s/pull/4646): In `Caching` middleware, don't send `private` alongside `no-store`. These are contradictory directives.
* [#4654](https://github.com/http4s/http4s/pull/4654): Return a 404 instead of 500 when requesting a path whose parent is a file instead of a directory

## http4s-ember-client

### Enhancements

* [#4637](https://github.com/http4s/http4s/pull/4637): Clarify which timeout is firing in the error message

## http4s-ember-server

### Bugfixes

* [#4637](https://github.com/http4s/http4s/pull/4637): On reused connections, wait for the idle period, not the shorter header timeout, for the next byte.

## http4s-play-json

### Enhancements

* [#4595](https://github.com/http4s/http4s/pull/4595): Streamline `Writes[Uri]` and `Reads[Uri]` instances

## http4s-scala-xml

### Bugfixes

* [#4620](https://github.com/http4s/http4s/pull/4620): Make XML chraset inference compliant with RFC7303

### Enhancements

* [#4622](https://github.com/http4s/http4s/pull/4622): Encode `scala.xml.Elem` with an XML declaration, including the charset.

## Dependency updates

* cats-effect-2.4.0
* jetty-9.4.39
* netty-4.1.60
* scalatags-0.9.4
* tomcat-9.0.44

# v1.0.0-M19 (2021-03-03)

This is the first 1.0 milestone with Scala 3 support.  Scala 3.0.0-RC1 is supported for all modules except http4s-boopickle, http4s-scalatags, and http4s-twirl.

This release contains all the changes of v0.22.0-M5.

# v0.22.0-M5 (2021-03-03)

This is the first release with Scala 3 support.  Scala 3.0.0-RC1 is supported for all modules except http4s-boopickle, http4s-scalatags, and http4s-twirl.

## http4s-core

### Breaking

#### New header model

This release brings a new model for headers.  The model based on subtyping and general type projection used through http4s-0.21 is replaced by a `Header` typeclass.

* There is no longer a `Header.Parsed`.  All headers are stored in `Headers` as `Header.Raw`.
* `Header.Raw` is no longer a subtype of `Header`.  `Header` is now a typeclass.
* New modeled headers can be registered simply by providing an instance of `Header`. The global registry, `HttpHeaderParser`, is gone.
* `Headers` are created and `put` via a `Header.ToRaw` magnet pattern.  Instances of `ToRaw` include `Raw`, case classes with a `Header` instance, `(String, String)` tuples, and `Foldable[Header.ToRaw]`.  This makes it convenient to create headers from types that don't share a subtyping relationship, and preserves a feel mostly compatible with the old `Headers.of`.
* `HeaderKey` is gone. To retrieve headers from the `Headers`, object, pass the type in `[]` instead of `()` (e.g., `headers.get[Location]`).
* `from` no longer exists on the companion object of modeled headers.  Use the `get[X]` syntax.
* `unapply` no longer exists on most companion objects of modeled headers.  This use dto be an alias to `from`.
* "Parsed" headers are no longer memoized, so calling `headers.get[X]` twice will reparse any header with a name matching `Header[X].name` a second time.  It is not believed that headers were parsed multiple times often in practice.  Headers are still not eagerly parsed, so performance is expected to remain about the same.
* The `Header` instance carries a phantom type, `Recurring` or `Single`.  This information replaces the old `HeaderKey.Recurring` and `HeaderKey.Singleton` marker classes, and is used to determine whether we return the first header or search for multiple headers.
* Given `h1: Headers` and `h2.Headers`, `h1.put(h2)` and `h1 ++ h2` now replace all headers in `h1` whose key appears in `h2`.  They previously replaced only singleton headers and appended recurring headers.  This behavior was surprising to users, and required the global registry.
* An `add` operation is added, which requires a value with a `HeaderKey.Recurring` instance.  This operation appends to any existing headers.
* `Headers#toList` is gone, but `Headers#headers` returns a `List[Header.Raw]`. The name was changed to call attention to the fact that the type changed to raw headers.

See [#4415](https://github.com/http4s/http4s/pull/4415), [#4526](https://github.com/http4s/http4s/pull/4526), [#4536](https://github.com/http4s/http4s/pull/4536), [#4538](https://github.com/http4s/http4s/pull/4538), [#4537](https://github.com/http4s/http4s/pull/4537), [#5430](https://github.com/http4s/http4s/pull/5430), [#4540](https://github.com/http4s/http4s/pull/4540), [#4542](https://github.com/http4s/http4s/pull/4542), [#4543](https://github.com/http4s/http4s/pull/4543), [#4546](https://github.com/http4s/http4s/pull/4546), [#4549](https://github.com/http4s/http4s/pull/4549), [#4551](https://github.com/http4s/http4s/pull/4551), [#4545](https://github.com/http4s/http4s/pull/4545), [#4547](https://github.com/http4s/http4s/pull/4547), [#4552](https://github.com/http4s/http4s/pull/4552), [#4555](https://github.com/http4s/http4s/pull/4555), [#4559](https://github.com/http4s/http4s/pull/4559), [#4556](https://github.com/http4s/http4s/pull/4556), [#4562](https://github.com/http4s/http4s/pull/4562), [#4558](https://github.com/http4s/http4s/pull/4558), [#4563](https://github.com/http4s/http4s/pull/4563), [#4564](https://github.com/http4s/http4s/pull/4564), [#4565](https://github.com/http4s/http4s/pull/4565), [#4566](https://github.com/http4s/http4s/pull/4566), [#4569](https://github.com/http4s/http4s/pull/4569), [#4571](https://github.com/http4s/http4s/pull/4571), [#4570](https://github.com/http4s/http4s/pull/4570), [#4568](https://github.com/http4s/http4s/pull/4568), [#4567](https://github.com/http4s/http4s/pull/4567), [#4537](https://github.com/http4s/http4s/pull/4537), [#4575](https://github.com/http4s/http4s/pull/4575), [#4576](https://github.com/http4s/http4s/pull/4576).

#### Other breaking changes

* [#4554](https://github.com/http4s/http4s/pull/4554): Remove deprecated `DecodeResult` methods

#### Enhancements

* [#4579](https://github.com/http4s/http4s/pull/4579): Regenerate MimeDB from the IANA registry

# v1.0.0-M18 (2021-03-02)

Includes changes from v0.22.0-M4.

## http4s-core

### Breaking changes

* [#4516](https://github.com/http4s/http4s/pull/4516): Replace `Defer: Applicative` constraint with `Monad` in `HttpRoutes.of` and `ContextRoutes.of`.  This should be source compatible for nearly all users.  Users who can't abide this constraint can use `.strict`, at the cost of efficiency in combinining routes.

### Enhancements

* [#4351](https://github.com/http4s/http4s/pull/4351): Optimize multipart parser for the fact that pull can't return empty chunks
* [#4485](https://github.com/http4s/http4s/pull/4485): Drop dependency to `cats-effect-std`. There are no hard dependencies on `cats.effect.IO` outside the tests.

## http4s-blaze-core

### Enhancements

* [#4425](https://github.com/http4s/http4s/pull/4425): Optimize entity body writer

## http4s-ember-server

### Breaking changes

* [#4471](https://github.com/http4s/http4s/pull/4471): `EmberServerBuilder` takes an ip4s `Option[Host]` and `Port` in its config instead of `String` and `Int`.
* [#4515](https://github.com/http4s/http4s/pull/4515): Temporarily revert the graceful shutdown until a new version of FS2 suports it.

### Dependency updates

* cats-effect-3.0.0-RC2
* fs2-3.0.0-M9
* jawn-fs2-2.0.0-RC3
* ip4s-3.0.0-RC2
* keypool-0.4.0-RC2
* log4cats-2.0.0-RC1
* vault-3.0.0-RC2

~~# v1.0.0-M17 (2021-03-02)~~

Missed the forward merges from 0.22.0-M4. Proceed directly to 1.0.0-M18.

# v0.22.0-M4 (2021-03-02)

Includes changes from v0.21.19 and v0.21.20.

## http4s-core

### Breaking changes

* [#4242](https://github.com/http4s/http4s/pull/4242): Replace internal models of IPv4, IPv6, `java.net.InetAddress`, and `java.net.SocketAddress` with ip4s.  This affects the URI authority, various headers, and message attributes that refer to IP addresses and hostnames.
* [#4352](https://github.com/http4s/http4s/pull/4352): Remove deprecated `Header.Recurring.GetT` and ``Header.get(`Set-Cookie`)``.
* [#4364](https://github.com/http4s/http4s/pull/4364): Remove deprecated `AsyncSyntax` and `NonEmpyListSyntax`. These were unrelated to HTTP.
* [#4407](https://github.com/http4s/http4s/pull/4407): Relax constraint on `EntityEncoder.fileEncoder` from `Effect` to `Sync`. This is source compatible.
* [#4519](https://github.com/http4s/http4s/pull/4519): Drop unused `Sync` constraints on `MultipartParser`, `Part`, and `KleisliSyntax`. This is source compatible.

## http4s-laws

### Breaking changes

* [#4519](https://github.com/http4s/http4s/pull/4519): Drop unused `Arbitrary` and `Shrink` constraints on `LawAdapter#booleanPropF`. This is source compatible.

## http4s-server

### Breaking changes

* [#4519](https://github.com/http4s/http4s/pull/4519): Drop unused `Functor` constraints in `HSTS`, `Jsonp`, `PushSupport`, `TranslateUri`, and `UriTranslation` middlewares. Drop unused `Sync` and `ContextShift` constraints in `staticcontent` package. These are source compatible.

## http4s-server

### Breaking changes

* [#4519](https://github.com/http4s/http4s/pull/4519): Drop unused `Async` constraint in `ServletContainer`. Drop unused `ContextShift` in `ServletContextSyntax`. These are source compatible.

## http4s-async-http-client

### Breaking changes

* [#4519](https://github.com/http4s/http4s/pull/4519): Drop unused `Sync` constraint on `AsyncHttpClientStats`. This is source compatible.

## http4s-prometheus

### Breaking changes

* [#4519](https://github.com/http4s/http4s/pull/4519): Drop unused `Sync` constraint on `PrometheusExportService`. This is source compatible.

## http4s-argonaut

### Removal

* [#4409](https://github.com/http4s/http4s/pull/4409): http4s-argonaut is no longer published

## http4s-json4s

### Removal

* [#4410](https://github.com/http4s/http4s/pull/4410): http4s-json4s, http4s-json4s-native, and http4s-json4s-jackson are no longer published

## http4s-play-json

### Breaking changes

* [#4371](https://github.com/http4s/http4s/pull/4371): Replace jawn-play with an internal copy of the facade to work around `withDottyCompat` issues.

## http4s-scala-xml

### Breaking changes

* [#4380](https://github.com/http4s/http4s/pull/4380): Move the implicits from the root package to a Cats-like encoding.  Suggest replacing `import org.http4s.scalaxml._` with `import org.http4s.scalaxml.implicits._`.

## Dependencies

* blaze-0.15.0-M2
* case-insensitive-1.0.0
* cats-parse-0.3.1
* circe-0.14.0-M4
* ip4s-2.0.0-RC1
* jawn-1.1.0
* jawn-play (dropped)
* keypool-0.3.0
* log4cats-1.2.0
* log4s-1.0.0-M5
* play-json-2.10.0-RC2
* scala-xml-2.0.0-M5
* vault-2.1.7

# v0.21.20 (2021-03-02)

## http4s-core

### Enhancements

* [#4479](https://github.com/http4s/http4s/pull/4479): Add a `Hash[QValue]` instance
* [#4512](https://github.com/http4s/http4s/pull/4512): Add `DecodeResult.successT` and `DecodeResult.failureT`, consistent with `EitherT`.  Deprecate the overloaded versions they replace.

### Deprecations

* [#4444](https://github.com/http4s/http4s/pull/4444): Deprecate the `RequestCookieJar` in favor of the `CookieJar` middleware 

## http4s-ember-core

### Bugfixes

* [#4429](https://github.com/http4s/http4s/pull/4429), [#4466](https://github.com/http4s/http4s/pull/4466): Fix a few corner cases in the parser with respect to chunk boundaries

## http4s-servlet

### Enhancements

* [#4544](https://github.com/http4s/http4s/pull/4544): Remove redundant calculation and insertion of request attributes into the Vault

## Dependency upgrades

* cats-2.4.1
* cats-effect-2.3.2
* dropwizard-metrics-4.1.18
* fs2-2.5.3
* jetty-9.4.38
* json4s-3.6.11
* scalacheck-1.15.3

# v0.21.19 (2021-02-13)

## http4s-core

### Deprecations

* [#4337](https://github.com/http4s/http4s/pull/4337): Deprecate `Header.Recurring.GetT`, which is unused

## http4s-client

### Bugfixes

* [#4403](https://github.com/http4s/http4s/pull/4403): Remove `Content-Coding` and `Content-Length` headers after decompressing in the `GZip` middleware.

## http4s-ember-core

### Bugfixes

* [#4348](https://github.com/http4s/http4s/pull/4348): Handle partially read bodies in persistent connections when the connection is recycled.

## http4s-ember-server

### Enhancements

* [#4400](https://github.com/http4s/http4s/pull/4400): Implement the `ConnectionInfo` and `SecureSession` request vault attributes, for parity with the Blaze and Servlet backends

## http4s-argonaut

* [#4366](https://github.com/http4s/http4s/pull/4370): Deprecate http4s-argonaut.  It won't be published starting in 0.22.

## http4s-json4s, http4s-json4s-jackson, http4s-json4s-native

### Deprecations

* [#4370](https://github.com/http4s/http4s/pull/4370): Deprecate the http4s-json4s modules.  They won't be published starting in 0.22.

## http4s-scalatags

### Enhancements

* [#3850](https://github.com/http4s/http4s/pull/3850): Relax constraint on encoders from `TypedTag[String]` to `Frag[_, String]`

## Dependency updates

* cats-2.4.1
* netty-4.1.59.Final
* okio-2.9.0
* tomcat-9.0.43

# v1.0.0-M16 (2021-02-02)

Inherits the fixes of v0.21.18

~~# v1.0.0-M15 (2021-02-02)~~

~~Build failure.~~

Accidentally published from the 0.21.x series after a series of unfortunate events. Do not use.

# v0.22.0-M3 (2021-02-02)

Inherits the fixes of v0.21.18

# v0.21.18 (2021-02-02)

## http4s-blaze-server

### Bug fixes

* [#4337](https://github.com/http4s/http4s/pull/4337): Pass the `maxConnections` parameter to the blaze infrastructure correctly. The `maxConnections` value was being passed as the `acceptorThreads`, leaving `maxConnections` set to its Blaze default of 512.

## http4s-ember-core

### Bug fixes

* [#4335](https://github.com/http4s/http4s/pull/4335): Don't render an empty body with chunked transfer encoding on response statuses that don't permit a body (e.g., `204 No Content`).
 
# v1.0.0-M14

* [GHSA-xhv5-w9c5-2r2w](https://github.com/http4s/http4s/security/advisories/GHSA-xhv5-w9c5-2r2w): Additionally to the fix in v0.21.17, drops support for NIO2.

## http4s-okhttp-client

### Breaking changes

* [#4299](https://github.com/http4s/http4s/pull/4299): Manage the `Dispatcher` internally in `OkHttpBuilder`. `create` becomes a private method.

### Documentation

* [#4306](https://github.com/http4s/http4s/pull/4306): Update the copyright notice to 2021.

# v0.22.0-M2 (2021-02-02)

This release fixes a [High Severity vulnerability](https://github.com/http4s/http4s/security/advisories/GHSA-xhv5-w9c5-2r2w) in blaze-server.

## http4s-blaze-server

* [GHSA-xhv5-w9c5-2r2w](https://github.com/http4s/http4s/security/advisories/GHSA-xhv5-w9c5-2r2w): Additionally to the fix in v0.21.17, drops support for NIO2.

## http4s-core

### Enhancements

* [#4286](https://github.com/http4s/http4s/pull/4286): Improve performance by using `oneOf` and caching a URI parser. This was an identified new hotspot in v0.22.0-M1.

### Breaking changes

* [#4259](https://github.com/http4s/http4s/pull/4259): Regenerate `MimeDb` from the IANA database. This shifts around some constants in a binary incompatible way, but almost nobody will notice.
* [#4327](https://github.com/http4s/http4s/pull/4237): Shifted the parsers around in `Uri` to prevent deadlocks that appeared since M1.  This should not be visible, but is binary breaking.

## http4s-prometheus

### Breaking changes

* [#4273](https://github.com/http4s/http4s/pull/4273): Change metric names from `_count` to `_count_total` to match Prometheus' move to the OpenMetrics standard.  Your metrics names will change!  See [prometheus/client_java#615](https://github.com/prometheus/client_java/pull/615) for more details from the Prometheus team.

## Dependency updates

* jawn-fs2-1.0.1
* keypool-0.3.0-RC1 (moved to `org.typelevel`)
* play-json-2.10.0-RC1
* simpleclient-0.10.0 (Prometheus)

# v0.21.17 (2021-02-02)

This release fixes a [High Severity vulnerability](https://github.com/http4s/http4s/security/advisories/GHSA-xhv5-w9c5-2r2w) in blaze-server.

## http4s-blaze-server

### Security patches

* [GHSA-xhv5-w9c5-2r2w](https://github.com/http4s/http4s/security/advisories/GHSA-xhv5-w9c5-2r2w): blaze-core, a library underlying http4s-blaze-server, accepts connections without bound.  Each connection claims a file handle, a scarce resource, leading to a denial of service vector.

  `BlazeServerBuilder` now has a `maxConnections` property, limiting the number of concurrent connections.  The cap is not applied to the NIO2 socket server, which is now deprecated. 

## http4s-ember-core

### Enhancements

* [#4331](https://github.com/http4s/http4s/pull/4331): Don't render an empty chunked payload if a request has neither a `Content-Length` or `Transfer-Encoding` and the method is one of `GET`, `DELETE`, `CONNECT`, or `TRACE`. It is undefined behavior for those methods to send payloads.

## http4s-ember-server

### Bugfixes

* [#4281](https://github.com/http4s/http4s/pull/4281): Add backpressure to ember startup, so the server is up before `use` returns.

### Enhancements

* [#4244](https://github.com/http4s/http4s/pull/4244): Internal refactoring of how the stream of server connections is parallelized and terminated.
* [#4287](https://github.com/http4s/http4s/pull/4287): Replace `onError: Throwable => Response[F]` with `withErrorHandler: PartialFunction[Thrwable, F[Response[F]]`.  Error handling is invoked earlier, allowing custom responses to parsing and timeout failures.

## http4s-ember-client

### Enhancements

* [#4301](https://github.com/http4s/http4s/pull/4301): Add an `idleConnectionTime` to `EmberClientBuilder`. Discard stale connections from the pool and try to acquire a new one.

## http4s-servlet

### Bugfixes

* [#4309](https://github.com/http4s/http4s/pull/4309): Call `GenericServlet.init` when intializing an `Http4sServlet`.  Avoids `NullPointerExceptions` from the `ServletConfig`.

## Documentation

* [#4261](https://github.com/http4s/http4s/pull/4261): Better `@see` links throughout the Scaladoc

## Dependency upgrades

* blaze-0.14.15
* okhttp-4.9.1

# v1.0.0-M13 (2021-01-25)

This is the first milestone built on Cats-Effect 3.  To track Cats-Effect 2 development, please see the new 0.22.x series.  Everything in 0.22.0-M1, including the cats-parse port, is here.

## http4s-core

### Breaking changes

* [#3784](https://github.com/http4s/http4s/pull/3784), [#3865](https://github.com/http4s/http4s/pull/3784): Inexhaustively,
  * Many `EntityDecoder` constraints relaxed from `Sync` to `Concurrent`.
  * File-related operations require a `Files` constraint.
  * `Blocker` arguments are no longer required.
  * `ContextShift` constraints are no longer required.
  * The deprecated, non-HTTP `AsyncSyntax` is removed.
* [#3886](https://github.com/http4s/http4s/pull/3886):
  * Relax `Sync` to `Defer` in `HttpApp` constructor.
  * Relax `Sync` to `Concurrent` in `Logger` constructors.
  * Remove `Sync` constraint from `Part` constructors.
  * Relax `Sync` to `Functor` in various Kleisli syntax.

## http4s-laws

### Breaking changes

* [#3807](https://github.com/http4s/http4s/pull/3807): Several arbitraries and cogens now require a `Dispatcher` and a `TestContext`.
## http4s-client

* [#3857](https://github.com/http4s/http4s/pull/3857): Inexhaustively,
  * `Monad: Clock` constraints changed to `Temporal`
  * `Client.translate` requires an `Async` and `MonadCancel`
  * Removal of `Blocker` from `JavaNetClientBuilder`
  * `PoolManager` changed from `Concurrent` to `Async`
  * Many middlewares changed from `Sync` to `Async`
* [#4081](https://github.com/http4s/http4s/pull/4081): Change `Metrics` constraints from `Temporal` to `Clock: Concurrent`

## http4s-server

* [#3857](https://github.com/http4s/http4s/pull/3857): Inexhaustively,
  * `Monad: Clock` constraints changed to `Temporal`
  * Many middlewares changed from `Sync` to `Async`
* [#4081](https://github.com/http4s/http4s/pull/4081): Change `Metrics` constraints from `Temporal` to `Clock: Concurrent`

## http4s-async-http-client

### Breaking changes

* [#4149](https://github.com/http4s/http4s/pull/4149): `ConcurrentEffect` constraint relaxed to `Async`. `apply` method changed to `fromClient` and returns a `Resource` to account for the `Dispatcher`.

## http4s-blaze-core

### Breaking changes

* [#3894](https://github.com/http4s/http4s/pull/3894): Most `Effect` constraints relaxed to `Async`.

## http4s-blaze-server

### Breaking changes

* [#4097](https://github.com/http4s/http4s/pull/4097), [#4137](https://github.com/http4s/http4s/pull/4137): `ConcurrentEffect` constraint relaxed to `Async`. Remove deprecated `BlazeBuilder`

## http4s-blaze-client

### Breaking changes

* [#4097](https://github.com/http4s/http4s/pull/4097): `ConcurrentEffect` constraint relaxed to `Async`

## http4s-ember-client

### Breaking changes

* [#4256](https://github.com/http4s/http4s/pull/4256): `Concurrent: Timer: ContextShift` constraint turned to `Async`

## http4s-ember-server

### Breaking changes

* [#4256](https://github.com/http4s/http4s/pull/4256): `Concurrent: Timer: ContextShift` constraint turned to `Async`

## http4s-okhttp-client

### Breaking changes

* [#4102](https://github.com/http4s/http4s/pull/4102), [#4136](https://github.com/http4s/http4s/pull/4136):
  * `OkHttpBuilder` takes a `Dispatcher`
  * `ConcurrentEffect` and `ContextShift` constraints replaced by `Async`

## http4s-servlet

### Breaking changes

* [#4175](https://github.com/http4s/http4s/pull/4175): Servlets naow take a `Dispatcher`. The blocker is removed from `BlockingIo`. `ConcurrentEffect` constraint relaxed to `Async`.

## http4s-jetty-client

### Breaking changes

* [#4165](https://github.com/http4s/http4s/pull/4165): `ConcurrentEffect` constraint relaxed to `Async`

## http4s-jetty

### Breaking changes

* [#4191](https://github.com/http4s/http4s/pull/4191): `ConcurrentEffect` constraint relaxed to `Async`

## http4s-tomcat

### Breaking changes

* [#4216](https://github.com/http4s/http4s/pull/4216): `ConcurrentEffect` constraint relaxed to `Async`

## http4s-jawn

### Breaking changes

* [#3871](https://github.com/http4s/http4s/pull/3871): `Sync` constraints relaxed to `Concurrent`

## http4s-argonaut

### Breaking changes

* [#3961](https://github.com/http4s/http4s/pull/3961): `Sync` constraints relaxed to `Concurrent`

## http4s-circe

### Breaking changes

* [#3965](https://github.com/http4s/http4s/pull/3965): `Sync` constraints relaxed to to `Concurrent`.

## http4s-json4s

### Breaking changes

* [#3885](https://github.com/http4s/http4s/pull/3885): `Sync` constraints relaxed to to `Concurrent`.

## http4s-play-json

### Breaking changes

* [#3962](https://github.com/http4s/http4s/pull/3962): `Sync` constraints relaxed to to `Concurrent`.

## http4s-scala-xml

### Breaking changes

* [#4054](https://github.com/http4s/http4s/pull/4054): `Sync` constraints relaxed to to `Concurrent`.

## http4s-boopickle

### Breaking changes

* [#3871](https://github.com/http4s/http4s/pull/3852): `Sync` constraints relaxed to `Concurrent`

## Dependency updates

* cats-effect-3.0.0-M5
* fs2-3.0.0-M7
* jawn-1.0.3
* jawn-fs2-2.0.0-M2
* keypool-0.4.0-M1 (moved to `org.typelevel`)
* log4cats-2.0.0-M1
* vault-3.0.0-M1

~~# v1.0.0-M12 (2021-01-25)~~

Build failure

~~# v1.0.0-M11 (2021-01-25)~~

Partial publish after build failure

# v0.22.0-M1 (2021-01-24)

This is a new series, forked from main before Cats-Effect 3 support was merged.  It is binary incompatible with 0.21, but contains several changes that will be necessary for Scala 3 (Dotty) support. It builds on all the changes from v1.0.0-M1 through v1.0.0-M10, which are not echoed here.

The headline change is that all parboiled2 parsers have been replaced with cats-parse.

## Should I switch?

* Users who had been tracking the 1.0 series, but are not prepared for Cats Effect 3, should switch to this series.
* Users who wish to remain on the bleeding edge, including Cats Effect 3, should continue track the 1.0 series.
* Users who need a stable release should remain on the 0.21 series for now.

## http4s-core

### Breaking changes

* [#3855](https://github.com/http4s/http4s/pull/3855): All parboiled2 parsers are replaced by cats-parse.  parboiled2 was not part of the public API, nor are our cats-parse parsers.  Users may observe a difference in the error messages and subtle semantic changes.  We've attempted to minimize them, but this is a significant underlying change.  See also: [#3897](https://github.com/http4s/http4s/pull/3897), [#3901](https://github.com/http4s/http4s/pull/3901), [#3954](https://github.com/http4s/http4s/pull/3954), [#3958](https://github.com/http4s/http4s/pull/3958), [#3995](https://github.com/http4s/http4s/pull/3995), [#4023](https://github.com/http4s/http4s/pull/4023), [#4001](https://github.com/http4s/http4s/pull/4001), [#4013](https://github.com/http4s/http4s/pull/4013), [#4042](https://github.com/http4s/http4s/pull/4042), [#3982](https://github.com/http4s/http4s/pull/3982), [#4071](https://github.com/http4s/http4s/pull/4071), [#4017](https://github.com/http4s/http4s/pull/4017), [#4132](https://github.com/http4s/http4s/pull/4132), [#4154](https://github.com/http4s/http4s/pull/4154), [#4200](https://github.com/http4s/http4s/pull/4200), [#4202](https://github.com/http4s/http4s/pull/4202), [#4206](https://github.com/http4s/http4s/pull/4206), [#4201](https://github.com/http4s/http4s/pull/4201), [#4208](https://github.com/http4s/http4s/pull/4208), [#4235](https://github.com/http4s/http4s/pull/4235), [#4147](https://github.com/http4s/http4s/pull/4147), [#4238](https://github.com/http4s/http4s/pull/4238) [#4238](https://github.com/http4s/http4s/pull/4243)
* [#4070](https://github.com/http4s/http4s/pull/4070): No longer publish a `scala.annotations.nowarn` annotation in the 2.12 build.  This is provided in the standard library in 2.12.13, and isn't necessary at runtime in any version.
* [#4138](https://github.com/http4s/http4s/pull/4138): Replace boolean with `Weakness` sum type in `EntityTag` model
* [#4148](https://github.com/http4s/http4s/pull/4148): Lift `ETag.EntityTag` out of header and into the `org.http4s` package
* [#4164](https://github.com/http4s/http4s/pull/4164): Removal of several deprecated interfaces.  Most were non-public binary compatibility shims, or explicit cats instances that had been superseded by new implicits.  Some exceptions:
* [#4145](https://github.com/http4s/http4s/pull/4145): Port macros in `org.http4s.syntax.literals` to Scala 3.  Deprecated macros that were on various companion objects will not be in the Scala 3 releases.

### Bugfixes

* [#4017](https://github.com/http4s/http4s/pull/4017): Render a final `-` in a byte ranges without an end value

## http4s-laws

### Breaking changes

* [#4144](https://github.com/http4s/http4s/pull/4144): Add `LawsAdapter` to create `PropF` for effectful properties.  Restate various Entity codec laws in terms of it.
* [#4164](https://github.com/http4s/http4s/pull/4164): Removed arbitrary instances for `CIString`. These are provided by case-insensitive.

## http4s-server

### Breaking changes

* [#4164](https://github.com/http4s/http4s/pull/4164): Removed deprecated `SSLConfig`, `KeyStoreBits`, `SSLContextBits`, and `SSLBits`.

## http4s-testing

### Breaking changes

* [#4164](https://github.com/http4s/http4s/pull/4164): No longer a publicly published package. All public API was previously deprecated.

## Dependency upgrades

* async-http-client-2.12.2
* cats-parse-0.3.0
* circe-0.14.0-M3
* jackson-databind-2.12.1
* jawn-1.0.3
* log4cats-1.2.0-RC1 (now under `org.typelevel`)
* log4s-1.0.0-M4
* okio-2.10.0
* vault-2.1.0-M14 (now under `org.typelevel`)

## Dependency removals

* parboiled2

# v1.0.0-M10 (2020-12-31)

## http4s-client

### Enhancements

* [#4051](https://github.com/http4s/http4s/pull/4051): Add `customized` function to `Logger` middleware that takes a function to produce the log string. Add a `colored` implementation on that that adds colors to the logs.

## Dependency updates

* argonaut-6.3.3

# v0.21.16 (2021-01-24)

## http4s-laws

### Bugfixes

* [#4243](https://github.com/http4s/http4s/pull/4243): Don't generate ipv6 addresses with only one section shorted by `::`

## http4s-blaze-core

### Bugfixes

* [#4143](https://github.com/http4s/http4s/pull/4143): Fix race condition that leads to `WritePendingException`. A tradeoff of this change is that some connections that were previously reused must now be closed.

## http4s-blaze-client

### Bugfixes

* [#4152](https://github.com/http4s/http4s/pull/4152): Omit implicit `Content-Length: 0` header when rendering GET, DELETE, CONNECT, and TRACE requests.

## http4s-ember-client

### Bugfixes

* [#4179](https://github.com/http4s/http4s/pull/4179): Render requests in "origin form", so the request line contains only the path of the request, and host information is only in the Host header.  We were previously rendering the fulll URI on the request line, which the spec mandates all servers to handle, but clients should not send when not speaking to a proxy.

## http4s-ember-server

### Enhancements

* [#4179](https://github.com/http4s/http4s/pull/4179): Support a graceful shutdown

## http4s-circe

### Enhancements

* [#4124](https://github.com/http4s/http4s/pull/4124): Avoid intermediate `ByteBuffer` duplication

# v1.0.0-M10 (2020-12-31)

## http4s-client

### Enhancements

* [#4051](https://github.com/http4s/http4s/pull/4051): Add `customized` function to `Logger` middleware that takes a function to produce the log string. Add a `colored` implementation on that that adds colors to the logs.

## Dependency updates

* argonaut-6.3.3

* dropwizard-metrics-4.1.17
* netty-4.1.58.Final
* play-json-29.9.2
* scalatags-0.9.3

# v0.21.15 (2020-12-31)

## http4s-core

### Enhancements

* [#4014](https://github.com/http4s/http4s/pull/4014): Tolerate spaces in cookie headers. These are illegal per RFC6265, but commonly seen in the wild.
* [#4113](https://github.com/http4s/http4s/pull/4113): Expose a mixed multipart decoder that buffers large file parts to a temporary file.

## http4s-server

### Enhancements

* [#4026](https://github.com/http4s/http4s/pull/4026): Add `Resource`-based constructors to the `BracketRequestResponse` middleware.
o* [#4037](https://github.com/http4s/http4s/pull/4037): Normalize some default settings between server backends to standard http4s defaults, to make a more similar experience between backends.  This changes some defaults for Ember and Jetty backends.

## http4s-jetty

### Enhancements

* [#4032](https://github.com/http4s/http4s/pull/4032): Add an `HttpConfiguration` parameter to the Jetty builder to support deeper configuration than what is otherwise available on the builer.  Use it for both HTTP/1 and HTTP/2.

## http4s-jetty-client

### Enhancements

* [#4110](https://github.com/http4s/http4s/pull/4110): Provide an `SslContextFactory` in the default configuration. Before this, secure requests would throw a `NullPointerException` unless a custom Jetty `HttpClient` was used.

## Documentation

* [#4020](https://github.com/http4s/http4s/pull/4020): Improvements to scaladoc. Link to other projects' scaladoc where we can and various cleanups of our own.
* [#4025](https://github.com/http4s/http4s/pull/4025): Publish our own API URL, so other scaladoc can link to us

## http4s-circe

* [#4012](https://github.com/http4s/http4s/pull/4012): Add sensitive EntityDecoders for circe that filter JSON that couldn't be decoded before logging it.

## Dependency bumps

* cats-2.3.1
* cats-effect-2.3.1
* discipline-core-1.1.3
* fs2-2.5.0
* jackson-databind-2.11.4
* netty-4.1.56.Final
* scodec-bits-1.1.23

# v1.0.0-M9 (2020-12-12)

## http4s-core

### Breaking changes

* [#3913](https://github.com/http4s/http4s/pull/3913): Regenerated the `MimeDb` trait from the IANA registry. This shifts a few constants around and is binary breaking, but the vast majority of users won't notice.

## Dependency updates

* jackson-databind-2.12.0

# v0.21.14 (2020-12-11)

## http4s-core

### Bugfixes

* [#3966](https://github.com/http4s/http4s/pull/3966): In `Link` header, retain the first `rel` attribute when multiple are present

### Enhancements

* [#3937](https://github.com/http4s/http4s/pull/3937): Add `Order[Charset]` and `Hash[Charset]` instances
* [#3969](https://github.com/http4s/http4s/pull/3969): Add `Order[Uri]`, `Hash[Uri]`, and `Show[Uri]`. Add the same for its component types.
* [#3966](https://github.com/http4s/http4s/pull/3966): Add `Order[Method]` instance

## http4s-server

### Enhancements

* [#3977](https://github.com/http4s/http4s/pull/3977): Add a `BracketRequestResponse` middleware, to reflect lifecycles between acquiring the `F[Response[F]]` and completion of the response body `Stream[F, Byte]`.  Introduces a new `ConcurrentRequests` middleware, and refactors `MaxActiveRequests` on top of it.

## http4s-okhttp-client

### Bugfixes

* [#4006](https://github.com/http4s/http4s/pull/4006): Set `Content-Length` header on requests where available instead of always chunking

## http4s-metrics

### Bugfixes

* [#3977](https://github.com/http4s/http4s/pull/3977): Changes from `BracketRequestResponse` middleware may address reported leaks in `decreaseActiveRequests`.  Corrects a bug in `recordHeadersTime`.  Also can now record times for abnormal terminations.

## Internals

Should not affect end users, but noted just in case:

* [#3964](https://github.com/http4s/http4s/pull/3964): Replace `cats.implicits._` imports with `cats.syntax.all._`. Should not be user visible.
* [#3963](https://github.com/http4s/http4s/pull/3963), [#3983](https://github.com/http4s/http4s/pull/3983): Port several tests to MUnit. This helps with CI health.
* [#3980](https://github.com/http4s/http4s/pull/3980): Integrate new sbt-http4s-org plugin with sbt-spiewak

## Dependency bumps

* cats-2.3.0
* cats-effect-2.3.0
* dropwizard-metrics-4.1.16
* scodec-bits-1.1.22

# v1.0.0-M8 (2020-11-26)

## Breaking changes

### http4s-client

* [#3903](https://github.com/http4s/http4s/pull/3903): Method apply syntax (e.g., `POST(body, uri)`) returns a `Request[F]` instead of `F[Request[F]]`

# v0.21.13 (2020-11-25)

## Bugfixes

### Most modules

* [#3932](https://github.com/http4s/http4s/pull/3932): Fix `NoClassDefFoundError` regression.  An example:

  ```
  [info]   java.lang.NoClassDefFoundError: cats/effect/ResourceLike
  [info]   at org.http4s.client.Client$.$anonfun$fromHttpApp$2(Client.scala:246)
  ```

  A test dependency upgrade evicted our declared cats-effect-2.2.0 dependency, so we built against a newer version than we advertise in our POM.  Fixed by downgrading the test dependency and inspecting the classpath.  Tooling will be added to avoid repeat failures.

# v0.21.12 (2020-11-25)

## Bugfixes

### http4s-core

* [#3911](https://github.com/http4s/http4s/pull/3911): Support raw query strings. Formerly, all query strings were stored as a vector of key-value pairs, which was lossy in the percent-encoding of sub-delimiter characters (e.g., '+' vs '%2B').  Queries constructed with `.fromString` will be rendered as-is, for APIs that assign special meaning to sub-delimiters.
* [#3921](https://github.com/http4s/http4s/pull/3921): Fix rendering of URIs with colons. This was a regression in v0.21.9.

### http4s-circe

* [#3906](https://github.com/http4s/http4s/pull/3906): Fix streamed encoder for empty stream. It was not rendering the `[F`.

## Enhancements

### http4s-core

* [#3902](https://github.com/http4s/http4s/pull/3902): Add `Hash` and `BoundedEnumerable` instances for `HttpVersion`
* [#3909](https://github.com/http4s/http4s/pull/3909): Add `Order` instance for `Header` and `Headers`

## Dependency upgrades

* fs2-2.4.6
* jetty-9.4.35.v20201120

# v1.0.0-M7 (2020-11-20)

## Breaking changes

### http4s-dsl

* [#3876](https://github.com/http4s/http4s/pull/3876): Replace `dsl.Http4sDsl.Path` with `core.Uri.Path`. The new `Path` in 1.0 is rich enough to support the DSL's routing needs, and this eliminates a conversion between models on every `->` extractor.  This change is source compatible in typical extractions.

## Dependency updates

* argonaut-6.3.2

# v0.21.11 (2020-11-20)

## Enhancements

### http4s-core

* [#3864](https://github.com/http4s/http4s/pull/3864): Cache a `Right` of the common `HttpVersion`s for its `ParseResult`.

### http4s-circe

* [#3891](https://github.com/http4s/http4s/pull/3891): Encode JSON streams in their constituent chunks instead of a chunk-per-`Json`. This can significantly reduce the network flushes on most backends.

### http4s-dsl

* [#3844](https://github.com/http4s/http4s/pull/3844): Add `MatrixVar` extractor for [Matrix URIs](https://www.w3.org/DesignIssues/MatrixURIs.html)

### http4s-async-http-client

* [#3859](https://github.com/http4s/http4s/pull/3859): Add `AsyncHttpClient.apply` method that takes an already constructed async-http-client. This is useful for keeping a handle on bespoke of the client, such as its stats. Adds a functional `AsyncHttpClientStats` wrapper around the native stats class.

## Internals

These changes should be transparent, but are mentioned for completeness.

### Dotty preparations

* [#3798](https://github.com/http4s/http4s/pull/3798): Parenthesize some arguments to lambda functions.

### Build

* [#3868](https://github.com/http4s/http4s/pull/3868), [#3870](https://github.com/http4s/http4s/pull/3870): Start building with sbt-github-actions.

## Dependency updates

* discipline-1.1.2
* dropwizard-metrics-4.1.15
* jackson-databind-2.11.3
* jawn-1.0.1
* netty-4.1.54.Final
* okio-2.9.0
* tomcat-9.0.40

~~# v0.21.10 (2020-11-20)~~

Cursed release, accidentally tagged from main.
Proceed directly to 0.21.11.

# v1.0.0-M6 (2020-11-11)

## Breaking changes

* [#3758](https://github.com/http4s/http4s/pull/3758): Refactor query param infix operators for deprecations in Scala 2.13. Not source breaking.
* [#3366](https://github.com/http4s/http4s/pull/3366): Add `Method` and `Uri` to `UnexpectedStatus` exception to improve client error handling. Not source breaking in most common usages.

# v0.21.9 (2020-11-11)

## Bugfixes

* [#3757](https://github.com/http4s/http4s/pull/3757): Restore mixin forwarders in `Http4sDsl` for binary compatibility back to v0.21.0.  These were removed in v0.21.6 by [#3492](https://github.com/http4s/http4s/pull/3492), but not caught by an older version of MiMa.
* [#3752](https://github.com/http4s/http4s/pull/3752): Fix rendering of absolute `Uri`s with no scheme.  They were missing the `//`.
* [#3810](https://github.com/http4s/http4s/pull/3810): In okhttp-client, render the request body synchronously on an okhttp-managed thread. There was a race condition that could truncate bodies.

## Enhancements

* [#3609](https://github.com/http4s/http4s/pull/3609): Introduce `Forwarded` header
* [#3789](https://github.com/http4s/http4s/pull/3789): In Ember, apply `Transfer-Encoding: chunked` in the absence of contrary information
* [#3815](https://github.com/http4s/http4s/pull/3815): Add `Show`, `Hash`, and `Order` instances to `QueryParamKey` and `QueryParamValue`
* [#3820](https://github.com/http4s/http4s/pull/3820): In jetty-client, eliminate uninformative request logging of failures

## Dotty preparations

Dotty support remains [in progress](https://github.com/http4s/http4s/projects/5), though many http4s features can be used now in compatibility mode.

* [#3767](https://github.com/http4s/http4s/pull/3767): Name "unbound placeholders."
* [#3757](https://github.com/http4s/http4s/pull/3757): Replace `@silent` annotations with `@nowarn`.

## Dependency updates

* blaze-0.14.14
* discipline-specs2-1.1.1
* dropwizard-metrics-4.1.14
* fs2-2.4.5
* jetty-9.4.34.v20201102
* log4s-1.9.0
* scalacheck-1.15.1

# v1.0.0-M5 (2020-10-16)

## Bugfixes

* [#3714](https://github.com/http4s/http4s/pull/3638): Use correct prefix when composing with `Router`
* [#3738](https://github.com/http4s/http4s/pull/3738): In `PrometheusExportService`, correctly match the `/metrics` endpoint

## Breaking changes

* [#3649](https://github.com/http4s/http4s/pull/3649): Make `QueryParam` a subclass of `QueryParamLike`
* [#3440](https://github.com/http4s/http4s/pull/3440): Simplify `Method` model. Drop `PermitsBody`, `NoBody`, and `Semantics` mixins. No longer a case class.

## Enhancements

* [#3638](https://github.com/http4s/http4s/pull/3638): Model `Access-Control-Expose-Headers`
* [#3735](https://github.com/http4s/http4s/pull/3735): Add `preferGzipped` parameter to `WebjarServiceBuilder`

## Dependency updates

* argonaut-6.3.1

# v0.21.8 (2020-10-16)

## Security

* [GHSA-8hxh-r6f7-jf45](https://github.com/http4s/http4s/security/advisories/GHSA-8hxh-r6f7-jf45): The version of Netty used by async-http-client is affected by [CVE-2020-11612](https://app.snyk.io/vuln/SNYK-JAVA-IONETTY-564897).  A server we connect to with http4s-async-http-client could theoretically respond with a large or malicious compressed stream and exhaust memory in the client JVM. This does not affect any release in the 1.x series.

## Bugfixes

* [#3666](https://github.com/http4s/http4s/pull/3666): In CSRF middleware, always use the `onFailure` handler instead of a hardcoded 403 response
* [#3716](https://github.com/http4s/http4s/pull/3716): Fail in `Method.fromString` when a token is succeeded by non-token characters.
* [#3743](https://github.com/http4s/http4s/pull/3743): Fix `ListSep` parser according to RFC.

## Enhancements

* [#3605](https://github.com/http4s/http4s/pull/3605): Improve header parsing in Ember
* [#3634](https://github.com/http4s/http4s/pull/3634): Query parameter codecs for `LocalDate` and `ZonedDate`
* [#3659](https://github.com/http4s/http4s/pull/3659): Make requests to mock client cancelable
* [#3701](https://github.com/http4s/http4s/pull/3701): In `matchHeader`, only parse headers with matching names. This improves parsing laziness.
* [#3641](https://github.com/http4s/http4s/pull/3641): Add `FormDataDecoder` to decode `UrlForm` to case classes via `QueryParamDecoder`

## Documentation

* [#3693](https://github.com/http4s/http4s/pull/3693): Fix some typos
* [#3703](https://github.com/http4s/http4s/pull/3703): Fix non-compiling example in streaming.md
* [#3670](https://github.com/http4s/http4s/pull/3670): Add scaladocs for various headers, including RFC links
* [#3692](https://github.com/http4s/http4s/pull/3692): Mention partial unification is no longer needed in Scala 2.13
* [#3710](https://github.com/http4s/http4s/pull/3710): Add docs for `OptionalValidatingQueryParamDecoderMatcher`
* [#3712](https://github.com/http4s/http4s/pull/3712): Add integrations.md with feature comparison of backends

## Miscellaneous

* [#3742](https://github.com/http4s/http4s/pull/3742): Drop JDK14 tests for JDK15

## Dependency updates

* dropwizard-metrics-4.1.13
* cats-2.2.0
* cats-effect-2.2.0
* fs2-2.4.4
* jetty-9.4.32.v20200930
* json4s-3.6.10
* netty-4.1.53.Final (async-http-client transitive dependency)
* okhttp-4.9.0
* play-json-2.9.1
* scalafix-0.9.21
* scalatags-0.9.2
* tomcat-9.0.39

# v1.0.0-M4 (2020-08-09)

This milestone merges the changes in 0.21.7.
It is not binary compatible with 1.0.0-M3

## Breaking changes

* [#3577](https://github.com/http4s/http4s/pull/3577): Add a model of the `Max-Forwards` header.
* [#3567](https://github.com/http4s/http4s/pull/3577): Add a model of the `Content-Language` header.
* [#3555](https://github.com/http4s/http4s/pull/3555): Support for UTF-8 basic authentication, per [RFC7617](https://tools.ietf.org/html/rfc7617). Attempt to decode Basic auth credentials as UTF-8, falling back to ISO-8859-1. Provide a charset to `BasicCredentials` that allows encoding with an arbitrary charset, defaulting to UTF-8. 
* [#3583](https://github.com/http4s/http4s/pull/3583): Allow configuration of `CirceInstances` to permit duplicate keys
* [#3587](https://github.com/http4s/http4s/pull/3587): Model `Access-Control-Allow-Headers` header

## Documentation

* [#3571](https://github.com/http4s/http4s/pull/3571): Fix comments in deprecated `AgentToken`, `AgentComment`, and `AgentProduct`.

## Dependency updates

* dropwizard-metrics-4.1.12

# v0.21.7 (2020-08-08)

## Bugfixes

* [#3548](https://github.com/http4s/http4s/pull/3548): Fixes `IllegalStateException` when a path matches a directory in `ResourceService`
* [#3546](https://github.com/http4s/http4s/pull/3546): In ember, encode headers as ISO-8859-1. Includes performance improvements
* [#3550](https://github.com/http4s/http4s/pull/3550): Don't attempt to decompress empty response bodies in `GZip` client middleware
* [#3598](https://github.com/http4s/http4s/pull/3598): Fix connection keep-alives in ember-client
* [#3594](https://github.com/http4s/http4s/pull/3594): Handle `FileNotFoundException` in `StaticFile.fromURL` by returning a 404 response
* [#3625](https://github.com/http4s/http4s/pull/3625): Close `URLConnection` in `StaticFile.fromURL` when the resource is not expired
* [#3624](https://github.com/http4s/http4s/pull/3624): Use client with the http4s defaults instead of a the Jetty defaults in `JettyClientBuilder#resource` and `JettyClientBuilder#stream`

## Enhancements

* [#3552](https://github.com/http4s/http4s/pull/3552): Add `liftKleisli` operation to `Client.` This is useful for integration with [natchez](https://github.com/tpolecat/natchez).
* [#3566](https://github.com/http4s/http4s/pull/3566): Expose `RetryPolicy.isErrorOrRetriablestatus`
* [#3558](https://github.com/http4s/http4s/pull/3558): Add `httpRoutes` and `httpApp` convenience constructors to `HSTS` middleware
* [#3559](https://github.com/http4s/http4s/pull/3559): Add `httpRoutes` and `httpApp` convenience constructors to `HttpsRedirect` middleware
* [#3623](https://github.com/http4s/http4s/pull/3623): Add `configure` method to allow more configurations of async-http-client
* [#3607](https://github.com/http4s/http4s/pull/3607): Add request key to the connection manager debug logs in blaze-client
* [#3602](https://github.com/http4s/http4s/pull/3602): Support trailer headers in Ember.
* [#3603](https://github.com/http4s/http4s/pull/3603): Enable connection reuse in ember-server.
* [#3601](https://github.com/http4s/http4s/pull/3601): Improve ember-client by adding `keep-alive`, a `Date` header if not present, and a configurable `User-Agent` header if not present.

## Refactoring

* [#3547](https://github.com/http4s/http4s/pull/3547): Refactor the ember request parser

## Documentation

* [#3545](https://github.com/http4s/http4s/pull/3545): Refresh the getting started guide to match the current template.
* [#3595](https://github.com/http4s/http4s/pull/3595): Show handling of `Year.of` exceptions in DSL tutorial

## Dependency upgrades

* cats-effect-2.1.4
* dropwizard-metrics-4.1.11
* jetty-9.4.31.v20200723
* okhttp-4.8.1
* tomcat-9.0.37

# v1.0.0-M3 (2020-06-27)

This milestone merges the changes in 0.21.6.
It is binary compatible with 1.0.0-M2.

# v0.21.6 (2020-06-27)

## Bugfixes

* [#3538](https://github.com/http4s/http4s/pull/3538): In ember, fix request and response parser to recognize chunked transfer encoding. In chunked messages, bodies were incorrectly empty.

## Enhancements

* [#3492](https://github.com/http4s/http4s/pull/3538): Split the request extractors in the server DSL into `org.http4s.dsl.request`. This leaner DSL does not deal with bodies, and does not require an `F[_]` parameter. Use of the existing `http4s-dsl` is unaffected.

## Dependency updates

* blaze-0.14.13

# v1.0.0-M2 (2020-06-25)

This is the first milestone release in the 1.x series.
It is not binary compatible with prior releases.

## Where is M1?

Unpublished. The release build from the tag failed, and the fix required a new tag.

## Breaking changes

* [#3174](https://github.com/http4s/http4s/pull/3174): Drop http4s-prometheus dependency on http4s-dsl
* [#2615](https://github.com/http4s/http4s/pull/2615): Model the `Server` header
* [#3206](https://github.com/http4s/http4s/pull/2615): Model the `Content-Location` header
* [#3264](https://github.com/http4s/http4s/pull/3264): Remove unused `EntityEncoder` argument in `PlayInstances`.
* [#3257](https://github.com/http4s/http4s/pull/3257): Make `SameSite` cookie attribute optional
* [#3291](https://github.com/http4s/http4s/pull/3291): Remove unused `F[_]` parameter from `Server`
* [#3241](https://github.com/http4s/http4s/pull/3241): Port all macros to blackbox in anticipation of Dotty support
* [#3323](https://github.com/http4s/http4s/pull/3323): Drop deprecated `ArbitraryInstances#charsetRangesNoQuality`
* [#3322](https://github.com/http4s/http4s/pull/3322): Drop deprecated `getAs` and `prepAs` methods from `Client`
* [#3371](https://github.com/http4s/http4s/pull/3271): In http4s-metrics, add `rootCause` field to `TerminationType.Abnormal` and `TerminationType.Error`.  Add `TerminationType.Canceled`
* [#3335](https://github.com/http4s/http4s/pull/3335): Remove unused `Bracket` instance in `Client#translate`
* [#3390](https://github.com/http4s/http4s/pull/3390): Replace `org.http4s.util.CaseInsensitiveString` with `org.typelevel.ci.CIString`
* [#3221](https://github.com/http4s/http4s/pull/3221): Implement a `Uri.Path` type to replace the type alias for `String`
* [#3450](https://github.com/http4s/http4s/pull/3450): Model `Accept-Patch` header as a `NonEmptyList[MediaType]`
* [#3463](https://github.com/http4s/http4s/pull/3450): Model `Access-Control-Allow-Credentials` header as a nullary case class.
* [#3325](https://github.com/http4s/http4s/pull/3325): Add a WebSocket builder with a `Pipe[F, WebSocketFrame, WebSocketFrame]` to unify sending and receiving.
* [#3373](https://github.com/http4s/http4s/pull/3373): Parameterize `ClassLoader` for `ResourceService` and `WebjarService`. Changes the `CacheStrategy`'s `uriPath` argument to `Uri.Path`.
* [#3460](https://github.com/http4s/http4s/pull/3460): Remove deprecated `Service` and related aliases
* [#3529](https://github.com/http4s/http4s/pull/3529): Refresh the `MediaType`s constants from the IANA registry. Not source breaking, but shifts constants in a binary breaking way.

## Enhancements

* [#3320](https://github.com/http4s/http4s/pull/3320): Reimplement `Media#as` with `F.rethrow`

## Deprecations

* [#3359](https://github.com/http4s/http4s/pull/3359): Deprecate the `org.http4s.util.execution` package.
* [#3422](https://github.com/http4s/http4s/pull/3359): Deprecate `BlazeClientBuilder#withSslContextOption`.

# Documentation

* [#3374](https://github.com/http4s/http4s/pull/3374): Add a deployment tutorial, including for GraalVM. See also #[3416](https://github.com/http4s/http4s/pull/3416).
* [#3410](https://github.com/http4s/http4s/pull/3410): Suggest a global execution context for the argument to `BlazeClientBuilder`

## Internal refactoring

* [#3386](https://github.com/http4s/http4s/pull/3386): Drop internal argonaut parser in favor of jawn's
* [#3266](https://github.com/http4s/http4s/pull/3266): Replace `fs2.compress` with `fs2.compression`

## Dependency updates

* argonaut-6.3.0
* async-http-client-2.12.1
* blaze-http-0.14.13
* play-json-2.9.0
* simpleclient-0.9.0 (Prometheus)

~~# v1.0.0-M1 (2020-06-25)~~

Did not publish successfully from tag.

# v0.21.5 (2020-06-24)

This release is fully backward compatible with 0.21.4.

## New modules

* [#3372](https://github.com/http4s/http4s/pull/3372): `http4s-scalafix`: starting with this release, we have integrated Scalafix rules into the build.  All our Scalafix rules will be published as both snapshots and with core releases.  The http4s-scalafix version is equivalent to the output version of the scalafix rules.  The scalafix rules are intended to assist migrations with deprecations (within this series) and breaking changes (in the upcoming push to 1.0).

## Bugfixes

* [#3476](https://github.com/http4s/http4s/pull/3476): Fix crash of `GZip` client middleware on responses to `HEAD` requests
* [#3488](https://github.com/http4s/http4s/pull/3488): Don't call `toString` on input of `ResponseLogger` on cancellation. The input is usually a `Request`. We filter a set of default sensitive headers in `Request#toString`, but custom headers can also be sensitive and could previously be leaked by this middleware.
* [#3521](https://github.com/http4s/http4s/pull/3521): In async-http-client, raise errors into response body stream when thrown after we've begun streaming. Previously, these errors were logged, but the response body was truncated with no value indicating failure.
* [#3520](https://github.com/http4s/http4s/pull/3520): When adding a query parameter to a `Uri` with a blank query string (i.e., the URI ends in '?'), don't prepend it with a `'&'` character. This is important in OAuth1 signing.
* [#3518](https://github.com/http4s/http4s/pull/3518): Fix `Cogen[ContentCoding]` in the testing arbitraries to respect the case-insensitivity of the coding field.
* [#3501](https://github.com/http4s/http4s/pull/3501): Explicitly use `Locale.ENGLISH` when comparing two `ContentCoding`'s coding fields. This only matters if your default locale has different casing semantics than English for HTTP token characters.

## Deprecations

* [#3441](https://github.com/http4s/http4s/pull/3441): Deprecate `org.http4s.util.threads`, which is not related to HTTP
* [#3442](https://github.com/http4s/http4s/pull/3442): Deprecate `org.http4s.util.hashLower`, which is not related to HTTP
* [#3466](https://github.com/http4s/http4s/pull/3466): Deprecate `util.decode`, which may loop infinitely on certain malformed input.  Deprecate `Media#bodyAsText` and `EntityDecoder.decodeString`, which may loop infinitely for charsets other than UTF-8.  The latter two methods are replaced by `Media#bodyText` and `EntityDecoder.decodeText`.
* [#3372](https://github.com/http4s/http4s/pull/3372): Deprecate `Client.fetch(request)(f)` in favor of `Client#run(request).use(f)`. This is to highlight the dangers of using `F.pure` or similar as `f`, which gives access to the body after the client may have recycled the connection.  For training and code reviewing purposes, it's easier to be careful with `Resource#use` than convenience methods like `fetch` that are `use` in disguise. This change can be fixed with our new http4s-scalafix.

## Enhancements

* [#3286](https://github.com/http4s/http4s/pull/3286): Add `httpRoutes` constructor for `Autoslash middleware`
* [#3382](https://github.com/http4s/http4s/pull/3382): Use more efficient String compiler in `EntityDecoder[F, String]`
* [#3439](https://github.com/http4s/http4s/pull/3439): Add `Hash[Method]` instance. See also [#3490](https://github.com/http4s/http4s/pull/3490).
* [#3438](https://github.com/http4s/http4s/pull/3438): Add `PRI` method
* [#3474](https://github.com/http4s/http4s/pull/3474): Add `httpApp` and `httpRoutes` constructors for `HeaderEcho` middleware
* [#3473](https://github.com/http4s/http4s/pull/3473): Add `httpApp` and `httpRoutes` constructors for `ErrorHandling` middleware
* [#3472](https://github.com/http4s/http4s/pull/3472): Add `httpApp` and `httpRoutes` constructors for `EntityLimiter` middleware
* [#3487](https://github.com/http4s/http4s/pull/3487): Add new `RequestID` middleware.
* [#3515](https://github.com/http4s/http4s/pull/3472): Add `httpApp` and `httpRoutes` constructors for `ErrorAction` middleware
* [#3513](https://github.com/http4s/http4s/pull/3513): Add `httpRoutes` constructor for `DefaultHead`. Note that `httpApp` is not relevant.
* [#3497](https://github.com/http4s/http4s/pull/3497): Add `logBodyText` functions to `Logger` middleware to customize the logging of the bodies

## Documentation

* [#3358](https://github.com/http4s/http4s/pull/3358): Replaced tut with mdoc
* [#3421](https://github.com/http4s/http4s/pull/3421): New deployment tutorial, including GraalVM
* [#3404](https://github.com/http4s/http4s/pull/3404): Drop reference to http4s-argonaut61, which is unsupported.
* [#3465](https://github.com/http4s/http4s/pull/3465): Update sbt version used in `sbt new` command
* [#3489](https://github.com/http4s/http4s/pull/3489): Remove obsolete scaladoc about `Canceled` in blaze internals

## Internals

* [#3478](https://github.com/http4s/http4s/pull/3478): Refactor `logMessage` in client and server logging middlewares

## Dependency updates

* scala-2.13.2
* boopickle-1.3.3
* fs2-2.4.2
* metrics-4.1.9 (Dropwizard)
* jetty-9.4.30
* json4s-3.6.9
* log4cats-1.1.1
* okhttp-4.7.2
* scalafix-0.9.17
* scalatags-0.9.1
* tomcat-9.0.36

# v0.21.4 (2020-04-28)

This release is fully backward compatible with 0.21.3.

## Bugfixes

* [#3338](https://github.com/http4s/http4s/pull/3338): Avoid incorrectly responding with an empty body in http4s-async-http-client

## Enhancements

* [#3303](https://github.com/http4s/http4s/pull/3303): In blaze, cache `Date` header value 
* [#3350](https://github.com/http4s/http4s/pull/3350): Use stable host address in `ConnectionFailure` message. Makes code more portable post-JDK11.

## Deprecation

* [#3361](https://github.com/http4s/http4s/pull/3361): Deprecate the `org.http4s.util.execution` package.

## Documentation

* [#3279](https://github.com/http4s/http4s/pull/3279): Improve Prometheus middleware usage example

## Dependency updates

* fs2-2.3.0
* okhttp-4.5.0
* scalafix-0.9.12
* scala-xml-1.3.0
* specs2-4.9.3

# v0.20.23 (2020-04-28)

This release restores backward compatibility with the 0.20 series.
This is the final planned release in the 0.20 series.

## Compatibility

* [#3362](https://github.com/http4s/http4s/pull/3362): Restores binary compatibility in http4s-jetty back to 0.20.21.

# v0.20.22 (2020-04-28)

This release is backward compatible with 0.20, except for http4s-jetty.
This incompatibility will be corrected in 0.20.23.

## Breaking changes

* [#3333](https://github.com/http4s/http4s/pull/3333): Add Http2c support to jetty-server. This accidentally broke binary compatibility, and will be patched in v0.20.23.

## Bugfixes

* [#3326](https://github.com/http4s/http4s/pull/3326): In `WebjarService`, do not use OS-specific directory separators
* [#3331](https://github.com/http4s/http4s/pull/3326): In `FileService`, serve index.html if request points to directory

## Enhancements

* [#3327](https://github.com/http4s/http4s/pull/3327): Add `httpRoutes` and `httpApp` convenience constructors to `Date` middleware
* [#3381](https://github.com/http4s/http4s/pull/3327): Add `httpRoutes` and `httpApp` convenience constructors to `CORS` middleware
* [#3298](https://github.com/http4s/http4s/pull/3298): In `Logger` client and server middlewares, detect any media types ending in `+json` as non-binary

## Deprecations

* [#3330](https://github.com/http4s/http4s/pull/3330): Deprecate `BlazeServerBuilder#apply()` in favor of passing an `ExecutionContext` explicitly.  Formerly, `ExecutionContext.global` was referenced by the default builder, and would spin up its thread pool even if the app never used the global execution context.
* [#3361](https://github.com/http4s/http4s/pull/3361): Deprecate `org.http4s.util.bug`, which is for internal use only.

## Backports

These appeared in previous releases, but have been backported to 0.20.x

* [#2591](https://github.com/http4s/http4s/pull/2591): Change literal interpolator macros to use unsafe methods to avoid triggering Wartremover's EitherProjectionPartial warning
* [#3115](https://github.com/http4s/http4s/pull/3115): Drop UTF-8 BOM when decoding
* [#3148](https://github.com/http4s/http4s/pull/3148): Add `HttpRoutes.strict`
* [#3185](https://github.com/http4s/http4s/pull/3185): In blaze, recover `EOF` on `bodyEncoder.write` to close connection
* [#3196](https://github.com/http4s/http4s/pull/3196): Add convenience functions to `Caching` middleware

## Build improvements

* Start testing on JDK14

## Dependency updates

* blaze-0.14.12
* metrics-4.1.6
* jetty-9.4.28.v20200408
* scala-2.12.11
* tomcat-9.0.34

# v0.21.3 (2020-04-02)

This release is fully backward compatible with 0.21.2.

# Bugfixes

* [#3243](https://github.com/http4s/http4s/pull/3243): Write ember-client request to socket before reading response

## Enhancements

* [#3196](https://github.com/http4s/http4s/pull/3196): Add convenience functions to `Caching` middleware. 
* [#3155](https://github.com/http4s/http4s/pull/3155): Internal `j.u.c.CompletionStage` conversions.

## Dependency updates

* cats-2.1.1
* okhttp-4.4.1

# v0.20.21 (2020-04-02)

This release is fully backward compatible with 0.20.20.

## Dependency updates

* argonaut-6.2.5
* jetty-9.4.27.v20200227
* metrics-4.1.5 (Dropwizard)
* tomcat-9.0.33

# v0.21.2 (2020-03-24)

This release is fully backward compatible with 0.21.1.

## Security fixes
* [GHSA-66q9-f7ff-mmx6](https://github.com/http4s/http4s/security/advisories/GHSA-66q9-f7ff-mmx6): Fixes a local file inclusion vulnerability in `FileService`, `ResourceService`, and `WebjarService`.
  * Request paths with `.`, `..`, or empty segments will now return a 400 in all three services.  Combinations of these could formerly be used to escape the configured roots and expose arbitrary local resources.
  * Request path segments are now percent-decoded to support resources with reserved characters in the name.

## Bug fixes

* [#3261](https://github.com/http4s/http4s/pull/3261): In async-http-client, fixed connection release when body isn't run, as well as thread affinity.

## Enhancements

* [#3253](https://github.com/http4s/http4s/pull/3253): Preparation for Dotty support. Should be invisible to end users, but calling out because it touches a lot.

# v0.20.20 (2020-03-24)

This release is fully backward compatible with 0.20.19.

## Security fixes
* [GHSA-66q9-f7ff-mmx6](https://github.com/http4s/http4s/security/advisories/GHSA-66q9-f7ff-mmx6): Fixes a local file inclusion vulnerability in `FileService`, `ResourceService`, and `WebjarService`.
  * Request paths with `.`, `..`, or empty segments will now return a 400 in all three services.  Combinations of these could formerly be used to escape the configured roots and expose arbitrary local resources.
  * Request path segments are now percent-decoded to support resources with reserved characters in the name.

## Enhancements

* [#3167](https://github.com/http4s/http4s/pull/3167): Add `MetricsOps.classifierFMethodWithOptionallyExcludedPath`.name.

# v0.18.26 (2020-03-24)

This release is fully backward compatible with 0.18.25.

## Security fixes
* [GHSA-66q9-f7ff-mmx6](https://github.com/http4s/http4s/security/advisories/GHSA-66q9-f7ff-mmx6): Fixes a local file inclusion vulnerability in `FileService`, `ResourceService`, and `WebjarService`.
  * Request paths with `.`, `..`, or empty segments will now return a 400 in all three services.  Combinations of these could formerly be used to escape the configured roots and expose arbitrary local resources.
  * Request path segments are now percent-decoded to support resources with reserved characters in the name.

# v0.21.1 (2020-02-13)

This release is fully backward compatible with v0.21.0, and includes all the changes from v0.20.18.

## Bug fixes

* [#3192](https://github.com/http4s/http4s/pull/3192): Parse `SameSite` cookie attribute and values case insensitively.

## Enhancements

* [#3185](https://github.com/http4s/http4s/pull/3185): In blaze-server, recover `EOF` to close the connection instead of catching it. This reduces log noise in Cats Effect implementations that wrap uncaught exceptions.

## Dependency updates

* jawn-fs2-1.0.0: We accidentally released v0.21.0 against an RC of jawn-fs2. This is fully compatible.

# v0.20.19 (2020-02-13)

This release is fully backward compatible with 0.20.18.

## Bugfixes

* [#3199](https://github.com/http4s/http4s/pull/3199): When `Uri#withPath` is called without a slash and an authority is defined, add a slash to separate them.

## Enhancements

* [#3199](https://github.com/http4s/http4s/pull/3199): 
  * New `addSegment` alias for `Uri#/`
  * New `Uri#addPath` function, which splits the path segments and adds each, URL-encoded.

# v0.20.18 (2020-02-13)

This release is fully backward compatible with 0.20.17.

## Bugfixes

* [#3178](https://github.com/http4s/http4s/pull/3178): In `TomcatBuilder`, use the correct values for the `clientAuth` connector attribute.
* [#3184](https://github.com/http4s/http4s/pull/3184): 
  * Parse cookie attribute names case insensitively.
  * Preserve multiple extended cookie attributes, delimited by a `';'`
  * Support cookie domains with a leading `'.'`

## Enhancements

* [#3190](https://github.com/http4s/http4s/pull/3190): Remove reflection from initialization of `HttpHeaderParser`. This allows modeled headers to be parsed when running on Graal. The change is fully transparent on the JVM.

## Dependency updates

* argonaut-6.2.4
* async-http-client-2.10.5
* tomcat-9.0.31

# v0.21.0 (2020-02-09)

This release is fully compatible with 0.21.0-RC4.  Future releases in the 0.21.x series will maintain binary compatibility with this release.  All users on the 0.20.x or earlier are strongly encouraged to upgrade.

## Dependency updates

* argonaut-6.2.4
* circe-0.13.0

# v0.21.0-RC5 (2020-02-08)

This release is binary compatible with 0.21.0-RC4.

We announced this as built on circe-0.13.0.  That was not correct, but is fixed in 0.21.0.

## Enhancements

* [#3148](https://github.com/http4s/http4s/pull/3148): Add `HttpRoutes.strict` and `ContextRoutes.strict` for routes that require only an `Applicative`, at the cost of evaluating `combineK`ed routes strictly.

## Dependency updates

* async-http-client-2.10.5
* cats-effect-2.1.1
* scalatags-0.8.5

# v0.21.0-RC4 (2020-02-04)

This release is binary incompatible with 0.21.0-RC2, but is source compatible.

## Breaking changes

### Binary

* [#3145](https://github.com/http4s/http4s/pull/3145): Relax constraints from `Effect` to `Sync` in `resourceService`, `fileService`, and `webjarService`.

# v0.21.0-RC3 (2020-02-03)

This release is binary incompatible with 0.21.0-RC2, but should be source compatible, with deprecations.

## Breaking changes

### Binary

* [#3126](https://github.com/http4s/http4s/pull/3126): Remove unnecessary `Applicative` constraints from http4s-circe
* [#3124](https://github.com/http4s/http4s/pull/3124): Relax constraints from `Effect` to `Sync` in `FileService`.
* [#3136](https://github.com/http4s/http4s/pull/3136): In `WebSocketBuilder`, add `filterPingPongs` parameter, default true.  When false, `send` and `receive` will see pings and pongs sent by the client.  The server still responds automatically to pings.  This change should be transparent to existing users.
* [#3138](https://github.com/http4s/http4s/pull/3124): Remove unnecessary `Applicative` constraints on `EntityEncoder` instances in several modules.

### Semantic
  
* [#3139](https://github.com/http4s/http4s/pull/3139): Changes `Router` to find the longest matching prefix by path segments rather than character-by-character.  This is arguably a bug fix.  The old behavior could cause unexpected matches, is inconsistent with the servlet mappings that inspired `Router`, and is unlikely to have been intentionally depended on.

### Deprecation

* [#3134](https://github.com/http4s/http4s/pull/3132): Deprecate `JettyBuilder#withSSLContext` in favor of new methods in favor of new `withSslContext*` methods.
* [#3132](https://github.com/http4s/http4s/pull/3132): Deprecate `BlazeServerBuilder#withSSLContext` and `BlazeServerBuilder#withSSL` in favor of new `withSslContext*` methods.
* [#3140](https://github.com/http4s/http4s/pull/3140): Deprecate `JettyBuilder#withSSL`, to match `BlazeServerBuilder`. It's still necessary in Tomcat, which doesn't take a `ServletContext`.  Deprecate `SSLConfig`, `KeyStoreBits`, and `SSLContextBits`, which had already been removed from public API.

## Bugfixes

* [#3140](https://github.com/http4s/http4s/pull/3140): In `TomcatBuilder`, fix mapping of `SSLClientAuthMode` to Tomcat's connector API.

## Enhancements

* [#3134](https://github.com/http4s/http4s/pull/3132): In `JettyBuilder`, add `withSslContext` and `withSslContextAndParameters` to permit full control of `SSLParameters`.  Add `withoutSsl`.
* [#3132](https://github.com/http4s/http4s/pull/3132): In `BlazeBuilder`, add `withSslContext` and `withSslContextAndParameters` to permit full control of `SSLParameters`.  Add `withoutSsl`.

## Dependency updates

* cats-effect-2.1.0
* fs2-2.2.2

# v0.21.0-RC2 (2020-01-27)

## Breaking changes

### Binary and source

* [#3110](https://github.com/http4s/http4s/pull/3110): Change `MessageFailure#toHttpResponse` to return a `Response[F]` instead of an `F[Response[F]]`, and relax constraints accordingly. Drops the `inHttpResponse` method.
* [#3107](https://github.com/http4s/http4s/pull/3107): Add `covary[F[_]]` method to `Media` types.  Should not break your source unless you have your own `Media` subclass, which you shouldn't.

### Binary only

* [#3098](https://github.com/http4s/http4s/pull/3098): Update `MimeDB` from IANA registry. 

### Deprecation

* [#3087](https://github.com/http4s/http4s/pull/3087): Deprecate the public http4s-testing module.  This was mostly Specs2 matchers, the majority of which block threads.  This is not to be confused with http4s-laws, which depends only on Discipline and is still maintained.

## Bugfixes

* [#3105](https://github.com/http4s/http4s/pull/3105): Fix "cannot have more than one pending write request" error in blaze-server web sockets.
* [#3115](https://github.com/http4s/http4s/pull/3115): Handle BOM at the head of a chunk in `decode`.

## Enhancements

* [#3106](https://github.com/http4s/http4s/pull/3106): Interrupt response body in `DefaultHead` middleware. This optimization saves us from draining a potentially large response body that, because `HEAD` is a safe method, should not have side effects.
* [#3095](https://github.com/http4s/http4s/pull/3095): Add `Request#asCurl` method to render a request as a curl command.  Renders the method, URI, and headers, but not yet the body.

# v0.20.17 (2020-01-25)

This release is fully compatible with 0.20.16.

## Bugfixes

* [#3105](https://github.com/http4s/http4s/pull/3105): Fix "cannot have more than one pending write request" error in blaze-server web sockets.

## Dependency updates

* simpleclient-0.8.1 (Prometheus)
  
# v0.18.25 (2020-01-21)

## Bug fixes
* [#3093](https://github.com/http4s/http4s/pull/3093): Backport [#3086](https://github.com/http4s/http4s/pull/3086): Fix connection leak in blaze-client pool manager when the next request in the queue is expired.

# v0.21.0-RC1 (2020-01-21)

## Breaking changes

* [#3012](https://github.com/http4s/http4s/pull/3012): Use `HttpApp` instead of `HttpRoutes` in `Http4sServlet`. The servlet builders themselves retain compatibility.
* [#3078](https://github.com/http4s/http4s/pull/3078): Wrap Java exceptions in `ConnectionFailure` when a blaze-client fails to establish a connection. This preserves information about which host could not be connected to.
* [#3062](https://github.com/http4s/http4s/pull/3062): http4s' JSON support is now built on jawn-1.0.0, which is a binary break from jawn-0.14.x.  This comes with a bump to circe-0.13.  Most circe-0.13 modules are binary compatible with circe-0.12, but note that circe-parser is not.
* [#3055](https://github.com/http4s/http4s/pull/3055): Add fs2-io's TLS support to ember-client.  The `sslContext: Option[(ExecutionContext, SSLContext)]` argument is replaced by a `tlsContext: Option[TLSContext]`.`

## Enhancements

* [#3004](https://github.com/http4s/http4s/pull/3004): Add `classloader` argument to `StaticFile.fromResource` 
* [#3007](https://github.com/http4s/http4s/pull/3007): Add `classloader` argument to `TomcatBuilder`
* [#3008](https://github.com/http4s/http4s/pull/3008): Consistently use `collection.Seq` across Scala versions in DSL
* [#3031](https://github.com/http4s/http4s/pull/3031): Relax `Router.apply` constraint from `Sync` to `Monad`
* [#2821](https://github.com/http4s/http4s/pull/2821): Add `Media` supertype of `Message` and `Part`, so multipart parts can use `EntityDecoder`s
* [#3021](https://github.com/http4s/http4s/pull/3021): Relax `Throttle.apply` constraint from `Sync` to `Monad`. Add a `mapK` operation to `TokenBucket`.
* [#3056](https://github.com/http4s/http4s/pull/3056): Add `streamJsonArrayEncoder*` operations to circe support, to encode a `Stream` of `A` to a JSON array, given an encoder for `A`.
* [#3053](https://github.com/http4s/http4s/pull/3053): Remove unneeded `Functor[G]` constraint on `HeaderEcho.apply`.
* [#3054](https://github.com/http4s/http4s/pull/3054): Add `SameSite` cookie support
* [#2518](https://github.com/http4s/http4s/pull/2518): Add `status` methods to `Client` that take a `String` or `Uri`
* [#3069](https://github.com/http4s/http4s/pull/3069): Add `ContextMiddleware.const` function
* [#3070](https://github.com/http4s/http4s/pull/3070): Add `NonEmptyTraverse` instance to `ContextRequest`
* [#3060](https://github.com/http4s/http4s/pull/3060): Stop mixing context bounds and implicits in `CirceInstances`.
* [#3024](https://github.com/http4s/http4s/pull/3024): Add `withQueryParams` and `withMultiValueQueryParams` to `QueryOps`
* [#3092](https://github.com/http4s/http4s/pull/3092): Add TLS support to ember-server via fs2-io.

## Dependency updates

* cats-2.1.0
* circe-0.13.0-RC1
* fs2-2.2.0
* jawn-1.0.0
* jawn-fs2-1.0.0-RC2
* okhttp-4.3.1
* play-json-2.8.1
* scalacheck-1.14.3
* scalatags-0.8.4
* specs2-4.8.3

# v0.20.16 (2020-01-21)

## Bugfixes

* [#3086](https://github.com/http4s/http4s/pull/3086): Fix connection leak in blaze-client pool manager when the next request in the queue is expired.

## Breaking changes

* [#3053](https://github.com/http4s/http4s/pull/3053): Deprecate `HttpDate.now`, which is not referentially transparent. Prefer `HttpDate.current`.

## Enhancements

* [#3049](https://github.com/http4s/http4s/pull/3049): Add new `Date` server middleware
* [#3051](https://github.com/http4s/http4s/pull/3051): Add `HttpDate.current` convenience constructor, based on `Clock`.
* [#3052](https://github.com/http4s/http4s/pull/3052): Add `Caching` server middleware.
* [#3065](https://github.com/http4s/http4s/pull/3065): Add `ErrorAction` server middleware
* [#3082](https://github.com/http4s/http4s/pull/3082): Wrap `UnresolvedAddressException` in blaze in an `UnresolvedAddressException` subtype that contains the address that could not resolve to aid diagnostics.  This is a conservative change.  See [#3078](https://github.com/http4s/http4s/pull/3078) for the wrapper forthcoming in http4s-0.21.

## Documentation

* [#3017](https://github.com/http4s/http4s/pull/3017): Correct the documentation in `Timeout.apply`
* [#3020](https://github.com/http4s/http4s/pull/3020): Update scaladoc to compiling example code on OptionalMultiQueryParamDecoderMatcher

## Dependency updates

* async-http-client-2.10.4
* jetty-9.4.26.v20200117
* metrics-4.1.2 (Dropwizard)
* log4s-1.8.2
* okhttp-3.14.6
* simpleclient-0.8.0 (Prometheus)
* tomcat-9.0.30

# v0.20.15 (2019-11-27)

## Enhancements

* [#2966](https://github.com/http4s/http4s/pull/2966): Add `HttpsRedirect` middleware
* [#2965](https://github.com/http4s/http4s/pull/2965): Add `Request#addCookies` method
* [#2887](https://github.com/http4s/http4s/pull/2887): Support realm in the `OAuth1` header

## Bug fixes

* [#2916](https://github.com/http4s/http4s/pull/2916): Ensure that `Metrics` only decrements active requests once
* [#2889](https://github.com/http4s/http4s/pull/2889): In `Logger`, log the prelude if `logBody` and `logHeaders` are false

# v0.20.14 (2019-11-26)

## Bug fixes

* [#2909](https://github.com/http4s/http4s/pull/2909): Properly propagate streamed errors in jetty-client
* The blaze upgrade fixes the "SSL Handshake WRAP produced 0 bytes" error on JDK 11.

## Enhancements

* [#2911](https://github.com/http4s/http4s/pull/2911): Add missing bincompat syntax to `org.http4s.implicits`.

## Dependency updates

* blaze-0.14.11
* circe-0.11.2
* jawn-0.14.3
* jetty-9.4.24.v20191120
* tomcat-9.0.29

# v0.20.13 (2019-11-05)

## Bug fixes

* [#2946](https://github.com/http4s/http4s/pull/2946): Restore binary compatibility of private `UrlCodingUtils`. [#2930](https://github.com/http4s/http4s/pull/2930) caused a breakage in rho.
* [#2922](https://github.com/http4s/http4s/pull/2922): Handle Content-Length longer that Int.MaxValue in chunked uploads
* [#2941](https://github.com/http4s/http4s/pull/2941): Fix for `BlockingHttp4sServlet` with shifted IO.
* [#2953](https://github.com/http4s/http4s/pull/2953): Fix connection info in servlet backend.  The local and remote addresses were reversed.
* [#2942](https://github.com/http4s/http4s/pull/2942): Fix `Request.addcookie` to consolidate all `Cookie` headers into one.
* [#2957](https://github.com/http4s/http4s/pull/2957): Shift the write to Blocker in `BlockingServletIo`

## Enhancements

* [#2948](https://github.com/http4s/http4s/pull/2948): Add all missing `ContentCoding`s from the IANA registry.

## Dependency updates

* blaze-0.14.9

# v0.20.12 (2019-10-31)

## Enhancements

* [#2930](https://github.com/http4s/http4s/pull/2830): Move private `UrlCodingUtils` to the `Uri` companion object, make public

## Dependency updates

* jawn-0.14.2
* jetty-9.4.22
* json4s-0.14.2
* metrics-4.1.1
* okhttp-3.14.4
* play-json-2.7.4
* tomcat-9.0.27
* twirl-1.4.2

# v0.21.0-M5 (2019-09-19)

## Breaking changes

* [#2815](https://github.com/http4s/http4s/pull/2815): Allow `Allow` header to specify an empty set of methods.
* [#2832](https://github.com/http4s/http4s/pull/2836): Add natural transformation to `ResponseGenerator` to allow the `F` and `G` to work in unison. Relevant for http4s-directives.

## Enhancements

* [#2836](https://github.com/http4s/http4s/pull/2836): Add `additionalSocketOptions` to ember configs
* [#2869](https://github.com/http4s/http4s/pull/2869): Add JsonDebugErrorHandler middleware
* [#2830](https://github.com/http4s/http4s/pull/2830): Add encoder and decoder helpers to `Uri` companion

## Documentation

* [#2733](https://github.com/http4s/http4s/pull/2733): Add CSRF documentation

## Dependency updates

* async-http-client-2.10.2
* cats-2.0.0
* cats-effect-2.0.0
* circe-0.12.1
* fs2-2.0.0
* keypool-2.0.0
* log4cats-core-1.0.0
* okhttp-4.2.0
* jawn-fs2-0.15.0
* tomcat-9.0.24
* vault-2.0.0

# v0.20.11 (2019-09-19)

## Breaking changes

* [#2792](https://github.com/http4s/http4s/pull/2792): Drop support for Scala 2.13.0-M5. Users of Scala 2.13 should be on a stable release of Scala on the http4s-0.21 release series.
* [#2800](https://github.com/http4s/http4s/pull/2800): Revert [#2785](https://github.com/http4s/http4s/pull/2785), using `F[A]` instead of `G[A]` in `EntityResponseGenerator`, which broke directives.

## Bug fixes

* [#2807](https://github.com/http4s/http4s/pull/2807): In jetty-client, don't follow redirects with the internal client, which throws an exception in the http4s wrapper.

## Enhancements

* [#2817](https://github.com/http4s/http4s/pull/2817): In jetty-client, disable internal client's default `Content-Type` to prevent default `application/octet-stream` for empty bodies.

## Dependency updates

* jetty-9.4.20

# v0.21.0-M4 (2019-08-14)

## Dependency updates

* cats-core-2.0.0-RC1
* cats-effect-2.0.0-RC1
* circe-0.12.0-RC1
* discipline-1.0.0
* keypool-0.2.0-RC1
* log4cats-1.0.0-RC1
* vault-2.0.0-RC1

# v0.20.10 (2019-08-14)

## Breaking changes

* [#2785](https://github.com/http4s/http4s/pull/2785): Use `F[A]` instead of `G[A]` in the DSL's `EntityResponseGenerator`. This change is binary compatible, but not source compatible for users of `Http4sDsl2` where `F` is not `G`. This is uncommon.

## Bug fixes

* [#2778](https://github.com/http4s/http4s/pull/2778): Don't truncate signing keys in CSRF middleware to 20 bytes, which causes a loss of entropy.

## Enhancements

* [#2776](https://github.com/http4s/http4s/pull/2776): Add `MaxActiveRequest` middleware
* [#2724](https://github.com/http4s/http4s/pull/2724): Add `QueryParamEncoder[Instant]` and `QueryParamDecoder[Instant]`. Introduce `QueryParamCodec` for convenience.
* [#2777](https://github.com/http4s/http4s/pull/2777): Handle invalid `Content-Range` requests with a 416 response and `Accept-Range` header.

# v0.20.9 (2019-08-07)

## Bug fixes

* [#2761](https://github.com/http4s/http4s/pull/2761): In blaze-client, don't add `ResponseHeaderTimeoutStage` when `responseHeaderTimeout` is infinite. This prevents an `IllegalArgumentException` when debug logging is turned on.
* [#2762](https://github.com/http4s/http4s/pull/2762): Fix text in warnings when blaze-client timeouts are questionably ordered.

# v0.21.0-M3 (2019-08-02)

## Breaking changes

* [#2572](https://github.com/http4s/http4s/pull/2572): Make `Http1Stage` private to `org.http4s`, which we highly doubt anybody extended directly anyway.

## Bug fixes

* [#2727](https://github.com/http4s/http4s/pull/2727): Fix `UserInfo` with `+` sign

## Enhancements

* [#2623](https://github.com/http4s/http4s/pull/2623): Propagate cookies in `FollowRedirect` client middleware

## Documentation

* [#2717](https://github.com/http4s/http4s/pull/2717): Update quickstart for v0.21
* [#2734](https://github.com/http4s/http4s/pull/2734): Add missing comma in code sample
* [#2740](https://github.com/http4s/http4s/pull/2740): Clarify `Method` imports for client DSL

## Internals

* [#2747](https://github.com/http4s/http4s/pull/2717): Create .mergify.yml

## Dependency upgrades

* better-monadic-for-0.3.1
* cats-effect-2.0.0-M5
* log4cats-0.4.0-M2
* okhttp-4.0.1

# v0.20.8 (2019-08-02)

## Enhancements

* [#2550](https://github.com/http4s/http4s/pull/2550): Adjust default timeouts and add warnings about misconfiguration

## Dependency updates

* blaze-0.14.8
* cats-effect-1.4.0

# v0.20.7 (2019-07-30)

## Bug fixes
* [#2728](https://github.com/http4s/http4s/pull/2728): Preserve division of `request.uri.path` into `scriptName` and `pathInfo` when calling `withPathInfo`.
* [#2737](https://github.com/http4s/http4s/pull/2737): Fix deadlock in blaze-server web socket shutdown.

## Enhancements
* [#2736](https://github.com/http4s/http4s/pull/2736): Implement a `connectTimeout` in blaze-client, defaulted to 10 seconds.  Prevents indefinite hangs on non-responsive hosts.

## Documentation
* [#2741](https://github.com/http4s/http4s/pull/2741): Improve docs surrounding auth middleware and fall through.

## Dependency upgrades
- blaze-0.14.7
- tomcat-9.0.22

# v0.21.0-M2 (2019-07-09)

This release drops support for Scala 2.11 and adds the `http4s-ember-server` and `http4s-ember-client` backends.  Ember is new and experimental, but we intend for it to become the reference implementation.  Notably, it only requires a `Concurrent` constraint.

## Bugfixes
* [#2691](https://github.com/http4s/http4s/pull/2691): Fix deadlock in client by releasing current connection before retrying in `Retry` client middleware.  The constraint is upgraded to `Concurrent`.
* [#2693](https://github.com/http4s/http4s/pull/2693): Fix deadlock in client by releasing current connection before retrying in `FollowRedirect` client middleware.  The constraint is upgraded to `Concurrent`.
* [#2671](https://github.com/http4s/http4s/pull/2671): Upgrade `Uri.UserInfo` to a case class with username and password, fixing encoding issues. This is for RFC 3986 compliance, where it's deprecated for security reasons. Please don't use this.
* [#2704](https://github.com/http4s/http4s/pull/2704): Remove unused `Sync` constraint on `Part.formData`.

## Breaking changes
* [#2654](https://github.com/http4s/http4s/pull/2654): Extract an http4s-laws module from http4s-testing, with no dependency on Specs2.  The arbitraries, laws, and tests are now laid out in a similar structure to cats and cats-effect.
* [#2665](https://github.com/http4s/http4s/pull/2665): Change `withBlock` to `withBlocker` in `OkHttpBuilder`
* [#2661](https://github.com/http4s/http4s/pull/2661): Move string contexts macros for literals from `org.http4s` to `org.http4s.implicits`
* [#2679](https://github.com/http4s/http4s/pull/2679): Replace `Uri.IPv4` with `Uri.Ipv4Address`, including an `ipv4` interpolator and interop with `Inet4Address`.
* [#2694](https://github.com/http4s/http4s/pull/2694): Drop Scala 2.11 support 
* [#2700](https://github.com/http4s/http4s/pull/2700): Replace `Uri.IPv6` with `Uri.Ipv6Address`, including an `ipv6` interpolator and interop with `Inet6Address`.

## Enhancements
* [#2656](https://github.com/http4s/http4s/pull/2656): Add `emap` and `emapValidatedNel` to `QueryParamDecoder`
* [#2696](https://github.com/http4s/http4s/pull/2696): Introduce `http4s-ember-server` and `http4s-ember-client`

## Documentation
* [#2658](https://github.com/http4s/http4s/pull/2658): Link to http4s-jdk-http-client
* [#2668](https://github.com/http4s/http4s/pull/2668): Clarify scaladoc for `Uri.Scheme`

## Internal
* [#2655](https://github.com/http4s/http4s/pull/2655): Tune JVM options for throughput

## Dependency updates
* async-http-client-2.10.1
* circe-0.12.0-M4
* json4s-3.6.7
* okhttp-4.0.0
* specs2-core-4.6.0

# v0.20.6 (2019-07-09)

## Bug fixes
* [#2705](https://github.com/http4s/http4s/pull/2705): Upgrades blaze to close `SSLEngine` when an `SSLStage` shuts down. This is useful in certain `SSLContext` implementations.  See [blaze#305](https://github.com/http4s/blaze/pull/305) for more.

## Dependency upgrades
- blaze-0.14.6

~~# v0.20.5 (2019-07-09)~~

Cursed release.  Sonatype staging repo closed in flight.

# v0.20.4 (2019-07-06)

## Bug fixes
* [#2687](https://github.com/http4s/http4s/pull/2687): Don't throw in `Uri.fromString` on invalid ports
* [#2695](https://github.com/http4s/http4s/pull/2695): Handle EOF in blaze-server web socket by shutting down stage

## Enhancements
* [#2673](https://github.com/http4s/http4s/pull/2673): Add `GZip` middleware for client

## Documentation
* [#2668](https://github.com/http4s/http4s/pull/2668): Clarifications in `Uri.Scheme` scaladoc

## Dependency upgrades
- blaze-0.14.5
- jetty-9.14.19.v20190610 (for client)

# v0.21.0-M1 (2019-06-17)

## Breaking changes
* [#2565](https://github.com/http4s/http4s/pull/2565): Change constraint on server `Metrics` from `Effect` to `Sync`
* [#2551](https://github.com/http4s/http4s/pull/2551): Refactor `AuthMiddleware` to not require `Choice` constraint
* [#2614](https://github.com/http4s/http4s/pull/2614): Relax various `ResponseGenerator` constraints from `Monad` to `Applicative` in http4s-dsl.
* [#2613](https://github.com/http4s/http4s/pull/2613): Rename implicit `http4sKleisliResponseSyntax` and its parameter name.
* [#2624](https://github.com/http4s/http4s/pull/2624): In `BlazeServerBuilder`, don't depend on laziness of `SSLContext`. `None` now disables the secure context. The default argument tries to load `Some(SSLContext.getDefault())`, but falls back to `None` in case of failure.
* [#2493](https://github.com/http4s/http4s/pull/2493): Scala 2.13 support and related upgrades
  * Scala 2.13.0-M5 is dropped.
  * All modules are supported on 2.11, 2.12, and 2.13 again.
  * Use cats-effect-2.0's new `Blocker` in place of `ExecutionContext` where appropriate

## Enhancements
* [#2591](https://github.com/http4s/http4s/pull/2590): Add `MediaType.unsafeParse` and `QValue.unsafeFromString`. 
* [#2548](https://github.com/http4s/http4s/pull/2548): Add `Client#translate`
* [#2622](https://github.com/http4s/http4s/pull/2622): Add `Header#renderedLength`

## Docs
* [#2569](https://github.com/http4s/http4s/pull/2569): Fix typo in CORS scaladoc
* [#2608](https://github.com/http4s/http4s/pull/2608): Replace `Uri.uri` with `uri` in tuts
* [#2626](https://github.com/http4s/http4s/pull/2626): Fix typos in root package and DSL docs
* [#2635](https://github.com/http4s/http4s/pull/2635): Remove obsolete scaladoc from client
* [#2645](https://github.com/http4s/http4s/pull/2645): Fix string literal in router example in static file docs

## Internal
* [#2563](https://github.com/http4s/http4s/pull/2563): Refactor `EntityDecoder#decode`
* [#2553](https://github.com/http4s/http4s/pull/2553): Refactor `Timeout`
* [#2564](https://github.com/http4s/http4s/pull/2564): Refactor boopickle and circe decoders
* [#2580](https://github.com/http4s/http4s/pull/2580): Refactor server `RequestLogger`
* [#2581](https://github.com/http4s/http4s/pull/2581): Remove redundant braces in various types
* [#2539](https://github.com/http4s/http4s/pull/2539): Narrow cats imports
* [#2582](https://github.com/http4s/http4s/pull/2582): Refactor `DefaultHead`
* [#2590](https://github.com/http4s/http4s/pull/2590): Refactor `GZip`
* [#2591](https://github.com/http4s/http4s/pull/2590): Refactor literal macros to not use `.get`
* [#2596](https://github.com/http4s/http4s/pull/2596): Refactor `MimeLoader`
* [#2542](https://github.com/http4s/http4s/pull/2542): Refactor `WebjarService`
* [#2555](https://github.com/http4s/http4s/pull/2555): Refactor `FileService`
* [#2597](https://github.com/http4s/http4s/pull/2597): Optimize internal hex encoding
* [#2599](https://github.com/http4s/http4s/pull/2599): Refactor `ChunkAggregator`
* [#2574](https://github.com/http4s/http4s/pull/2574): Refactor `FollowRedirect`
* [#2648](https://github.com/http4s/http4s/pull/2648): Move `mimedb-generator` from a project to an internal SBT plugin. Run with `core/generateMimeDb`.

## Dependency updates
* cats-2.0.0-M4
* cats-effect-2.0.0-M4
* circe-0.12.0-M3
* discipline-0.12.0-M3
* fs2-1.1.0-M1
* jawn-0.14.2
* jawn-fs2-0.15.0-M1
* json4s-3.6.6
* log4s-1.8.2
* parboiled-2.0.1 (internal fork)
* play-json-2.7.4
* sbt-doctest-0.9.5 (tests only)
* sbt-native-packager-1.3.22 (examples only)
* sbt-site-1.4.0 (docs only)
* sbt-tpolecat-0.1.6 (compile time only)
* scalacheck-1.14.0
* scalatags-0.7.0 (2.12 and 2.13 only)
* scalaxml-1.2.0
* specs2-4.5.1 
* mockito-core-2.28.2 (tests only)
* tut-0.6.12 (docs only)
* twirl-1.4.2
* vault-2.0.0-M2

# v0.20.3 (2019-06-12)

## Bug fixes
* [#2638](https://github.com/http4s/http4s/pull/2638): Fix leaking sensitive headers in server RequestLogger

# v0.18.24 (2019-06-12)

## Bug fixes
* [#2639](https://github.com/http4s/http4s/pull/2639): Fix leaking sensitive headers in server RequestLogger

## Dependency updates
- cats-1.6.1
- jetty-9.4.19.v20190610
- tomcat-9.0.21

# v0.20.2 (2019-06-12)

## Bug fixes
* [#2604](https://github.com/http4s/http4s/pull/2604): Defer creation of `SSLContext.getDefault()` in blaze-client
* [#2611](https://github.com/http4s/http4s/pull/2611): Raise errors with `getResource()` into effect in `StaticFile`

## Enhancements
* [#2567](https://github.com/http4s/http4s/pull/2567): Add `mapK` to `AuthedRequest`.  Deprecate `AuthedService` in favor of `AuthedRoutes`.

## Internals
* [#2579](https://github.com/http4s/http4s/pull/2579): Skip Travis CI on tags

## Dependency updates
* blaze-0.14.4
* cats-core-1.6.1
* cats-effect-1.3.1
* fs2-1.0.5 (except Scala 2.13.0-M5)
* okhttp-3.14.2
* tomcat-9.0.21

# v0.20.1 (2019-05-16)

Users of blaze-client are strongly urged to upgrade.  This patch fixes a bug and passes new tests, but we still lack 100% confidence in it.  The async-http-client backend has proven stable for a large number of users.

## Bug fixes
* [#2562](https://github.com/http4s/http4s/pull/2562): Fix issue in `PoolManager` that causes hung requests in blaze-client.
* [#2571](https://github.com/http4s/http4s/pull/2571): Honor `If-None-Match` request header in `StaticFile`

## Enhancements
* [#2532](https://github.com/http4s/http4s/pull/2532): Add queue limit to log message when client wait queue is full
* [#2535](https://github.com/http4s/http4s/pull/2535): Add `translate` to `HttpRoutes` and `HttpApp`

## Documentation
* [#2533](https://github.com/http4s/http4s/pull/2533): Fix link to Metrics middleware
* [#2538](https://github.com/http4s/http4s/pull/2538): Add @MartinSnyder's presentation, update giter8 instructions
* [#2559](https://github.com/http4s/http4s/pull/2559): Add @gvolpe's presentation and http4s-tracer

## Internals
* [#2525](https://github.com/http4s/http4s/pull/2525): Pointful implementation of `AuthMiddleware.noSpider`
* [#2534](https://github.com/http4s/http4s/pull/2534): Build with xenial and openjdk8 on Travis CI
* [#2530](https://github.com/http4s/http4s/pull/2530): Refactoring of `authentication.challenged`
* [#2531](https://github.com/http4s/http4s/pull/2531): Refactoring of `PushSupport`
* [#2543](https://github.com/http4s/http4s/pull/2543): Rename maintenance branches to `series/x.y`
* [#2549](https://github.com/http4s/http4s/pull/2549): Remove workarounds in `BlazeClient` for [typelevel/cats-effect#487](https://github.com/typelevel/cats-effect/issues/487)
* [#2575](https://github.com/http4s/http4s/pull/2575): Fix the Travis CI release pipeline

## Dependency updates
* blaze-0.14.2
* cats-effect-1.3.0
* jetty-server-9.4.18.v20190429
* metrics-core-4.1.0
* sbt-native-packager-1.3.21 (examples only)
* tomcat-9.0.20

# v0.20.0 (2019-04-22)

## Announcements

### blaze-client stability

We are declaring this a stable release, though we acknowledge a handful of lingering issues with the blaze-client.  Users who have trouble with the blaze backend are invited to try the async-http-client, okhttp, or jetty-client backends instead.

### Scala 2.13 compatibility

When our dependencies are published for Scala 2.13.0-RC1, we will publish for it and drop support for Scala 2.13.0-M5.  We know it's out there, and we're as anxious as you.

### cats-2 and http4s-0.21

Cats 2.0 is expected soon, and a Cats Effect 2.0 is under discussion.  These will be binary compatible with their 1.x versions, with the exception of their laws modules.  We intend to publish http4s-0.21 on these when they are available in order to provide a compatible stack for our own laws.

### EOL of 0.18

This marks the end of active support for the 0.18 series.  Further releases in that series will require a pull request and an accompanying tale of woe.

## Breaking changes
* [#2506](https://github.com/http4s/http4s/pull/2506): Raise `DecodeFailure` with `MonadError` in `Message#as` rather than relying on effect to catch in `fold`. Requires a new `MonadError` constraint.

## Bugfixes
* [#2502](https://github.com/http4s/http4s/pull/2502): Stop relying on undefined behavior of `fold` to catch errors in client.

## Enhancements
* [#2508](https://github.com/http4s/http4s/pull/2508): Add `mediaType` String context macro for validating literals.  Provide the same for `uri` and `qValue`, deprecating `Uri.uri` and `QValue.q`.
* [#2520](https://github.com/http4s/http4s/pull/2520): Parameterize `selectorThreadFactory` for blaze server.  This allows setting the priority for selector threads.

## Documentation
* [#2488](https://github.com/http4s/http4s/pull/2488): Fix bad link in changelog
* [#2494](https://github.com/http4s/http4s/pull/2494): Add note on queue usage to `BlazeWebSocketExample`
* [#2509](https://github.com/http4s/http4s/pull/2509): Add Formation as adopter
* [#2516](https://github.com/http4s/http4s/pull/2516): Drop redundant `enableWebSockets` in blaze example.

## Internals
* [#2521](https://github.com/http4s/http4s/pull/2521): Add utility conversion for `java.util.concurrent.CompletableFuture` to `F[_]: Concurrent`

## Dependency updates
* blaze-0.14.0
* jetty-9.4.16.v20190411
* kind-projector-0.10.0 (build only)
* okhttp-3.14.1
* mockito-core-2.27.0 (test only)
* sbt-jmh-0.3.6 (benchmarks only)
* tomcat-9.0.19
* tut-plugin-0.6.11 (docs only)

# v0.20.0-RC1 (2019-04-03)

## Breaking changes
* [#2471](https://github.com/http4s/http4s/pull/2471): `Headers` is no longer an `Iterable[Header]`
* [#2393](https://github.com/http4s/http4s/pull/2393): Several changes related to 2.13 support:
  * Replace `Seq` with `List` on:
    * `` `Accept-Ranges.`.rangeUnits``
    * ``CacheDirective.`no-cache`.fieldNames``
    * `CacheDirective.private.fieldNames`
    * `LanguageTag.subTags`
    * `MediaType.fileExtensions`
    * `` `User-Agent`.other``
  * Replace `Seq` with `immutable.Seq` on:
    * `Query#multiParams.values`
    * `Query#params.values`
    * `Uri#multipParams.values`
  * `Query` is no longer a `Seq[Query.KeyValue]`
  * `RequestCookieJar` is no longer an `Iterable[RequestCookie]`.

## Enhancements
* [#2466](https://github.com/http4s/http4s/pull/2466): Provide better message for `WaitQueueFullFailure`
* [#2479](https://github.com/http4s/http4s/pull/2479): Refresh `MimeDb` from the IANA registry
* [#2393](https://github.com/http4s/http4s/pull/2393): Scala 2.13.0-M5 support
  * All modules except http4s-boopickle
  * `Monoid[Headers]` instance

## Bugfixes
* [#2470](https://github.com/http4s/http4s/pull/2470): Don't wait indefinitely if a request timeout happens while borrowing a connection in blaze-client.

## Documentation
* [#2469](https://github.com/http4s/http4s/pull/2469): Add scala-steward to adopters
* [#2472](https://github.com/http4s/http4s/pull/2472): Add http4s-chatserver demo
* [#2478](https://github.com/http4s/http4s/pull/2478): Better scaladoc for `HttpApp`
* [#2480](https://github.com/http4s/http4s/pull/2480): Enhance documentation of static rendering

## Other
* [#2474](https://github.com/http4s/http4s/pull/2474): Skip another blaze test that fails only on CI

## Dependency upgrades
* argonaut-6.2.3
* blaze-0.14.0-RC1
* sbt-jmh-0.3.5 (benchmarks only)
* sbt-native-packager (example only)
* scalatags-0.6.8

# v0.20.0-M7 (2019-03-20)

## Bugfixes
* [#2450](https://github.com/http4s/http4s/pull/2450): Fix `CirceInstances.builder` initialization, which referenced unintialized eager vals.

## Enhancements
* [#2435](https://github.com/http4s/http4s/pull/2435): Log information about canceled requests in `ResponseLogger`
* [#2429](https://github.com/http4s/http4s/pull/2429): Add `httpRoutes` and `httpApp` convenience constructors to `ChunkAggregator`
* [#2446](https://github.com/http4s/http4s/pull/2446): Introduce `Http4sDsl2[F[_], G[_]]` trait to support `http4s-directives` library.  `Http4sDsl` extends it as `Http4sDsl[F, F]`.  This change should be invisible to http4s-dsl users.
* [#2444](https://github.com/http4s/http4s/pull/2444): New modeled headers for `If-Match` and `If-Unmodified-Since`
* [#2458](https://github.com/http4s/http4s/pull/2458): Building on bugfix in [#2453](https://github.com/http4s/http4s/pull/2453), don't clean up the stage if it's going to be shut down anyway

## Documentation
* [#2432](https://github.com/http4s/http4s/pull/2432): Fix Github URL in Scaladoc for tagged versions
* [#2440](https://github.com/http4s/http4s/pull/2440): Fix broken links in client documentation
* [#2447](https://github.com/http4s/http4s/pull/2447): Clarification of webjar path on static files
* [#2448](https://github.com/http4s/http4s/pull/2448): Update copyright year
* [#2454](https://github.com/http4s/http4s/pull/2454): Update `mountService` reference to `withHttpApp`
* [#2455](https://github.com/http4s/http4s/pull/2455): Remove dangling reference to `G` parameter in `HttpApp` scaladoc
* [#2460](https://github.com/http4s/http4s/pull/2460): Add `circuit-http4s` to adopters

## Other
* [#2464](https://github.com/http4s/http4s/pull/2464): Temporarily disable blaze tests that fail only on CI while running on CI.

## Dependency upgrades
* async-http-client-2.8.1
* fs2-1.0.4
* json4s-3.6.5
* okhttp-3.14.0
* play-json-2.7.2
* sbt-explicit-depenendencies-0.2.9 (build only)
* sbt-native-packager-1.3.19 (example only)

# v0.18.23 (2019-03-19)

## Bug fixes
* [#2453](https://github.com/http4s/http4s/pull/2453): Fix bug in blaze-client that unnecessarily recycled connections.

## Dependency upgrades
- jetty-9.4.15.v20190215
- log4s-1.7.0
- metrics-4.0.5
- mockito-2.25.1 (test only)
- scodec-bits-1.1.9
- tomcat-9.0.17

# v0.20.0-M6 (2019-02-16)

## Breaking changes
* [#2369](https://github.com/http4s/http4s/pull/2369): Make `log` operation on logging middlewares return an `F[Unit]` to support pure logging.
* [#2370](https://github.com/http4s/http4s/pull/2370): `Prometheus.apply` returns in `F[_]` to represent its effect on the collector registry.
* [#2398](https://github.com/http4s/http4s/pull/2398): Add media ranges to `jsonDecoderAdaptive` to support overriding the media type in an `EntityDecoder`
* [#2396](https://github.com/http4s/http4s/pull/2396): Parameterize `Logger` middlewares to work with any `Http[G, F]` instead of requiring `HttpApp[F]`.
* [#2318](https://github.com/http4s/http4s/pull/2318): Replace `AttributeMap` with `io.christopherdavenport.Vault`
* [#2414](https://github.com/http4s/http4s/pull/2414): Default to a no-op cookie store in async-http-client for more uniform behavior with other clients
* [#2419](https://github.com/http4s/http4s/pull/2419): Relax constraint on `Retry` middleware from `Effect` to `Sync`

## Bugfixes
* [#2421](https://github.com/http4s/http4s/pull/2421): Fix buggy use of `toString` in async-http-client when rendering URIs.

## Enhancements
* [#2364](https://github.com/http4s/http4s/pull/2364): Scalafix `allocate` to `allocated`
* [#2366](https://github.com/http4s/http4s/pull/2366): Add `chunkBufferMaxSize` parameter to `BlazeClientBuilder` and `BlazeServerBuilder`. Change default to 10kB.
* [#2316](https://github.com/http4s/http4s/pull/2316): Support custom error messages in circe, argonaut, and jawn.
* [#2403](https://github.com/http4s/http4s/pull/2403): Add `MemoryAllocationExports` to `PrometheusExportService`
* [#2355](https://github.com/http4s/http4s/pull/2355), [#2407](https://github.com/http4s/http4s/pull/2407): Add new `HttpMethodOverride` middleware
* [#2391](https://github.com/http4s/http4s/pull/2391): Add `Authorization` to `*` as a default allowed header in default CORS config
* [#2424](https://github.com/http4s/http4s/pull/2424): Include Chunked Transfer-Encoding header in Multipart Requests

## Documentation
* [#2378](https://github.com/http4s/http4s/pull/2378): Fix typo in `EntityDecoder` scaladoc
* [#2374](https://github.com/http4s/http4s/pull/2374): Include scheme in CORS examples
* [#2399](https://github.com/http4s/http4s/pull/2399): Link to @kubukoz' presentation
* [#2418](https://github.com/http4s/http4s/pull/2418): Fix typo in CORS documentation
* [#2420](https://github.com/http4s/http4s/pull/2420): Add Raster Foundry to adopters

## Internal
* [#2359](https://github.com/http4s/http4s/pull/2359): Remove code coverage checks
* [#2382](https://github.com/http4s/http4s/pull/2382): Refactor the blaze-server pipeline construction
* [#2401](https://github.com/http4s/http4s/pull/2401), [#2408](https://github.com/http4s/http4s/pull/2408), [#2409](https://github.com/http4s/http4s/pull/2409): Stop building with sbt-rig, deal with fallout
* [#2422](https://github.com/http4s/http4s/pull/2422): Use Scala 2.12.8 and slash-syntax in SBT files

## Dependency upgrades
* async-http-client-2.7.0
* cats-1.6.0
* circe-0.11.1
* fs2-1.0.3
* jawn-fs2-0.14.2
* json4s-3.6.4
* log4s-1.7.0
* mockito-core-2.24.5 (tests only)
* okhttp-3.13.1
* parboiled-1.0.1 (http4s' internal fork)
* play-json-2.7.1
* sbt-build-info-0.9.0 (build only)
* sbt-native-packager-1.3.18 (examples only)
* sbt-updates-0.4.0 (build only)
* tomcat-9.0.6
* twirl-1.4.0

# v0.18.22 (2019-02-13)

## Enhancements
* [#2389](https://github.com/http4s/http4s/pull/2389): Add `RequestKey` to Logging when eviction is necessary

# v0.20.0-M5 (2019-01-12)

Consider the blaze beta and all other modules RC quality. Don't forget
there is a scalafix to assist migration from 0.18!

## Breaking changes
* [#2308](https://github.com/http4s/http4s/pull/2308): Change `allocate` to `allocated` on backend builders for consistency with `cats.effect.Resource#allocated`.
* [#2332](https://github.com/http4s/http4s/pull/2332): Make double slashes behave more reasonably in the DSL.
* [#2351](https://github.com/http4s/http4s/pull/2351): Change `clientAuthMode` on server builders from `Boolean` to sum type `SSLClientAuthMode`

## Enhancements
* [#2309](https://github.com/http4s/http4s/pull/2308): Specialize `TimeoutException` to `WaitQueueTimeoutException` in client pool manager.  Do not retry this by default in `Retry` middleware.
* [#2342](https://github.com/http4s/http4s/pull/2342): Add `expectOption` and `expectOptionOr` which behave like `expect` and `expectOr` respectively, but return `None` on `404` and `410` responses and `Some[A]` on other successful responses.  Other status codes still raise an error.
* [#2328](https://github.com/http4s/http4s/pull/2328): Add a `SecureSession` attribute to server requests to expose the SSL session ID, the cipher suite, the key size, and a list of X509 certificates.

## Documentation
* [#2337](https://github.com/http4s/http4s/pull/2337): Use `tut:silent` on imports in docs
* [#2336](https://github.com/http4s/http4s/pull/2336): Add example of building a server from a `Resource`

## Internal
* [#2310](https://github.com/http4s/http4s/pull/2310): Use max of 16 cores in `-Ybackend-parallelism`
* [#2332](https://github.com/http4s/http4s/pull/2332): Don't make `F` evidence parameter a val in jetty-client `ResponseListener`.

## Dependency upgrades
* blaze-0.14.0-M2
* circe-0.11.0
* jawn-0.14.1
* jawn-fs2-0.14.1
* json4s-3.6.3
* metrics-4.0.5
* okhttp-3.12.1
* play-json-2.6.13
* scalafix-0.9.1 (scalafix only)
* tomcat-9.0.14

# v0.20.0-M4 (2018-12-05)

## Bugfixes
* [#2283](https://github.com/http4s/http4s/pull/2283): Fix client metrics bug that decremented active requests and recorded time before the resource was released.
* [#2288](https://github.com/http4s/http4s/pull/2288): Stop leaking `IdleTimeoutStage`s in the blaze client.  They were not always removed properly, leading to multiple timeout stages remaining in a connection's blaze pipeline.
* [#2281](https://github.com/http4s/http4s/pull/2281): Fix `ClassCastException` on `decode` of an empty `Chunk`
* [#2305](https://github.com/http4s/http4s/pull/2305): Correctly shut down the blaze-client

## Enhancements
* [#2275](https://github.com/http4s/http4s/pull/2275): Set default prefix for Prometheus and Dropwizard metrics backends.
* [#2276](https://github.com/http4s/http4s/pull/2276): Make scalafix Github based instead of binary based
* [#2285](https://github.com/http4s/http4s/pull/2285): Finish deprecating `BlazeServer` in favor of `BlazeServerBuilder`.  The former's internals are now expressed in terms of the latter.
* [#2286](https://github.com/http4s/http4s/pull/2286): Improvements to scalafix
  * Fix `withEntitywithEntity` bug in migration
  * Migration to `BlazeServerBuilder`
  * Fix `MessageSyntax#withBody`
  * Import `ResponseCookie` instead of an alias to the old `Cookie`

# Documentation
* [#2297](https://github.com/http4s/http4s/pull/2297): Remove appveyor badge

## Dependency upgrades
* cats-1.5.0
* cats-effect-1.1.0
* jetty-9.4.14.v20181114
* kind-projector-0.9.9 (internal)
* mockito-2.23.4 (tests only)
* okhttp-3.12.0
* play-json-2.6.11
* simpleclient-0.6.0 (Prometheus)
* sbt-1.2.7 (build only)
* sbt-native-packager-1.3.15 (examples only)
* tut-0.6.10 (docs only)

# v0.20.0-M3 (2018-11-13)

## Breaking changes
* [#2228](https://github.com/http4s/http4s/pull/2228): Support more attributes for the response cookie in `CSRF` middleware. Configuration is now done through a builder, similar to backends.
* [#2269](https://github.com/http4s/http4s/pull/2269): In the client DSL, move the body parameter ahead of the `Uri`. This works around an ambiguous overload that previously made it impossible to call `(Uri, Header)` on methods that take a body.
* [#2262](https://github.com/http4s/http4s/pull/2262): Replace `Seq` with `Chain` in `UrlForm`.
* [#2197](https://github.com/http4s/http4s/pull/2262): Require `Signal` rather than `SignallingRef` in `serveWhile`

## Bugfixes
* [#2260](https://github.com/http4s/http4s/pull/2260): Fix leak in blaze-client on a canceled connection
* [#2258](https://github.com/http4s/http4s/pull/2258): Fix deadlocks in the blaze-client pool manager under cancellation and certain other failures.

## Enhancements
* [#2266](https://github.com/http4s/http4s/pull/2266): Support flag query parameters (i.e., parameters with no value) in the DSL with `FlagQueryParamMatcher`.
* [#2240](https://github.com/http4s/http4s/pull/2240): Add `.resource`, `.stream`. and `.allocate` constructors to all server and client builders.
* [#2242](https://github.com/http4s/http4s/pull/2242): Support setting socket channel options on blaze-server.
* [#2270](https://github.com/http4s/http4s/pull/2270): Refresh `MimeDB` from the IANA registry.

## Internal
* [#2250](https://github.com/http4s/http4s/pull/2250): Ignore http4s updates in scalafix-inputs
* [#2267](https://github.com/http4s/http4s/pull/2267): Drop appveyor continuous integration
* [#2256](https://github.com/http4s/http4s/pull/2256): Bump base version of scalafix to 0.18.21.
* [#2271](https://github.com/http4s/http4s/pull/2271): Fix compilation error introduced between [#2228](https://github.com/http4s/http4s/pull/2228) and [#2262](https://github.com/http4s/http4s/pull/2262).

## Documentation
* [#2255](https://github.com/http4s/http4s/pull/2255): Improve scalafix docs

## Dependency upgrades
* blaze-0.14.0-M11
* tomcat-9.0.13

# v0.20.0-M2 (2018-11-05)

## Bug fixes
* [#2239](https://github.com/http4s/http4s/pull/2239): Fix hang when `.allocate` on a client builder fails

## Breaking changes
* [#2207](https://github.com/http4s/http4s/pull/2207): Remove `PathNormalizer`. The functionality is now on `Uri.removeDotSegments`.
* [#2210](https://github.com/http4s/http4s/pull/2210): Streamline instances:
  * `Http4s`, `Http4sInstances`, and `Http4sFunctions` are deprecated
  * Move instances `F[A]` for cats type classes `F` into companions of `A`
  * `Http4sDsl` no longer mixes in `UriFunctions`
  * `EntityEncoderInstances` and `EntityDecoderInstances` are removed. The instances moved to the companion objects.
* [#2243](https://github.com/http4s/http4s/pull/2243): Cleanup `ServerBuilder` defaults and traits
  * Make `ServerBuilder` private.  The public server builders (e.g., `BlazeServerBuilder`) remain, but they no longer implement a public interface.
  * Remove `IdleTimeoutSupport`, `AsyncTimeout`, `SSLKeyStoreSupport`, `SSLContextSupport`, and `WebSocketSupport` traits. The properties remain on the public server builders.
  * Deprecated defaults on those support companion objects, in favor of `org.http4s.server.defaults`.
* [#2063](https://github.com/http4s/http4s/pull/2063): Cancel request whenever a blaze server connection is shutdown.
* [#2234](https://github.com/http4s/http4s/pull/2234): Clean up `Message` trait
  * Remove deprecated `EffectMessageSyntax`, `EffectRequestSyntax`, `EffectResponseSyntax` traits and associated objects
  * Remove `MessageOps`, `RequestOps`, and `ResponseOps` and put the removed methods, sans unneeded implicit parameters, directly in the classes
  * Deprecate `replaceAllHeaders`, pointing to `withHeaders` instead.
  * Deprecate `withType`, which takes a `MediaType` and just wraps it in a `Content-Type`
  * Add `withoutAttribute` and `withoutTrailerHeaders` to complement the with variants
  * Correct `filterHeaders`' scaladoc comment, which described the opposite of the behavior
  * Fix bug in `withoutContentType`

## Enhancements
* [#2205](https://github.com/http4s/http4s/pull/2205): Add new `ResponseTiming` middleware, which adds a header to the Response as opposed to full `MetricsOps`.
* [#2222](https://github.com/http4s/http4s/pull/2222): Add `shutdownTimeout` property to `JettyBuilder`.  Shutdown of the server waits for existing connections to complete for up to this duration before a hard shutdown with a `TimeoutException`.
* [#2227](https://github.com/http4s/http4s/pull/2227): Add `withMaxHeaderLength` setter to `BlazeClientBuilder`
* [#2230](https://github.com/http4s/http4s/pull/2230): `DefaultServerErrorHandler` only handles `NonFatal` `Throwable`s, instead of all `Throwable`s that aren't `VirtualMachineError`s
* [#2237](https://github.com/http4s/http4s/pull/2237): Support parsing cookies with trailing semi-colons. This is invalid per spec, but seen often in the wild.
* [#1687](https://github.com/http4s/http4s/pull/1687): Add a modeled `Link` header.
* [#2244](https://github.com/http4s/http4s/pull/2244): Refactor blaze-server idle timeout
  * Quiet `Abnormal NIO1HeadStage termination\njava.util.concurrent.TimeoutException: Timeout of 30 seconds triggered. Killing pipeline.` error logging, even on idling persistent connections.  This is reduced to a debug log.
  * Use a `TickWheelExecutor` resource per blaze-server instead of a global that does not shut down when the server does.

## Bug fixes
* [#2239](https://github.com/http4s/http4s/pull/2239): Fix hang when `.allocate` on a client builder fails
* [#2214](https://github.com/http4s/http4s/pull/2214): Add a scalafix from http4s-0.18.20 to 0.20.0-M2.  See [upgrading](https://http4s.org/v0.20/upgrading/) for instructions.
* [#2241](https://github.com/http4s/http4s/pull/2241): Restrict internal `IdleTimeoutStage` to a `FiniteDuration`.  Fixes an exception when converting to milliseconds when debug logging.

## Documentation
* [#2223](https://github.com/http4s/http4s/pull/2223): Fix color of EOL label on v0.19
* [#2226](https://github.com/http4s/http4s/pull/2226): Correct erroneous `Resource` in 0.19.0-M3 changelog

## Internal
* [#2219](https://github.com/http4s/http4s/pull/2219): Allow test failures on openjdk11 until we can fix the SSL issue
* [#2221](https://github.com/http4s/http4s/pull/2194): Don't grant MiMa exceptions for 0.19.1, which will never be

## Dependency upgrades
* async-http-client-2.6.0
* blaze-0.14.0-M10
* circe-0.10.1
* json4s-3.6.2
* sbt-native-packager-1.3.12 (examples only)
* tut-0.6.9 (docs only)

# v0.20.0-M1 (2018-10-27)

Due to the inadvertent release of 0.19.0, we have opened a new minor version.  The stable release with MiMa enforcement will be v0.20.0.

## Breaking changes
* [#2159](https://github.com/http4s/http4s/pull/2159): Add a `responseHeaderTimeout` property to `BlazeServerBuilder`. Responses that timeout are completed with `Response.timeout`, which defaults to 503 Service Unavailable.  `BlazeServerBuilder` now requires a `Timer[F]`.
* [#2177](https://github.com/http4s/http4s/pull/2177): Deprecate `org.http4s.syntax.async`, which was not directly relevant to HTTP.
* [#2131](https://github.com/http4s/http4s/pull/2131): Refactor server metrics
  * `http4s-server-metrics` module merged into `http4s-dropwizard-metrics`
  * `http4s-prometheus-server-metrics` module merged into `http4s-prometheus-metrics`
  * The `org.http4s.server.middleware.metrics.Metrics` middleware now takes a `MetricsOps`, implemented by Dropwizard, Prometheus, or your custom interpreter.
* [#2180](https://github.com/http4s/http4s/pull/2180): Change default response on `Timeout` middlware to `503 Service Unavailable`

## Enhancements
* [#2159](https://github.com/http4s/http4s/pull/2159): Set default client request timeout to 1 minute
* [#2163](https://github.com/http4s/http4s/pull/2163): Add `mapK` to `Request` and `Response`
* [#2168](https://github.com/http4s/http4s/pull/2168): Add `allocate` to client builders
* [#2174](https://github.com/http4s/http4s/pull/2159): Refactor the blaze-client timeout architecture.
  * A `TickWheelExecutor` is now allocated per client, instead of globally.
  * Request rendering and response parsing is now canceled more aggressively on timeout.
* [#2184](https://github.com/http4s/http4s/pull/2184): Receive response concurrently with sending request in blaze client. This reduces waste when the server is not interested in the entire request body.
* [#2190](https://github.com/http4s/http4s/pull/2190): Add `channelOptions` to blaze-client to customize socket options.

## Bug fixes
* [#2166](https://github.com/http4s/http4s/pull/2166): Fix request timeout calculation in blaze-client to resolve "Client response header timeout after 0 millseconds" error.
* [#2189](https://github.com/http4s/http4s/pull/2189): Manage the `TickWheelTimer` as a resource instead of an `F[A, F[Unit]]`. This prevents a leak in (extremely unlikely) cases of cancellation.

## Internal
* [#2179](https://github.com/http4s/http4s/pull/2179): Method to silence expected exceptions in tests
* [#2194](https://github.com/http4s/http4s/pull/2194): Remove ill-conceived, zero-timeout unit tests
* [#2199](https://github.com/http4s/http4s/pull/2199): Make client test sizes proportional to the number of processors for greater Travis stability

## Dependency upgrades
* alpn-boot-8.1.13.v20181017 (examples only)
* blaze-0.14.0-M9
* sbt-native-packager-1.3.11 (examples only)

# v0.18.21 (2018-11-05)

## Bug fixes
* [#2231](https://github.com/http4s/http4s/pull/2231): Fix off-by-one error that lets blaze-client wait queue grow one past its limit

# v0.18.20 (2018-10-18)

## Bug fixes
* [#2181](https://github.com/http4s/http4s/pull/2181): Honor `redactHeadersWhen` in client `RequestLogger` middleware

## Enhancements
* [#2178](https://github.com/http4s/http4s/pull/2178): Redact sensitive headers by default in `Retry` middleware. Add `retryWithRedactedHeaders` function that parameterizes the headers predicate.

## Documentation
* [#2147](https://github.com/http4s/http4s/pull/2147): Fix link to v0.19 docs

## Internal
* [#2130](https://github.com/http4s/http4s/pull/2130): Build with scala-2.12.7 and sbt-1.2.3

# ~~v0.19.0 (2018-10-05)~~

This release is identical to v0.19.0-M4.  We mistagged it.  Please proceed to the 0.20 series.

# v0.19.0-M4 (2018-10-05)

## Breaking changes
* [#2137](https://github.com/http4s/http4s/pull/2137): Remove `ExecutionContext` argument to jetty-client in favor of the `ContextShift[F]`.
* [#2070](https://github.com/http4s/http4s/pull/2070): Give `AbitraryInstances` unique names with `http4sTesting` prefix.
* [#2136](https://github.com/http4s/http4s/pull/2136): Add `stream` method to `Client` interface. Deprecate `streaming`, which is just a `flatMap` of `Stream`.
* [#2143](https://github.com/http4s/http4s/pull/2143): WebSocket model improvements:
  * The `org.http4s.websocket` package in unified in http4s-core
  * Drop http4s-websocket module dependency
  * All frames use an immutable `scodec.bits.ByteVector` instead of an `Array[Byte]`.
  * Frames moved from `WebSocketBits` to the `WebSocketFrame` companion
  * Rename all instances of `Websocket*` to `WebSocket*` for consistency
* [#2094](https://github.com/http4s/http4s/pull/2094): Metrics unification
  * Add a `MetricsOps` algebra to http4s-core to be implemented by any metrics backend.
  * Create new `Metrics` middleware in http4s-client based on `MetricsOps`
  * Replace http4s-dropwizard-client-metrics and http4s-proemtheus-client-metrics modules with http4s-dropwizard-metrics and http4s-prometheus-metrics to implement `MetricsOps`.

## Enhancements
* [#2149](https://github.com/http4s/http4s/pull/2134): Refresh `MimeDB` constants from the public registry
* [#2151](https://github.com/http4s/http4s/pull/2151): Changed default response timeout code from 500 to 503

## Documentation updates
* [#2134](https://github.com/http4s/http4s/pull/2134): Add Cats Friendly badge to readme
* [#2139](https://github.com/http4s/http4s/pull/2139): Reinstate example projects
* [#2145](https://github.com/http4s/http4s/pull/2145): Fix deprecated calls to `Client#streaming`

## Internal
* [#2126](https://github.com/http4s/http4s/pull/2126): Delete obsolete `bin` directory
* [#2127](https://github.com/http4s/http4s/pull/2127): Remove MiMa exceptions for new modules
* [#2128](https://github.com/http4s/http4s/pull/2128): Don't run `dependencyUpdates` on load
* [#2129](https://github.com/http4s/http4s/pull/2129): Build with sbt-1.2.3 and scala-2.12.7
* [#2133](https://github.com/http4s/http4s/pull/2133): Build with kind-projector-0.9.8
* [#2146](https://github.com/http4s/http4s/pull/2146): Remove all use of `OutboundCommand` in blaze integration

## Dependency upgrades
* async-http-client-2.5.4
* blaze-0.14.0-M5
* fs2-1.0.0
* jawn-0.13.0
* scala-xml-1.1.1

# v0.19.0-M3 (2018-09-27)

## Breaking changes
* [#2081](https://github.com/http4s/http4s/pull/2081): Remove `OkHttp` code redundant with `OkHttpBuilder`.
* [#2092](https://github.com/http4s/http4s/pull/2092): Remove `ExecutionContext` and `Timer` implicits from async-http-client. Threads are managed by the `ContextShift`.
* [#2115](https://github.com/http4s/http4s/pull/2115): Refactoring of `Server` and `ServerBuilder`:
  * Removed `Server#shutdown`, `Server#shutdownNow`, `Server#onShutdown`, and `Server#awaitShutdown`.  `Server` lifecycles are managed as a `fs2.Stream` or a `cats.effect.Resource`.
  * `ServerBuilder#start` replaced by `Server#resource`, which shuts down the `Server` after use.
  * Added a `ServerBuilder#stream` to construct a `Stream` from a `Resource`.
* [#2118](https://github.com/http4s/http4s/pull/2118): Finalize various case classes.
* [#2102](https://github.com/http4s/http4s/pull/2102): Refactoring of `Client` and some builders:
  * `Client` is no longer a case class.  Construct a new `Client` backend or middleware with `Client.apply(run: Request[F] => Resource[F, Response[F]])` for any `F` with a `Bracket[Throwable, F]`.
  * Removed `DisposableResponse[F]` in favor of `Resource[F, Response[F]]`.
  * Removed `Client#open` in favor of `Client#run`.
  * Removed `Client#shutdown` in favor of `cats.effect.Resource` or `fs2.Stream`.
  * Removed `AsyncHttpClient.apply`. It was not referentially transparent, and no longer possible. Use `AsyncHttpClient.resource` instead.
  * Removed deprecated `blaze.Http1Client.apply`

## Enhancements
* [#2042](https://github.com/http4s/http4s/pull/2042): New `Throttle` server middleware
* [#2036](https://github.com/http4s/http4s/pull/2036): New `http4s-jetty-client` backend, with HTTP/2 support
* [#2080](https://github.com/http4s/http4s/pull/2080): Make `Http4sMatchers` polymorphic on their effect type
* [#2082](https://github.com/http4s/http4s/pull/2082): Structured parser for the `Origin` header
* [#2061](https://github.com/http4s/http4s/pull/2061): Send `Disconnect` event on EOF in blaze-server for faster cleanup of mid stages
* [#2093](https://github.com/http4s/http4s/pull/2093): Track redirects in the `FollowRedirect` client middleware
* [#2109](https://github.com/http4s/http4s/pull/2109): Add `→` as a synonym for `->` in http4s-dsl
* [#2100](https://github.com/http4s/http4s/pull/2100): Tighten up module dependencies
  * http4s-testing only depends on specs2-matchers instead of specs2-core
  * http4s-prometheus-server-metrics depends on simpleclient_common instead of simpleclient

## Bugfixes
* [#2069](https://github.com/http4s/http4s/pull/2069): Add proper `withMaxTotalConnections` method to `BlazeClientBuilder` in place of misnamed `withIdleTimeout` overload.
* [#2106](https://github.com/http4s/http4s/pull/2106): Add the servlet timeout listener before the response has a chance to complete the `AsyncContext`

## Documentation updates
* [#2076](https://github.com/http4s/http4s/pull/2076): Align coloring of legend and table for milestone on versoins page
* [#2077](https://github.com/http4s/http4s/pull/2077): Replace Typelevel Code of Conduct with Scala Code of Conduct
* [#2083](https://github.com/http4s/http4s/pull/2083): Fix link to 0.19 on the website
* [#2100](https://github.com/http4s/http4s/pull/2100): Correct `re-start` to `reStart` in docs

## Internal
* [#2105](https://github.com/http4s/http4s/pull/2105): Test on OpenJDK 11
* [#2113](https://github.com/http4s/http4s/pull/2113): Check for unused compile dependencies in build
* [#2115](https://github.com/http4s/http4s/pull/2115): Stop testing on Oracle JDK 10
* [#2079](https://github.com/http4s/http4s/pull/2079): Use `readRange`, as contributed to fs2
* [#2123](https://github.com/http4s/http4s/pull/2123): Remove unmaintained `load-test` module

## Dependency upgrades
* cats-1.4.0
* circe-0.10.0
* fs2-1.0.0-RC1
* jawn-fs2-0.13.0-RC1
* play-json-3.6.10 for Scala 2.11.x
* tomcat-9.0.12

# v0.18.19 (2018-09-27)

## Bug fixes
* [#2101](https://github.com/http4s/http4s/pull/2101): `haveHeaders` checks by equality, not reference
* [#2117](https://github.com/http4s/http4s/pull/2117): Handle unsuccessful responses in `JavaNetClient`

## Internal
* [#2116](https://github.com/http4s/http4s/pull/2116): Test against OpenJDK 11. Retire Oracle JDK 10.

# v0.18.18 (2018-09-18)

## Bug fixes
* [#2048](https://github.com/http4s/http4s/pull/2048): Correct misleading logging in `Retry` middleware
* [#2078](https://github.com/http4s/http4s/pull/2078): Replace generic exception on full wait queue with new `WaitQueueFullFailure`

## Enhancements
* [#2078](https://github.com/http4s/http4s/pull/2078): Replace generic exception on full wait queue with new `WaitQueueFullFailure`
* [#2095](https://github.com/http4s/http4s/pull/2095): Add `Monoid[UrlForm]` instance

## Dependency upgrades
* cats-1.4.0
* fs2-0.10.6
* jetty-9.4.12.v20180830
* tomcat-9.0.12

# v0.19.0-M2 (2018-09-07)

## Breaking changes
* [#1802](https://github.com/http4s/http4s/pull/1802): Race servlet requests against the `AsyncContext.timeout`. `JettyBuilder` and `TomcatBuilder` now require a `ConcurrentEffect` instance.
* [#1934](https://github.com/http4s/http4s/pull/1934): Refactoring of `ConnectionManager`.  Now requires a `Concurrent` instance, which ripples to a `ConcurrentEffect` in blaze-client builders
* [#2023](https://github.com/http4s/http4s/pull/2023): Don't overwrite existing `Vary` headers from `CORS`
* [#2030](https://github.com/http4s/http4s/pull/2023): Restrict `MethodNotAllowed` response generator in DSL
* [#2032](https://github.com/http4s/http4s/pull/2032): Eliminate mutable `Status` registry. IANA-registered `Status`es are still cached, but `register` is no longer public.
* [#2026](https://github.com/http4s/http4s/pull/2026): `CSRF` enhancements
  * CSRF tokens represented with a newtype
  * CSRF token signatures are encoded hexadecimal strings, making them URI-safe.
  * Added a `headerCheck: Request[F] => Boolean` parameter
  * Added an `onFailure: Response[F]` parameter, which defaults to a `403`. This was formerly a hardcoded `401`.
* [#1993](https://github.com/http4s/http4s/pull/2026): Massive changes from cats-effect and fs2 upgrades
  * `Timer` added to `AsyncHttpClient`
  * Dropwizard `Metrics` middleware now takes a `Clock` rather than a `Timer`
  * Client builders renamed and refactored for consistency and to support binary compatible evolution after 1.0:
    * `BlazeClientBuilder` replaces `Http1Client`, `BlazeClient`, and `BlazeClientConfig`
    * Removed deprecated `SimpleHttp1Client`
    * `JavaNetClient` renamed to `JavaNetClientBuilder`, which now has a `resource` and `stream`
    * `OkHttp` renamed to `OkHttpBuilder`.  The client now created from an `OkHttpClient` instance instead of an `F[OkHttpClient.Builder]`. A default client can be created as a `Resource` through `OkHttp.default`.
  * Fallout from removal of `fs2.Segment`
    * `EntityDecoder.collectBinary` now decodes a `Chunk`
    * `EntityDecoder.binaryChunk` deprecated
    * `SegmentWriter` is removed
    * Changes to:
      * `ChunkWriter`s in blaze rewritten
      * `Logger` middlewares
      * `MemoryCache`
  * Blocking I/O now requires a blocking `ExecutionContext` and a `ContextShift`:
    * `EntityDecoder`s:
      * `EntityDecoder.binFile`
      * `EntityDecoder.textFile`
      * `MultipartDecoder.mixedMultipart`
    * `EntityEncoder`s (no longer implicit):
      * `File`
      * `Path`
      * `InputStream`
      * `Reader`
    * Multipart:
      * `MultipartParser.parseStreamedFile`
      * `MultipartParser.parseToPartsStreamedFile`
      * `Part.fileData`
    * Static resources:
      * `StaticFile.fromString`
      * `StaticFile.fromResource`
      * `StaticFile.fromURL`
      * `StaticFile.fromFile`
      * `FileService.Config`
      * `ResourceService.Config`
      * `WebjarService.Config`
    * `OkHttpBuilder`
    * Servlets:
      * `BlockingHttp4sServlet`
      * `BlockingServletIo`
  * Servlet backend changes:
    * `Http4sServlet` no longer shift onto an `ExecutionContext` by default.  Accordingly, `ServerBuilder` no longer has a `withExecutionContext`.
    * Jetty and Tomcat builders use their native executor types instead of shifting onto an `ExecutionContext`.  Accordingly, `ServletBuilder#withExecutionContext` is removed.
    * `AsyncHttp4sServlet` and `ServletContextSyntax` now default to non-blocking I/O.  No startup check is made against the servlet version, which failed classloading on an older servlet container.  Neither takes an `ExeuctionContext` parameter anymore.
  * Removed deprecated `StreamApp` aliases. `fs2.StreamApp` is removed and replaced by `cats.effect.IOApp`, `monix.eval.TaskApp`, or similar.
  * Removed deprecated `ServerApp`.
  * `EntityLimiter` middleware now requires an `ApplicativeError`
* [#2054](https://github.com/http4s/http4s/pull/2054): blaze-server builder changes
  * `BlazeBuilder` deprecated for `BlazeServerBuilder`
  * `BlazeServerBuidler` has a single `withHttpApp(HttpApp)` in place of zero-to-many calls `mountService(HttpRoutes)`.
    * This change makes it possible to mount an `HttpApp` wrapped in a `Logger` middleware, which only supports `HttpApp`
    * Call `.orNotFound`, from `org.http4s.implicits._`, to cap an `HttpRoutes` as `HttpApp`
    * Use `Router` to combine multiple `HttpRoutes` into a single `HttpRoutes` by prefix
    * This interface will see more changes before 0.19.0 to promote long-term binary compatibility

## Enhancements
* [#1953](https://github.com/http4s/http4s/pull/1953): Add `UUIDVar` path extractor
* [#1963](https://github.com/http4s/http4s/pull/1963): Throw `ConnectException` rather than `IOException` on blaze-client connection failures
* [#1961](https://github.com/http4s/http4s/pull/1961): New `http4s-prometheus-client-metrics` module
* [#1974](https://github.com/http4s/http4s/pull/1974): New `http4s-client-metrics` module for Dropwizard Metrics
* [#1973](https://github.com/http4s/http4s/pull/1973): Add `onClose` handler to `WebSocketBuilder`
* [#2024](https://github.com/http4s/http4s/pull/2024): Add `HeaderEcho` server middleware
* [#2062](https://github.com/http4s/http4s/pull/2062): Eliminate "unhandled inbund command: Disconnected"` warnings in blaze-server

## Bugfixes
* [#2027](https://github.com/http4s/http4s/pull/2024): Miscellaneous websocket fixes
  * Stop sending frames even after closed
  * Avoid deadlock on small threadpools
  * Send `Close` frame in response to `Close` frame

## Documentation updates
* [#1935](https://github.com/http4s/http4s/pull/1953): Make `http4sVersion` lowercase
* [#1943](https://github.com/http4s/http4s/pull/1943): Make the imports in the Client documentation silent
* [#1944](https://github.com/http4s/http4s/pull/1944): Upgrade to cryptobits-1.2
* [#1971](https://github.com/http4s/http4s/pull/1971): Minor corrections to DSL tut
* [#1972](https://github.com/http4s/http4s/pull/1972): Add `UUIDVar` to DSL tut
* [#2034](https://github.com/http4s/http4s/pull/1958): Add branch to quickstart instructions
* [#2035](https://github.com/http4s/http4s/pull/2035): Add Christopher Davenport to community staff
* [#2060](https://github.com/http4s/http4s/pull/2060): Guide to setting up IntelliJ for contributors

## Internal
* [#1966](https://github.com/http4s/http4s/pull/1966): Use scalafmt directly from IntelliJ
* [#1968](https://github.com/http4s/http4s/pull/1968): Build with sbt-1.2.1
* [#1996](https://github.com/http4s/http4s/pull/1996): Internal refactoring of `JettyBuilder`
* [#2041](https://github.com/http4s/http4s/pull/2041): Simplify implementations of `RetryPolicy`
* [#2050](https://github.com/http4s/http4s/pull/2050): Replace test `ExecutionContext` in `Http4sWSStageSpec`
* [#2052](https://github.com/http4s/http4s/pull/2050): Introduce expiring `TestScheduler` to avoid leaking threads on tests

## Dependency upgrades
* async-http-client-2.5.2
* blaze-0.14.0-M4
* cats-1.3.1
* cats-effect-1.0.0
* circe-0.10.0-M2
* fs2-1.0.0-M5
* jawn-0.13.0
* jawn-fs2-0.13.0-M4
* json4s-3.6.0

# v0.18.17 (2018-09-04)
* Accumulate errors in `OptionalMultiQueryParamDecoderMatcher` [#2000](https://github.com/http4s/pull/2000)
* New http4s-scalatags module [#2002](https://github.com/http4s/pull/2002)
* Resubmit bodies in `Retry` middleware where allowed by policy [#2001](https://github.com/http4s/pull/2001)
* Dependency upgrades:
  * play-json-3.6.10 (for Scala 2.12)
  * tomcat-9.0.11

# v0.18.16 (2018-08-14)
* Fix regression for `AutoSlash` when nested in a `Router` [#1948](https://github.com/http4s/http4s/pull/1948)
* Respect `redactHeadersWhen` in `Logger` middleware [#1952](https://github.com/http4s/http4s/pull/1952)
* Capture `BufferPoolsExports` in prometheus server middleware [#1977](https://github.com/http4s/http4s/pull/1977)
* Make `Referer` header extractable [#1984](https://github.com/http4s/http4s/pull/1984)
* Log server startup banner in a single call to prevent interspersion [#1985](https://github.com/http4s/http4s/pull/1985)
* Add support module for play-json [#1946](https://github.com/http4s/http4s/pull/1946)
* Introduce `TranslateUri` middleware, which checks the prefix of the service it's translating against the request. Deprecated `URITranslation`, which chopped the prefix length without checking for a match. [#1964](https://github.com/http4s/http4s/pull/1964)
* Dependency upgrades:
  * cats-1.2.0
  * metrics-4.0.3
  * okhttp-3.11.0
  * prometheus-client-0.5.0
  * scodec-bits-1.1.6

# v0.18.15 (2018-07-05)
* Bugfix for `AutoSlash` Middleware in Router [#1937](https://github.com/http4s/http4s/pull/1937)
* Add `StaticHeaders` middleware that appends static headers to a service [#1939](https://github.com/http4s/http4s/pull/1939)

# v0.19.0-M1 (2018-07-04)
* Add accumulating version of circe `EntityDecoder` [#1647](https://github.com/http4/http4s/1647)
* Add ETag support to `StaticFile` [#1652](https://github.com/http4s/http4s/pull/1652)
* Reintroduce the option for fallthrough for authenticated services [#1670]((https://github.com/http4s/http4s/pull/1670)
* Separate `Cookie` into `RequestCookie` and `ResponseCookie` [#1676](https://github.com/http4s/http4s/pull/1676)
* Add `Eq[Uri]` instance [#1688](https://github.com/http4s/http4s/pull/1688)
* Deprecate `Message#withBody` in favor of `Message#withEntity`.  The latter returns a `Message[F]` rather than an `F[Message[F]]`. [#1694](https://github.com/http4s/http4s/pull/1694)
* Myriad new `Arbitrary` and `Cogen` instances [#1677](https://github.com/http4s/http4s/pull/1677)
* Add non-deprecated `LocationResponseGenerator` functions [#1715](https://github.com/http4s/http4s/pull/1715)
* Relax constraint on `Router` from `Sync` to `Monad` [#1723](https://github.com/http4s/http4s/pull/1723)
* Drop scodec-bits dependency [#1732](https://github.com/http4s/http4s/pull/1732)
* Add `Show[ETag]` instance [#1749](https://github.com/http4s/http4s/pull/1749)
* Replace `fs2.Scheduler` with `cats.effect.Timer` in `Retry` [#1754](https://github.com/http4s/http4s/pull/1754)
* Remove `Sync` constraint from `EntityEncoder[Multipart]` [#1762](https://github.com/http4s/http4s/pull/1762)
* Generate `MediaType`s from [MimeDB](https://github.com/jshttp/mime-db) [#1770](https://github.com/http4s/http4s/pull/1770)
  * Continue phasing out `Renderable` with `MediaRange` and `MediaType`.
  * Media types are now namespaced by main type.  This reduces backticks.  For example, `` MediaType.`text/plain` `` is replaced by `MediaType.text.plain`.
* Remove `Registry`. [#1770](https://github.com/http4s/http4s/pull/1770)
* Deprecate `HttpService`: [#1693](https://github.com/http4s/http4s/pull/1693)
  * Introduces an `Http[F[_], G[_]]` type alias
  * `HttpService` is replaced by `HttpRoutes`, which is an `Http[OptionT[F, ?], ?]`.  `HttpRoutes.of` replaces `HttpService` constructor from `PartialFunction`s.
  * `HttpApp` is an `Http[F, F]`, representing a total HTTP function.
* Add `BlockingHttp4sServlet` for use in Google App Engine and Servlet 2.5 containers.  Rename `Http4sServlet` to `AsyncHttp4sServlet`. [#1830](https://github.com/http4s/http4s/pull/1830)
* Generalize `Logger` middleware to log with `String => Unit` instead of `logger.info(_)` [#1839](https://github.com/http4s/http4s/pull/1839)
* Generalize `AutoSlash` middleware to work on `Kleisli[F, Request[G], B]` given `MonoidK[F]` and `Functor[G]`. [#1885](https://github.com/http4s/http4s/pull/1885)
* Generalize `CORS` middleware to work on `Http[F, G]` given `Applicative[F]` and `Functor[G]`. [#1889](https://github.com/http4s/http4s/pull/1889)
* Generalize `ChunkAggegator` middleware to work on `Kleisli[F, A, Response[G]]` given `G ~> F`, `FlatMap[F]`, and `Sync[G]`. [#1886](https://github.com/http4s/http4s/pull/1886)
* Generalize `EntityLimiter` middleware to work on `Kleisli[F, Request[G], B]`. [#1892](https://github.com/http4s/http4s/pull/1892)
* Generalize `HSTS` middleware to work on `Kleisli[F, A, Response[G]]` given `Functor[F]` and `Functor[G]`. [#1893](https://github.com/http4s/http4s/pull/1893)
* Generalize `UrlFormLifter` middleware to work on `Kleisli[F, Request[G], Response[G]]` given `G ~> F`, `Sync[F]` and `Sync[G]`.  [#1894](https://github.com/http4s/http4s/pull/1894)
* Generalize `Timeout` middleware to work on `Kleisli[F, A, Response[G]]` given `Concurrent[F]` and `Timer[F]`. [#1899](https://github.com/http4s/http4s/pull/1899)
* Generalize `VirtualHost` middleware to work on `Kleisli[F, Request[G], Response[G]]` given `Applicative[F]`.  [#1902](https://github.com/http4s/http4s/pull/1902)
* Generalize `URITranslate` middleware to work on `Kleisli[F, Request[G], B]` given `Functor[G]`.  [#1895](https://github.com/http4s/http4s/pull/1895)
* Generalize `CSRF` middleware to work on `Kleisli[F, Request[G], Response[G]]` given `Sync[F]` and `Applicative[G]`.  [#1909](https://github.com/http4s/http4s/pull/1909)
* Generalize `ResponseLogger` middleware to work on `Kleisli[F, A, Response[F]]` given `Effect[F]`.  [#1916](https://github.com/http4s/http4s/pull/1916)
* Make `Logger`, `RequestLogger`, and `ResponseLogger` work on `HttpApp[F]` so a `Response` is guaranteed unless the service raises an error [#1916](https://github.com/http4s/http4s/pull/1916)
* Rename `RequestLogger.apply0` and `ResponseLogger.apply0` to `RequestLogger.apply` and `ResponseLogger.apply`.  [#1837](https://github.com/http4s/http4s/pull/1837)
* Move `org.http4s.server.ServerSoftware` to `org.http4s.ServerSoftware` [#1884](https://github.com/http4s/http4s/pull/1884)
* Fix `Uncompressible` and `NotBinary` flags in `MimeDB` generator. [#1900](https://github.com/http4s/http4s/pull/1884)
* Generalize `DefaultHead` middleware to work on `Http[F, G]` given `Functor[F]` and `MonoidK[F]` [#1903](https://github.com/http4s/http4s/pull/1903)
* Generalize `GZip` middleware to work on `Http[F, G]` given `Functor[F]` and `Functor[G]` [#1903](https://github.com/http4s/http4s/pull/1903)
* `jawnDecoder` takes a `RawFacade` instead of a `Facade`
* Change `BasicCredentials` extractor to return `(String, String)` [#1924](https://github.com/http4s/http4s/1925)
* `Effect` constraint relaxed to `Sync`:
  * `Logger.logMessage`
* `Effect` constraint relaxed to `Async`:
  * `JavaNetClient`
* `Effect` constraint changed to `Concurrent`:
  * `Logger` (client and server)
  * `RequestLogger` (client and server)
  * `ResponseLogger` (client and server)
  * `ServerBuilder#serve` (moved to abstract member of `ServerBuilder`)
* `Effect` constraint strengthened to `ConcurrentEffect`:
  * `AsyncHttpClient`
  * `BlazeBuilder`
  * `JettyBuilder`
  * `TomcatBuilder`
* Implicit `ExecutionContext` removed from:
  * `RequestLogger` (client and server)
  * `ResponseLogger` (client and server)
  * `ServerBuilder#serve`
  * `ArbitraryInstances.arbitraryEntityDecoder`
  * `ArbitraryInstances.cogenEntity`
  * `ArbitraryInstances.cogenEntityBody`
  * `ArbitraryInstances.cogenMessage`
  * `JavaNetClient`
* Implicit `Timer` added to:
  * `AsyncHttpClient`
  * `JavaNetClient.create`
* `Http4sWsStage` removed from public API
* Removed charset for argonaut instances [#1914](https://github.com/http4s/http4s/pull/1914)
* Dependency upgrades:
  * async-http-client-2.4.9
  * blaze-0.14.0-M3
  * cats-effect-1.0.0-RC2
  * circe-0.10.0-M1
  * fs2-1.0.0-M1
  * fs2-reactive-streams-0.6.0
  * jawn-0.12.1
  * jawn-fs2-0.13.0-M1
  * prometheus-0.4.0
  * scala-xml-1.1.0

# v0.18.14 (2018-07-03)
* Add `CirceEntityCodec` to provide an implicit `EntityEncoder` or `EntityDecoder` from an `Encoder` or `Decoder`, respectively. [#1917](https://github.com/http4s/http4s/pull/1917)
* Add a client backend based on `java.net.HttpURLConnection`.  Note that this client blocks and is primarily intended for use in a REPL. [#1882](https://github.com/http4s/http4s/pull/1882)
* Dependency upgrades:
  * jetty-9.4.11
  * tomcat-9.0.10
	
# v0.18.13 (2018-06-22)
* Downcase type in `MediaRange` generator [#1907](https://github.com/http4s/http4s/pull/1907)
* Fixed bug where `PoolManager` would try to dequeue from an empty queue [#1922](https://github.com/http4s/http4s/pull/1922)
* Dependency upgrades:
  * argonaut-6.2.2
  * fs2-0.10.5

# v0.18.12 (2018-05-28)
* Deprecated `Part.empty` [#1858](https://github.com/http4s/http4s/pull/1858)
* Log requests with an unconsumed body [#1861](https://github.com/http4s/http4s/pull/1861)
* Log requests when the service returns `None` or raises an error [#1875](https://github.com/http4s/http4s/pull/1875)
* Support streaming parsing of multipart and storing large parts as temp files [#1865](https://github.com/http4s/http4s/pull/1865)
* Add an OkHttp client, with HTTP/2 support [#1864](https://github.com/http4s/http4s/pull/1864)
* Add `Host` header to requests to `Client.fromHttpService` if the request URI is absolute [#1874](https://github.com/http4s/http4s/pull/1874)
* Log `"service returned None"` or `"service raised error"` in service `ResponseLogger` when the service does not produce a successful response [#1879](https://github.com/http4s/http4s/pull/1879)
* Dependency upgrades:
  * jetty-9.4.10.v20180503
  * json4s-3.5.4
  * tomcat-9.0.8

# v0.18.11 (2018-05-10)
* Prevent zero-padding of servlet input chunks [#1835](https://github.com/http4s/http4s/pull/1835)
* Fix deadlock in client loggers.  `RequestLogger.apply` and `ResponseLogger.apply` are each replaced by `apply0` to maintain binary compatibility. [#1837](https://github.com/http4s/http4s/pull/1837)
* New `http4s-boopickle` module supports entity codecs through `boopickle.Pickler` [#1826](https://github.com/http4s/http4s/pull/1826)
* Log as much of the response as is consumed in the client. Previously, failure to consume the entire body prevented any part of the body from being logged. [#1846](https://github.com/http4s/http4s/pull/1846)
* Dependency upgrades:
  * prometheus-client-java-0.4.0

# v0.18.10 (2018-05-03)
* Eliminate dependency on Macro Paradise and macro-compat [#1816](https://github.com/http4s/http4s/pull/1816)
* Add `Logging` middleware for client [#1820](https://github.com/http4s/http4s/pull/1820)
* Make blaze-client tick wheel executor lazy [#1822](https://github.com/http4s/http4s/pull/1822)
* Dependency upgrades:
  * cats-effect-0.10.1
  * fs2-0.10.4
  * specs2-4.1.0

# v0.18.9 (2018-04-17)
* Log any exceptions when writing the header in blaze-server for HTTP/1 [#1781](https://github.com/http4s/http4s/pull/1781)
* Drain the response body (thus running its finalizer) when there is an error writing a servlet header or body [#1782](https://github.com/http4s/http4s/pull/1782)
* Clean up logging of errors thrown by services. Prevents the possible swallowing of errors thrown during `renderResponse` in blaze-server and `Http4sServlet` [#1783](https://github.com/http4s/http4s/pull/1783)
* Fix `Uri.Scheme` parser for schemes beginning with `http` other than `https` [#1790](https://github.com/http4s/http4s/pull/1790)
* Fix blaze-client to reset the connection start time on each invocation of the `F[DisposableResponse]`. This fixes the "timeout after 0 milliseconds" error. [#1792](https://github.com/http4s/http4s/pull/1792)
* Depdency upgrades:
  * blaze-0.12.13
  * http4s-websocket-0.2.1
  * specs2-4.0.4
  * tomcat-9.0.7

# v0.18.8 (2018-04-11)
* Improved ScalaDoc for BlazeBuilder [#1775](https://github.com/http4s/http4s/pull/1775)
* Added a stream constructor for async-http-client [#1776](https://github.com/http4s/http4s/pull/1776)
* http4s-prometheus-server-metrics project created. Prometheus Metrics middleware implemented for metrics on http4s server. Exposes an HttpService ready to be scraped by Prometheus, as well pairing to a CollectorRegistry for custom metric registration. [#1778](https://github.com/http4s/http4s/pull/1778)

# v0.18.7 (2018-04-04)
* Multipart parser defaults to fields interpreted as utf-8. [#1767](https://github.com/http4s/http4s/pull/1767)

# v0.18.6 (2018-04-03)
* Fix parsing of multipart bodies across chunk boundaries. [#1764](https://github.com/http4s/http4s/pull/1764)

# v0.18.5 (2018-03-28)
* Add `&` extractor to http4s-dsl. [#1758](https://github.com/http4s/http4s/pull/1758)
* Deprecate `EntityEncoder[F, Future[A]]`.  The `EntityEncoder` is strict in its argument, which causes any side effect of the `Future` to execute immediately.  Wrap your `future` in `IO.fromFuture(IO(future))` instead. [#1759](https://github.com/http4s/http4s/pull/1759)
* Dependency upgrades:
  * circe-0.9.3

# v0.18.4 (2018-03-23)
* Deprecate old `Timeout` middleware methods in favor of new ones that use `FiniteDuration` and cancel timed out effects [#1725](https://github.com/http4s/http4s/pull/1725)
* Add `expectOr` methods to client for custom error handling on failed expects [#1726](https://github.com/http4s/http4s/pull/1726)
* Replace buffered multipart parser with a streaming version. Deprecate all uses of fs2-scodec. [#1727](https://github.com/http4s/http4s/pull/1727)
* Dependency upgrades:
  * blaze-0.12.2
  * fs2-0.10.3
  * log4s-1.6.1
  * jetty-9.4.9.v20180320

# v0.18.3 (2018-03-17)
* Remove duplicate logging in pool manager [#1683]((https://github.com/http4s/http4s/pull/1683)
* Add request/response specific properties to logging [#1709](https://github.com/http4s/http4s/pull/1709)
* Dependency upgrades:
  * async-http-client-2.0.39
  * cats-1.1.0
  * cats-effect-0.10
  * circe-0.9.2
  * discipline-0.9.0
  * jawn-fs2-0.12.2
  * log4s-1.5.0
  * twirl-1.3.15

# v0.18.2 (2018-03-09)
* Qualify reference to `identity` in `uriLiteral` macro [#1697](https://github.com/http4s/http4s/pull/1697)
* Make `Retry` use the correct duration units [#1698](https://github.com/http4s/http4s/pull/1698)
* Dependency upgrades:
  * tomcat-9.0.6

# v0.18.1 (2018-02-27)
* Fix the rendering of trailer headers in blaze [#1629](https://github.com/http4s/http4s/pull/1629)
* Fix race condition between shutdown and parsing in Http1SeverStage [#1675](https://github.com/http4s/http4s/pull/1675)
* Don't use filter in `Arbitrary[``Content-Length``]` [#1678](https://github.com/http4s/http4s/pull/1678)
* Opt-in fallthrough for authenticated services [#1681](https://github.com/http4s/http4s/pull/1681)
* Dependency upgrades:
  * cats-effect-0.9
  * fs2-0.10.2
  * fs2-reactive-streams-0.5.1
  * jawn-fs2-0.12.1
  * specs2-4.0.3
  * tomcat-9.0.5
  * twirl-1.3.4

# v0.18.0 (2018-02-01)
* Add `filename` method to `Part`
* Dependency upgrades:
  * fs2-0.10.0
  * fs2-reactive-streams-0.5.0
  * jawn-fs2-0.12.0

# v0.18.0-M9 (2018-01-26)
* Emit Exit Codes On Server Shutdown [#1638](https://github.com/http4s/http4s/pull/1638) [#1637](https://github.com/http4s/http4s/pull/1637)
* Register Termination Signal and Frame in Http4sWSStage [#1631](https://github.com/http4s/http4s/pull/1631)
* Trailer Headers Are Now Being Emitted Properly [#1629](https://github.com/http4s/http4s/pull/1629)
* Dependency Upgrades:
   * alpn-boot-8.1.12.v20180117
   * circe-0.9.1
   * fs2-0.10.0-RC2
   * fs2-reactive-streams-0.3.0
   * jawn-fs2-0.12.0-M7
   * metrics-4.0.2
   * tomcat-9.0.4

# v0.18.0-M8 (2018-01-05)
* Dependency Upgrades:
   * argonaut-6.2.1
   * circe-0.9.0
   * fs2-0.10.0-M11
   * fs2-reactive-streams-0.2.8
   * jawn-fs2-0.12.0-M6
   * cats-1.0.1
   * cats-effect-0.8

# v0.18.0-M7 (2017-12-23)
* Relax various typeclass constraints from `Effect` to `Sync` or `Async`. [#1587](https://github.com/http4s/http4s/pull/1587)
* Operate on `Segment` instead of `Chunk` [#1588](https://github.com/http4s/http4s/pull/1588)
   * `EntityDecoder.collectBinary` and `EntityDecoder.binary` now
     return `Segment[Byte, Unit]` instead of `Chunk[Byte]`.
   * Add `EntityDecoder.binaryChunk`.
   * Add `EntityEncoder.segmentEncoder`.
   * `http4sMonoidForChunk` replaced by `http4sMonoidForSegment`.
* Add new generators for core RFC 2616 types. [#1593](https://github.com/http4s/http4s/pull/1593)
* Undo obsolete copying of bytes in `StaticFile.fromURL`. [#1202](https://github.com/http4s/http4s/pull/1202)
* Optimize conversion of `Chunk.Bytes` and `ByteVectorChunk` to `ByteBuffer. [#1602](https://github.com/http4s/http4s/pull/1602)
* Rename `read` to `send` and `write` to `receive` in websocket model. [#1603](https://github.com/http4s/http4s/pull/1603)
* Remove `MediaRange` mutable `Registry` and add `HttpCodec[MediaRange]` instance [#1597](https://github.com/http4s/http4s/pull/1597)
* Remove `Monoid[Segment[A, Unit]]` instance, which is now provided by fs2. [#1609](https://github.com/http4s/http4s/pull/1609)
* Introduce `WebSocketBuilder` to build `WebSocket` responses.  Allows headers (e.g., `Sec-WebSocket-Protocol`) on a successful handshake, as well as customization of the response to failed handshakes. [#1607](https://github.com/http4s/http4s/pull/1607)
* Don't catch exceptions thrown by `EntityDecoder.decodeBy`. Complain loudly in logs about exceptions thrown by `HttpService` rather than raised in `F`. [#1592](https://github.com/http4s/http4s/pull/1592)
* Make `abnormal-terminations` and `service-errors` Metrics names plural. [#1611](https://github.com/http4s/http4s/pull/1611)
* Refactor blaze client creation. [#1523](https://github.com/http4s/http4s/pull/1523)
   * `Http1Client.apply` returns `F[Client[F]]`
   * `Http1Client.stream` returns `Stream[F, Client[F]]`, bracketed to shut down the client.
   * `PooledHttp1Client` constructor is deprecated, replaced by the above.
   * `SimpleHttp1Client` is deprecated with no direct equivalent.  Use `Http1Client`.
* Improve client timeout and wait queue handling
   * `requestTimeout` and `responseHeadersTimeout` begin from the submission of the request.  This includes time spent in the wait queue of the pool. [#1570](https://github.com/http4s/http4s/pull/1570)
   * When a connection is `invalidate`d, try to unblock a waiting request under the same key.  Previously, the wait queue would only be checked on recycled connections.
   * When the connection pool is closed, allow connections in the wait queue to complete.
* Changes to Metrics middleware. [#1612](https://github.com/http4s/http4s/pull/1612)
   * Decrement the active requests gauge when no request matches
   * Don't count non-matching requests as 4xx in case they're composed with other services.
   * Don't count failed requests as 5xx in case they're recovered elsewhere.  They still get recorded as `service-error`s.
* Dependency upgrades:
   * async-http-client-2.0.38
   * cats-1.0.0.RC2
   * circe-0.9.0-M3
   * fs2-0.10.0-M10
   * fs2-jawn-0.12.0-M5
   * fs2-reactive-streams-0.2.7
   * scala-2.10.7 and scala-2.11.12

# v0.18.0-M6 (2017-12-08)
* Tested on Java 9.
* `Message.withContentType` now takes a `Content-Type` instead of an
  ``Option[`Content-Type`]``.  `withContentTypeOption` takes an `Option`,
  and `withoutContentType` clears it.
* `QValue` has an `HttpCodec` instance
* `AuthMiddleware` never falls through.  See
  [#1530](https://github.com/http4s/http4s/pull/1530) for more.
* `ContentCoding` is no longer a `Registry`, but has an `HttpCodec`
  instance.
* Render a banner on server startup.  Customize by calling
  `withBanner(List[String])` or `withoutBanner` on the
  `ServerBuilder`.
* Parameterize `isZippable` as a predicate of the `Response` in `GZip`
  middleware.
* Add constant for `application/vnd.api+json` MediaType.
* Limit memory consumption in `GZip` middleware
* Add `handleError`, `handleErrorWith`, `bimap`, `biflatMap`,
  `transform`, and `transformWith` to `EntityDecoder`.
* `org.http4s.util.StreamApp` and `org.http4s.util.ExitCode` are
  deprecated in favor of `fs2.StreamApp` and `fs2.StreamApp.ExitCode`,
  based on what was in http4s.
* Dependency upgrades:
  * fs2-0.10.0-M9
  * fs2-reactive-streams-0.2.6
  * jawn-fs2-0.12.0-M4
  * specs2-4.0.2

# v0.17.6 (2017-12-05)
* Fix `StaticFile` to serve files larger than `Int.MaxValue` bytes
* Dependency upgrades:
  * tomcat-8.5.24

# v0.16.6 (2017-12-04)
* Add a CSRF server middleware
* Fix `NullPointerException` when starting a Tomcat server related to `docBase`
* Log version info and server address on server startup
* Dependency upgrades:
  * jetty-9.4.8.v20171121
  * log4s-1.4.0
  * scalaz-7.2.17
  * twirl-1.3.13

# v0.18.0-M5 (2017-11-02)
* Introduced an `HttpCodec` type class that represents a type that can round
  trip to and from a `String`.  `Uri.Scheme` and `TransferCoding` are the first
  implementors, with more to follow.  Added an `HttpCodecLaws` to http4s-testing.
* `Uri.Scheme` is now its own type instead of a type alias.
* `TransferCoding` is no longer a case class. Its `coding` member is now a
  `String`, not a `CIString`. Its companion is no longer a
  `Registry`.
* Introduced `org.http4s.syntax.literals`, which contains a `StringContext` forAll
  safely constructing a `Uri.Scheme`.  More will follow.
* `org.http4s.util.StreamApp.ExitCode` moved to `org.http4s.util.ExitCode`
* Changed `AuthService[F[_], T]` to `AuthService[T, F[_]]` to support
  partial unification when combining services as a `SemigroupK`.
* Unseal the `MessageFailure` hierarchy. Previous versions of http4s had a
  `GenericParsingFailure`, `GenericDecodeFailure`, and
  `GenericMessageBodyFailure`. This was not compatible with the parameterized
  effect introduced in v0.18. Now, `MessageFailure` is unsealed, so users
  wanting precise control over the default `toHttpResponse` can implement their
  own failure conditions.
* `MessageFailure` now has an `Option[Throwable]` cause.
* Removed `KleisliInstances`. The `SemigroupK[Kleisli[F, A, ?]]` is now provided
  by cats.  Users should no longer need to import `org.http4s.implicits._` to
  get `<+>` composition of `HttpService`s
* `NonEmptyList` extensions moved from `org.http4s.util.nonEmptyList` to
  `org.http4s.syntax.nonEmptyList`.
* There is a classpath difference in log4s version between blaze and http4s in this
  milestone that will be remedied in M6. We believe these warnings are safe.
* Dependency upgrades:
  * cats-1.0.0-RC1
  * fs2-0.10.0-M8
  * fs2-reactive-streams-0.2.5

# v0.18.0-M4 (2017-10-12)
* Syntax for building requests moved from `org.http4s.client._` to
  `org.http4s.client.dsl.Http4sClientDsl[F]`, with concrete type `IO`
  available as `org.http4s.client.dsl.io._`.  This is consistent with
  http4s-dsl for servers.
* Change `StreamApp` to return a `Stream[F, ExitCode]`. The first exit code
  returned by the stream is the exit code of the JVM. This allows custom exit
  codes, and eases dead code warnings in certain constructions that involved
  mapping over `Nothing`.
* `AuthMiddleware.apply` now takes an `Kleisli[OptionT[F, ?], Request[F], T]`
  instead of a `Kleisli[F, Request[F], T]`.
* Set `Content-Type` header on default `NotFound` response.
* Merges from v0.16.5 and v0.17.5.
* Remove mutable map that backs `Method` registry. All methods in the IANA
  registry are available through `Method.all`. Custom methods should be memoized
  by other means.
* Adds an `EntityDecoder[F, Array[Byte]]` and `EntityDecoder[F, Array[Char]]`
  for symmetry with provided `EntityEncoder` instances.
* Adds `Arbitrary` instances for `Headers`, `EntityBody[F]` (currently just
  single chunk), `Entity[F]`, and `EntityEncoder[F, A]`.
* Adds `EntityEncoderLaws` for `EntityEncoder`.
* Adds `EntityCodecLaws`.  "EntityCodec" is not a type in http4s, but these
  laws relate an `EntityEncoder[F, A]` to an `EntityDecoder[F, A]`.
* There is a classpath difference in log4s version between blaze and http4s in this
  milestone that will be remedied in M6. We believe these warnings are safe.

# v0.17.5 (2017-10-12)
* Merges only.

# v0.16.5 (2017-10-11)
* Correctly implement sanitization of dot segments in static file paths
  according to RFC 3986 5.2.4. Most importantly, this fixes an issue where `...`
  is reinterpreted as `..` and can escape the root of the static file service.

# v0.18.0-M3 (2017-10-04)
* Merges only.
* There is a classpath difference in log4s version between blaze and http4s in this
  milestone that will be remedied in M6. We believe these warnings are safe.

# v0.17.4 (2017-10-04)
* Fix reading of request body in non-blocking servlet backend. It was previously
  only reading the first byte of each chunk.
* Dependency upgrades:
  * fs2-reactive-streams-0.1.1

# v0.16.4 (2017-10-04)
* Backport removal `java.xml.bind` dependency from `GZip` middleware,
  to play more nicely with Java 9.
* Dependency upgrades:
  * metrics-core-3.2.5
  * tomcat-8.0.23
  * twirl-1.3.12

# v0.18.0-M2 (2017-10-03)
* Use http4s-dsl with any effect type by either:
    * extend `Http4sDsl[F]`
    * create an object that extends `Http4sDsl[F]`, and extend that.
    * `import org.http4s.dsl.io._` is still available for those who
      wish to specialize on `cats.effect.IO`
* Remove `Semigroup[F[MaybeResponse[F]]]` constraint from
  `BlazeBuilder`.
* Fix `AutoSlash` middleware when a service is mounted with a prefix.
* Publish internal http4s-parboiled2 as a separate module.  This does
  not add any new third-party dependencies, but unbreaks `sbt
  publishLocal`.
* Add `Request.from`, which respects `X-Fowarded-For` header.
* Make `F` in `EffectMessageSyntax` invariant
* Add `message.decodeJson[A]` syntax to replace awkward `message.as(implicitly,
  jsonOf[A])`. Brought into scope by importing one of the following, based on
  your JSON library of choice.
  * `import org.http4s.argonaut._`
  * `import org.http4s.circe._`
  * `import org.http4s.json4s.jackson._`
  * `import org.http4s.json4s.native._`
* `AsyncHttpClient.apply` no longer takes a `bufferSize`.  It is made
  irrelevant by fs2-reactive-streams.
* `MultipartParser.parse` no longer takes a `headerLimit`, which was unused.
* Add `maxWaitQueueLimit` (default 256) and `maxConnectionsPerRequestKey`
  (default 10) to `PooledHttp1Client`.
* Remove private implicit `ExecutionContext` from `StreamApp`. This had been
  known to cause diverging implicit resolution that was hard to debug.
* Shift execution of the routing of the `HttpService` to the `ExecutionContext`
  provided by the `JettyBuilder` or `TomcatBuilder`. Previously, it only shifted
  the response task and stream. This was a regression from v0.16.
* Add two utility execution contexts. These may be used to increase throughput
  as the server builder's `ExecutionContext`. Blocking calls on routing may
  decrease fairness or even deadlock your service, so use at your own risk:
  * `org.http4s.util.execution.direct`
  * `org.http4s.util.execution.trampoline`
* Deprecate `EffectRequestSyntax` and `EffectResponseSyntax`. These were
  previously used to provide methods such as `.putHeaders` and `.withBody`
  on types `F[Request]` and `F[Response]`.  As an alternative:
  * Call `.map` or `.flatMap` on `F[Request]` and `F[Response]` to get access
    to all the same methods.
  * Variadic headers have been added to all the status code generators in
    `Http4sDsl[F]` and method generators in `import org.http4s.client._`.
    For example:
    * `POST(uri, urlForm, Header("Authorization", "Bearer s3cr3t"))`
    * ``Ok("This will have an html content type!", `Content-Type`(`text/html`))``
* Restate `HttpService[F]` as a `Kleisli[OptionT[F, ?], Request[F], Response[F]]`.
* Similarly, `AuthedService[F]` as a `Kleisli[OptionT[F, ?], AuthedRequest[F], Response[F]]`.
* `MaybeResponse` is removed, because the optionality is now expressed through
  the `OptionT` in `HttpService`. Instead of composing `HttpService` via a
  `Semigroup`, compose via a `SemigroupK`. Import `org.http4s.implicits._` to
  get a `SemigroupK[HttpService]`, and chain services as `s1 <+> s2`. We hope to
  remove the need for `org.http4s.implicits._` in a future version of cats with
  [issue 1428](https://github.com/typelevel/cats/issues/1428).
* The `Service` type alias is deprecated in favor of `Kleisli`.  It used to represent
  a partial application of the first type parameter, but since version 0.18, it is
  identical to `Kleisli.
* `HttpService.lift`, `AuthedService.lift` are deprecated in favor of `Kleisli.apply`.
* Remove `java.xml.bind` dependency from `GZip` middleware to avoid an
  extra module dependency in Java 9.
* Upgraded dependencies:
    * jawn-fs2-0.12.0-M2
    * log4s-1.4.0
* There is a classpath difference in log4s version between blaze and http4s in this
  milestone that will be remedied in M6. We believe these warnings are safe.

# v0.17.3 (2017-10-02)
* Shift execution of HttpService to the `ExecutionContext` provided by the
  `BlazeBuilder` when using HTTP/2. Previously, it only shifted the response
  task and body stream.

# v0.16.3 (2017-09-29)
* Fix `java.io.IOException: An invalid argument was supplied` on blaze-client
  for Windows when writing an empty sequence of `ByteBuffer`s.
* Set encoding of `captureWriter` to UTF-8 instead of the platform default.
* Dependency upgrades:
  * blaze-0.12.9

# v0.17.2 (2017-09-25)
* Remove private implicit strategy from `StreamApp`. This had been known to
  cause diverging implicit resolution that was hard to debug.
* Shift execution of HttpService to the `ExecutionContext` provided by the
  `BlazeBuilder`. Previously, it only shifted the response stream. This was a
  regression from 0.16.
* Split off http4s-parboiled2 module as `"org.http4s" %% "parboiled"`. There are
  no externally visible changes, but this simplifies and speeds the http4s
  build.

# v0.16.2 (2017-09-25)
* Dependency patch upgrades:
  * async-http-client-2.0.37
  * blaze-0.12.8: changes default number of selector threads to
    from `2 * cores + 1` to `max(4, cores + 1)`.
  * jetty-9.4.7.v20170914
  * tomcat-8.5.21
  * twirl-1.3.7

# v0.17.1 (2017-09-17)
* Fix bug where metrics were not captured in `Metrics` middleware.
* Pass `redactHeadersWhen` argument from `Logger` to `RequestLogger`
  and `ResponseLogger`.

# v0.16.1 (2017-09-17)
* Publish our fork of parboiled2 as http4s-parboiled2 module.  It's
  the exact same internal code as was in http4s-core, with no external
  dependencies. By publishing an extra module, we enable a
  `publishLocal` workflow.
* Charset fixes:
  * Deprecate `CharsetRange.isSatisfiedBy` in favor of
    and ```Accept-Charset`.isSatisfiedBy`` in favor of
    ```Accept-Charset`.satisfiedBy``.
  * Fix definition of `satisfiedBy` to respect priority of
    ```Charset`.*``.
  * Add `CharsetRange.matches`.
* ContentCoding fixes:
  * Deprecate `ContentCoding.satisfiedBy` and
    `ContentCoding.satisfies` in favor of ```Accept-Encoding`.satisfiedBy``.
  * Deprecate ```Accept-Encoding`.preferred``, which has no reasonable
    interpretation in the presence of splats.
  * Add ```Accept-Language`.qValue``.
  * Fix definition of `satisfiedBy` to respect priority of
    `ContentCoding.*`.
  * Add `ContentCoding.matches` and `ContentCoding.registered`.
  * Add `Arbitrary[ContentCoding]` and ```Arbitrary[`Accept-Encoding`]``
    instances.
* LanguageTag fixes:
  * Deprecate `LanguageTag.satisfiedBy` and
    `LanguageTag.satisfies` in favor of ```Accept-Language`.satisfiedBy``.
  * Fix definition of `satisfiedBy` to respect priority of
    `LanguageTag.*` and matches of a partial set of subtags.
  * Add `LanguageTag.matches`.
  * Deprecate `LanguageTag.withQuality` in favor of new
    `LanguageTag.withQValue`.
  * Deprecate ```Accept-Language`.preferred``, which has no reasonable
    interpretation in the presence of splats.
  * Add ```Accept-Language`.qValue``.
  * Add `Arbitrary[LanguageTag]` and ```Arbitrary[`Accept-Language`]``
    instances.

# v0.17.0 (2017-09-01)
* Honor `Retry-After` header in `Retry` middleware.  The response will
  not be retried until the maximum of the backoff strategy and any
  time specified by the `Retry-After` header of the response.
* The `RetryPolicy.defaultRetriable` only works for methods guaranteed
  to not have a body.  In fs2, we can't introspect the stream to
  guarantee that it can be rerun.  To retry requests for idempotent
  request methods, use `RetryPolicy.unsafeRetriable`.  To retry
  requests regardless of method, use
  `RetryPolicy.recklesslyRetriable`.
* Fix `Logger` middleware to render JSON bodies as text, not as a hex
  dump.
* `MultipartParser.parse` returns a stream of `ByteVector` instead of
  a stream of `Byte`. This perserves chunking when parsing into the
  high-level `EntityDecoder[Multipart]`, and substantially improves
  performance on large files.  The high-level API is not affected.

# v0.16.0 (2017-09-01)
* `Retry` middleware takes a `RetryPolicy` instead of a backoff
  strategy.  A `RetryPolicy` is a function of the request, the
  response, and the number of attempts.  Wrap the previous `backoff`
  in `RetryPolicy {}` for compatible behavior.
* Expose a `Part.fileData` constructor that accepts an `EntityBody`.

# v0.17.0-RC3 (2017-08-29)
* In blaze-server, when doing chunked transfer encoding, flush the
  header as soon as it is available.  It previously buffered until the
  first chunk was available.

# v0.16.0-RC3 (2017-08-29)
* Add a `responseHeaderTimeout` property to `BlazeClientConfig`.  This
  measures the time between the completion of writing the request body
  to the reception of a complete response header.
* Upgraded dependencies:
    * async-http-client-2.0.35

# v0.18.0-M1 (2017-08-24)

This release is the product of a long period of parallel development
across different foundation libraries, making a detailed changelog
difficult.  This is a living document, so if any important points are
missed here, please send a PR.

The most important change in http4s-0.18 is that the effect type is
parameterized.  Where previous versions were specialized on
`scalaz.concurrent.Task` or `fs2.Task`, this version supports anything
with a `cats.effect.Effect` instance.  The easiest way to port an
existing service is to replace your `Task` with `cats.effect.IO`,
which has a similar API and is already available on your classpath.
If you prefer to bring your own effect, such as `monix.eval.Task` or
stick to `scalaz.concurrent.Task` or put a transformer on `IO`, that's
fine, too!

The parameterization chanages many core signatures throughout http4s:
- `Request` and `Response` become `Request[F[_]]` and
  `Response[F[_]]`.  The `F` is the effect type of the body (i.e.,
  `Stream[F, Byte]`), or what the body `.run`s to.
- `HttpService` becomes `HttpService[F[_]]`, so that the service
  returns an `F[Response[F]]`.  Instead of constructing with
  `HttpService { ... }`, we now declare the effect type of the
  service, like `HttpService[IO] { ... }`.  This determines the type
  of request and response handled by the service.
- `EntityEncoder[A]` and `EntityDecoder[A]` are now
  `EntityEncoder[F[_], A]` and `EntityDecoder[F[_], A]`, respectively.
  These act as a codec for `Request[F]` and `Response[F]`.  In practice,
  this change tends to be transparent in the DSL.
- The server builders now take an `F` parameter, which needs to match
  the services mounted to them.
- The client now takes an `F` parameter, which determines the requests
  and responses it handles.

Several dependencies are upgraded:
- cats-1.0.0.MF
- circe-0.9.0-M1
- fs2-0.10.0-M6
- fs2-reactive-streams-0.2.2
- jawn-fs2-0.12.0-M1

# v0.17.0-RC2 (2017-08-24)
* Remove `ServiceSyntax.orNotFound(a: A): Task[Response]` in favor of
  `ServiceSyntax.orNotFound: Service[Request, Response]`

# v0.16.0-RC2 (2017-08-24)
* Move http4s-blaze-core from `org.http4s.blaze` to
  `org.http4s.blazecore` to avoid a conflict with the non-http4s
  blaze-core module.
* Change `ServiceOps` to operate on a `Service[?, MaybeResponse]`.
  Give it an `orNotFound` that returns a `Service`.  The
  `orNotFound(a: A)` overload is left for compatibility with Scala
  2.10.
* Build with Lightbend compiler instead of Typelevel compiler so we
  don't expose `org.typelevel` dependencies that are incompatible with
  ntheir counterparts in `org.scala-lang`.
* Upgraded dependencies:
    * blaze-0.12.7 (fixes eviction notice in http4s-websocket)
    * twirl-1.3.4

# v0.17.0-RC1 (2017-08-16)
* Port `ChunkAggregator` to fs2
* Add logging middleware
* Standardize on `ExecutionContext` over `Strategy` and `ExecutorService`
* Implement `Age` header
* Fix `Client#toHttpService` to not dispose until the body is consumed
* Add a buffered implementation of `EntityDecoder[Multipart]`
* In async-http-client, don't use `ReactiveStreamsBodyGenerator` unless there is
  a body to transmit. This fixes an `IllegalStateException: unexpected message
  type`
* Add `HSTS` middleware
* Add option to serve pre-gzipped resources
* Add RequestLogging and ResponseLogging middlewares
* `StaticFile` options return `OptionT[Task, ?]`
* Set `Content-Length` or `Transfer-Encoding: chunked` header when serving
  from a URL
* Explicitly close `URLConnection``s if we are not reading the contents
* Upgrade to:
    * async-http-client-2.0.34
    * fs2-0.9.7
    * metrics-core-3.2.4
    * scodec-bits-1.1.5

# v0.16.0-RC1 (2017-08-16)
* Remove laziness from `ArbitraryInstances`
* Support an arbitrary predicate for CORS allowed origins
* Support `Access-Control-Expose-Headers` header for CORS
* Fix thread safety issue in `EntityDecoder[XML]`
* Support IPV6 headers in `X-Forwarded-For`
* Add `status` and `successful` methods to client
* Overload `client.fetchAs` and `client.streaming` to accept a `Task[Request]`
* Replace `Instant` with `HttpDate` to avoid silent truncation and constrain
  to dates that are legally renderable in HTTP.
* Fix bug in hash code of `CIString`
* Update `request.pathInfo` when changing `request.withUri`. To keep these
  values in sync, `request.copy` has been deprecated, but copy constructors
  based on `with` have been added.
* Remove `name` from `AttributeKey`.
* Add `withFragment` and `withoutFragment` to `Uri`
* Construct `Content-Length` with `fromLong` to ensure validity, and
  `unsafeFromLong` when you can assert that it's positive.
* Add missing instances to `QueryParamDecoder` and `QueryParamEncoder`.
* Add `response.cookies` method to get a list of cookies from `Set-Cookie`
  header.  `Set-Cookie` is no longer a `Header.Extractable`, as it does
  not adhere to the HTTP spec of being concatenable by commas without
  changing semantics.
* Make servlet `HttpSession` available as a request attribute in servlet
  backends
* Fix `Part.name` to return the name from the `Content-Disposition` header
  instead of the name _of_ the `Content-Disposition` header. Accordingly, it is
  no longer a `CIString`
* `Request.toString` and `Response.toString` now redact sensitive headers. A
  method to redact arbitrary headers is added to `Headers`.
* `Retry-After` is now modeled as a `Either[HttpDate, Long]` to reflect either
  an http-date or delta-seconds value.
* Look for index.html in `StaticFile` when rendering a directory instead of
  returning `401 Unauthorized`.
* Limit dates to a minimum of January 1, 1900, per RFC.
* Add `serviceErrorHandler` to `ServerBuilder` to allow pluggable error handlers
  when a server backend receives a failed task or a thrown Exception when
  invoking a service. The default calls `toHttpResponse` on `MessageFailure` and
  closes the connection with a `500 InternalServerError` on other non-fatal
  errors.  Fatal errors are left to the server.
* `FollowRedirect` does not propagate sensitive headers when redirecting to a
  different authority.
* Add Content-Length header to empty response generators
* Upgraded dependencies:
    * async-http-client-2.0.34
    * http4s-websocket-0.2.0
    * jetty-9.4.6.v20170531
    * json4s-3.5.3
    * log4s-1.3.6
    * metrics-core-3.2.3
    * scala-2.12.3-bin-typelevel-4
    * scalaz-7.2.15
    * tomcat-8.5.20

# v0.15.16 (2017-07-20)
* Backport rendering of details in `ParseFailure.getMessage`

# ~~v0.15.15 (2017-07-20)~~
* Oops. Same as v0.15.14.

# v0.15.14 (2017-07-10)
* Close parens in `Request.toString`
* Use "message" instead of "request" in message body failure messages
* Add `problem+json` media type
* Tolerate `[` and `]` in queries parsing URIs. These characters are parsed, but
  percent-encoded.

# v0.17.0-M3 (2017-05-27)
* Fix file corruption issue when serving static files from the classpath

# v0.16.0-M3 (2017-05-25)
* Fix `WebjarService` so it matches assets.
* `ServerApp` overrides `process` to leave a single abstract method
* Add gzip trailer in `GZip` middleware
* Upgraded dependencies:
    * circe-0.8.0
    * jetty-9.4.5.v20170502
    * scalaz-7.2.13
    * tomcat-8.5.15
* `ProcessApp` uses a `Process[Task, Nothing]` rather than a
  `Process[Task, Unit]`
* `Credentials` is split into `Credentials.AuthParams` for key-value pairs and
  `Credentials.Token` for legacy token-based schemes.  `OAuthBearerToken` is
  subsumed by `Credentials.Token`.  `BasicCredentials` no longer extends
  `Credentials`, but is extractable from one.  This model permits the
  definition of other arbitrary credential schemes.
* Add `fromSeq` constructor to `UrlForm`
* Allow `WebjarService` to pass on methods other than `GET`.  It previously
  threw a `MatchError`.

# v0.15.13 (2017-05-25)
* Patch-level upgrades to dependencies:
    * async-http-client-2.0.32
    * blaze-0.12.6 (fixes infinite loop in some SSL handshakes)
    * jetty-9.3.19.v20170502
    * json4s-3.5.2
    * tomcat-8.0.44

# v0.15.12 (2017-05-11)
* Fix GZip middleware to render a correct stream

# v0.17.0-M2 (2017-04-30)
* `Timeout` middleware takes an implicit `Scheduler` and
  `ExecutionContext`
* Bring back `http4s-async-client`, based on `fs2-reactive-stream`
* Restore support for WebSockets

# v0.16.0-M2 (2017-04-30)
* Upgraded dependencies:
    * argonaut-6.2
    * jetty-9.4.4.v20170414
    * tomcat-8.5.14
* Fix `ProcessApp` to terminate on process errors
* Set `secure` request attribute correctly in blaze server
* Exit with code `-1` when `ProcessApp` fails
* Make `ResourceService` respect `If-Modified-Since`
* Rename `ProcessApp.main` to `ProcessApp.process` to avoid overload confusio
* Avoid intermediate String allocation in Circe's `jsonEncoder`
* Adaptive EntityDecoder[Json] for circe: works directly from a ByteBuffer for
  small bodies, and incrementally through jawn for larger.
* Capture more context in detail message of parse errors

# v0.15.11 (2017-04-29)
* Upgrade to blaze-0.12.5 to pick up fix for `StackOverflowError` in
  SSL handshake

# v0.15.10 (2017-04-28)
* Patch-level upgrades to dependencies
* argonaut-6.2
* scalaz-7.2.12
* Allow preambles and epilogues in multipart bodies
* Limit multipart headers to 40 kilobytes to avoid unbounded buffering
  of long lines in a header
* Remove `' '` and `'?'` from alphabet for generated multipart
  boundaries, as these are not token characters and are known to cause
  trouble for some multipart implementations
* Fix multipart parsing for unlucky input chunk sizes

# v0.15.9 (2017-04-19)
* Terminate `ServerApp` even if the server fails to start
* Make `ResourceService` respect `If-Modified-Since`
* Patch-level upgrades to dependencies:
* async-http-client-2.0.31
* jetty-9.3.18.v20170406
* json4s-3.5.1
* log4s-1.3.4
* metrics-core-3.1.4
* scalacheck-1.13.5
* scalaz-7.1.13 or scalaz-7.2.11
* tomcat-8.0.43

# v0.17.0-M1 (2017-04-08)
* First release on cats and fs2
    * All scalaz types and typeclasses replaced by cats equivalengts
	* `scalaz.concurrent.Task` replaced by `fs2.Task`
	* `scalaz.stream.Process` replaced by `fs2.Stream`
* Roughly at feature parity with v0.16.0-M1. Notable exceptions:
	* Multipart not yet supported
	* Web sockets not yet supported
	* Client retry middleware can't check idempotence of requests
	* Utilties in `org.http4s.util.io` not yet ported

# v0.16.0-M1 (2017-04-08)
* Fix type of `AuthedService.empty`
* Eliminate `Fallthrough` typeclass.  An `HttpService` now returns
  `MaybeResponse`, which can be a `Response` or `Pass`.  There is a
  `Semigroup[MaybeResponse]` instance that allows `HttpService`s to be
  chained as a semigroup.  `service orElse anotherService` is
  deprecated in favor of `service |+| anotherService`.
* Support configuring blaze and Jetty servers with a custom
  `SSLContext`.
* Upgraded dependencies for various modules:
    * async-http-client-2.0.31
    * circe-0.7.1
    * jetty-9.4.3.v20170317
    * json4s-3.5.1
    * logback-1.2.1
    * log4s-1.3.4
    * metrics-3.2.0
    * scalacheck-1.13.5
    * tomcat-8.0.43
* Deprecate `EntityEncoder[ByteBuffer]` and
  `EntityEncoder[CharBuffer]`.
* Add `EntityDecoder[Unit]`.
* Move `ResponseClass`es into `Status`.
* Use `SSLContext.getDefault` by default in blaze-client.  Use
  `BlazeServerConfig.insecure` to ignore certificate validity.  But
  please don't.
* Move `CIString` syntax to `org.http4s.syntax`.
* Bundle an internal version of parboiled2.  This decouples core from
  shapeless, allowing applications to use their preferred version of
  shapeless.
* Rename `endpointAuthentication` to `checkEndpointAuthentication`.
* Add a `WebjarService` for serving files out of web jars.
* Implement `Retry-After` header.
* Stop building with `delambdafy` on Scala 2.11.
* Eliminate finalizer on `BlazeConnection`.
* Respond OK to CORS pre-flight requests even if the wrapped service
  does not return a successful response.  This is to allow `CORS`
  pre-flight checks of authenticated services.
* Deprecate `ServerApp` in favor of `org.http4s.util.ProcessApp`.  A
  `ProcessApp` is easier to compose all the resources a server needs via
  `Process.bracket`.
* Implement a `Referer` header.

# v0.15.8 (2017-04-06)
* Cache charset lookups to avoid synchronization.  Resolution of
  charsets is synchronized, with a cache size of two.  This avoids
  the synchronized call on the HTTP pool.
* Strip fragment from request target in blaze-client.  An HTTP request
  target should not include the fragment, and certain servers respond
  with a `400 Bad Request` in their presence.

# v0.15.7 (2017-03-09)
* Change default server and client executors to a minimum of four
  threads.
* Bring scofflaw async-http-client to justice for its brazen
  violations of Reactive Streams Rule 3.16, requesting of a null
  subscription.
* Destroy Tomcat instances after stopping, so they don't hold the port
* Deprecate `ArbitraryInstances.genCharsetRangeNoQuality`, which can
  cause deadlocks
* Patch-level upgrades to dependencies:
    * async-http-client-2.0.30
    * jetty-9.3.16.v20170120
    * logback-1.1.11
    * metrics-3.1.3
    * scala-xml-1.0.6
    * scalaz-7.2.9
    * tomcat-8.0.41
    * twirl-1.2.1

# v0.15.6 (2017-03-03)
* Log unhandled MessageFailures to `org.http4s.server.message-failures`

# v0.15.5 (2017-02-20)
* Allow services wrapped in CORS middleware to fall through
* Don't log message about invalid CORS headers when no `Origin` header present
* Soften log about invalid CORS headers from info to debug

# v0.15.4 (2017-02-12)
* Call `toHttpResponse` on tasks failed with `MessageFailure`s from
  `HttpService`, to get proper 4xx handling instead of an internal
  server error.

# v0.15.3 (2017-01-17)
* Dispose of redirect responses in `FollowRedirect`. Fixes client deadlock under heavy load
* Refrain from logging headers with potentially sensitive info in blaze-client
* Add `hashCode` and `equals` to `Headers`
* Make `challenge` in auth middlewares public to facilitate composing multiple auth mechanisms
* Fix blaze-client detection of stale connections

# v0.15.2 (2016-12-29)
* Add helpers to add cookies to requests

# v0.12.6 (2016-12-29)
* Backport rendering of details in `ParseFailure.getMessage`

# ~~v0.12.5 (2016-12-29)~~
* ~~Backport rendering of details in `ParseFailure.getMessage`~~ Oops.

# v0.15.1 (2016-12-20)
* Fix GZip middleware to fallthrough non-matching responses
* Fix UnsupportedOperationException in Arbitrary[Uri]
* Upgrade to Scala 2.12.1 and Scalaz 7.2.8

# v0.15.0 (2016-11-30)
* Add support for Scala 2.12
* Added `Client.fromHttpService` to assist with testing.
* Make all case classes final where possible, sealed where not.
* Codec for Server Sent Events (SSE)
* Added JSONP middleware
* Improve Expires header to more easily build the header and support parsing of the header
* Replce lazy `Raw.parsed` field with a simple null check
* Added support for Zipkin headers
* Eliminate response attribute for detecting fallthrough response.
  The fallthrough response must be `Response.fallthrough`.
* Encode URI path segments created with `/`
* Introduce `AuthedRequest` and `AuthedService` types.
* Replace `CharSequenceEncoder` with `CharBufferEncoder`, assuming
  that `CharBuffer` and `String` are the only `CharSequence`s one
  would want to encode.
* Remove `EnittyEncoder[Char]` and `EntityEncoder[Byte]`.  Send an
  array, buffer, or String if you want this.
* Add `DefaultHead` middleware for `HEAD` implementation.
* Decouple `http4s-server` from Dropwizard Metrics.  Metrics code is
  in the new `http4s-metrics` module.
* Allow custom scheduler for timeout middleware.
* Add parametric empty `EntityEncoder` and `EntityEncoder[Unit]`.
* Replace unlawful `Order[CharsetRange]` with `Equal[CharsetRange]`.
* Auth middlewares renamed `BasicAuth` and `DigestAuth`.
* `BasicAuth` passes client password to store instead of requesting
  password from store.
* Remove realm as an argument to the basic and digest auth stores.
* Basic and digest auth stores return a parameterized type instead of
  just a String username.
* Upgrade to argonaut-6.2-RC2, circe-0.6.1, json4s-3.5.0

# v0.14.11 (2016-10-25)
* Fix expansion of `uri` and `q` macros by qualifying with `_root_`

# v0.14.10 (2016-10-12)
* Include timeout type and duration in blaze client timeouts

# v0.14.9 (2016-10-09)
* Don't use `"null"` as query string in servlet backends for requests without a query string

# v0.14.8 (2016-10-04)
* Allow param names in UriTemplate to have encoded, reserved parameters
* Upgrade to blaze-0.12.1, to fix OutOfMemoryError with direct buffers
* Upgrade to Scalaz 7.1.10/7.2.6
* Upgrade to Jetty 9.3.12
* Upgrade to Tomcat 8.0.37

# v0.14.7 (2016-09-25)
* Retry middleware now only retries requests with idempotent methods
  and pure bodies and appropriate status codes
* Fix bug where redirects followed when an effectful chunk (i.e., `Await`) follows pure ones.
* Don't uppercase two hex digits after "%25" when percent encoding.
* Tolerate invalid percent-encodings when decoding.
* Omit scoverage dependencies from POM

# v0.14.6 (2016-09-11)
* Don't treat `Kill`ed responses (i.e., HEAD requests) as abnormal
  termination in metrics

# v0.14.5 (2016-09-02)
* Fix blaze-client handling of HEAD requests

# v0.14.4 (2016-08-29)
* Don't render trailing "/" for URIs with empty paths
* Avoid calling tail of empty list in `/:` extractor

# v0.14.3 (2016-08-24)
* Follow 301 and 302 responses to POST with a GET request.
* Follow all redirect responses to HEAD with a HEAD request.
* Fix bug where redirect response is disposed prematurely even if not followed.
* Fix bug where payload headers are sent from original request when
  following a redirect with a GET or HEAD.
* Return a failed task instead of throwing when a client callback
  throws an exception. Fixes a resource leak.
* Always render `Date` header in GMT.
* Fully support the three date formats specified by RFC 7231.
* Always specify peer information in blaze-client SSL engines
* Patch upgrades to latest async-http-client, jetty, scalaz, and scalaz-stream

# v0.14.2 (2016-08-10)
* Override `getMessage` in `UnexpectedStatus`

# v0.14.1 (2016-06-15)
* Added the possibility to specify custom responses to MessageFailures
* Address issue with Retry middleware leaking connections
* Fixed the status code for a semantically invalid request to `422 UnprocessableEntity`
* Rename `json` to `jsonDecoder` to reduce possibility of implicit shadowing
* Introduce the `ServerApp` trait
* Deprectate `onShutdown` and `awaitShutdown` in `Server`
* Support for multipart messages
* The Path extractor for Long now supports negative numbers
* Upgrade to scalaz-stream-0.8.2(a) for compatibility with scodec-bits-1.1
* Downgrade to argonaut-6.1 (latest stable release) now that it cross builds for scalaz-7.2
* Upgrade parboiled2 for compatibility with shapeless-2.3.x

# ~~v0.14.0 (2016-06-15)~~
* Recalled. Use v0.14.1 instead.

# v0.13.3 (2016-06-15)
* Address issue with Retry middleware leaking connections.
* Pass the reason string when setting the `Status` for a successful `ParseResult`.

# v0.13.2 (2016-04-13)
* Fixes the CanBuildFrom for RequestCookieJar to avoid duplicates.
* Update version of jawn-parser which contains a fix for Json decoding.

# v0.13.1 (2016-04-07)
* Remove implicit resolution of `DefaultExecutor` in blaze-client.

# v0.13.0 (2016-03-29)
* Add support for scalaz-7.2.x (use version 0.13.0a).
* Add a client backed based on async-http-client.
* Encode keys when rendering a query string.
* New entity decoder based on json4s' extract.
* Content-Length now accepts a Long.
* Upgrade to circe-0.3, json4s-3.3, and other patch releases.
* Fix deadlocks in blaze resulting from default executor on single-CPU machines.
* Refactor `DecodeFailure` into a new `RequestFailure` hierarchy.
* New methods for manipulating `UrlForm`.
* All parsed headers get a `parse` method to construct them from their value.
* Improve error message for unsupported media type decoding error.
* Introduce `BlazeClientConfig` class to simplify client construction.
* Unify client executor service semantics between blaze-client and async-http-client.
* Update default response message for UnsupportedMediaType failures.
* Add a `lenient` flag to blazee configuration to accept illegal characters in headers.
* Remove q-value from `MediaRange` and `MediaType`, replaced by `MediaRangeAndQValue`.
* Add `address` to `Server` trait.
* Lazily construct request body in Servlet NIO to support HTTP 100.
* Common operations pushed down to `MessageOps`.
* Fix loop in blaze-client when no connection can be established.
* Privatize most of the blaze internal types.
* Enable configuration of blaze server parser lengths.
* Add trailer support in blaze client.
* Provide an optional external executor to blaze clients.
* Fix Argonaut string interpolation

# v0.12.4 (2016-03-10)
* Fix bug on rejection of invalid URIs.
* Do not send `Transfer-Encoding` or `Content-Length` headers for 304 and others.
* Don't quote cookie values.

# v0.12.3 (2016-02-24)
* Upgrade to jawn-0.8.4 to fix decoding escaped characters in JSON.

# v0.12.2 (2016-02-22)
* ~~Upgrade to jawn-0.8.4 to fix decoding escaped characters in JSON.~~ Oops.

# v0.12.1 (2016-01-30)
* Encode keys as well as values when rendering a query.
* Don't encode '?' or '/' when encoding a query.

# v0.12.0 (2016-01-15)
* Refactor the client API for resource safety when not reading the entire body.
* Rewrite client connection pool to support maximum concurrent
  connections instead of maximum idle connections.
* Optimize body collection for better connection keep-alive rate.
* Move `Service` and `HttpService`, because a `Client` can be viewed as a `Service`.
* Remove custom `DateTime` in favor of `java.time.Instant`.
* Support status 451 Unavailable For Legal Reasons.
* Various blaze-client optimizations.
* Don't let Blaze `IdentityWriter` write more than Content-Length bytes.
* Remove `identity` `Transfer-Encoding`, which was removed in HTTP RFC errata.
* In blaze, `requireClose` is now the return value of `writeEnd`.
* Remove body from `Request.toString` and `Response.toString`.
* Move blaze parser into its own class.
* Trigger a disconnect if an ignored body is too long.
* Configurable thread factories for happier profiling.
* Fix possible deadlock in default client execution context.

# v0.11.3 (2015-12-28)
* Blaze upgrade to fix parsing HTTP responses without a reason phrase.
* Don't write more than Content-Length bytes in blaze.
* Fix infinite loop in non-blocking Servlet I/O.
* Never write a response body on HEAD requests to blaze.
* Add missing `'&'` between multivalued k/v pairs in `UrlFormCodec.encode`

# v0.11.2 (2015-12-04)
* Fix stack safety issue in async servlet I/O.
* Reduce noise from timeout exceptions in `ClientTimeoutStage`.
* Address file descriptor leaks in blaze-client.
* Fix `FollowRedirect` middleware for 303 responses.
* Support keep-alives for client requests with bodies.

# v0.11.1 (2015-11-29)
* Honor `connectorPoolSize` and `bufferSize` parameters in `BlazeBuilder`.
* Add convenient `ETag` header constructor.
* Wait for final chunk to be written before closing the async context in non-blocking servlet I/O.
* Upgrade to jawn-streamz-0.7.0 to use scalaz-stream-0.8 across the board.

# v0.11.0 (2015-11-20)
* Upgrade to scalaz-stream 0.8
* Add Circe JSON support module.
* Add ability to require content-type matching with EntityDecoders.
* Cleanup blaze-client internals.
* Handle empty static files.
* Add ability to disable endpoint authentication for the blaze client.
* Add charset encoding for Argonaut JSON EntityEncoder.

# v0.10.1 (2015-10-07)
* Processes render data in chunked encoding by default.
* Incorporate type name into error message of QueryParam.
* Comma separate Access-Control-Allow-Methods header values.
* Default FallThrough behavior inspects for the FallThrough.fallthroughKey.

# v0.10.0 (2015-09-03)
* Replace `PartialService` with the `Fallthrough` typeclass and `orElse` syntax.
* Rename `withHeaders` to `replaceAllHeaders`
* Set https endpoint identification algorithm when possible.
* Stack-safe `ProcessWriter` in blaze.
* Configureable number of connector threads and buffer size in blaze-server.

# v0.9.3 (2015-08-27)
* Trampoline recursive calls in blaze ProcessWriter.
* Handle server hangup and body termination correctly in blaze client.

# v0.9.2 (2015-08-26)
* Bump http4s-websockets to 1.0.3 to properly decode continuation opcode.
* Fix metrics incompatibility when using Jetty 9.3 backend.
* Preserve original headers when appending as opposed to quoting.

# v0.8.5 (2015-08-26)
* Preserve original headers when appending as opposed to quoting.
* Upgrade to jawn-0.8.3 to avoid transitive dependency on GPL2 jmh

# v0.9.1 (2015-08-19)
* Fix bug in servlet nio handler.

# v0.9.0 (2015-08-15)
* Require Java8.
* `StaticFile` uses the filename extension exclusively to determine media-type.
* Add `/` method to `Uri`.
* Add `UrlFormLifter` middleware to aggregate url-form parameters with the query parameters.
* Add local address information to the `Request` type.
* Add a Http method 'or' (`|`) extractor.
* Add `VirtualHost` middleware for serving multiple sites from one server.
* Add websocket configuration to the blaze server builder.
* Redefine default timeout status code to 500.
* Redefine the `Service` arrow result from `Task[Option[_]]` to `Task[_]`.
* Don't extend `AllInstances` with `Http4s` omnibus import object.
* Use UTF-8 as the default encoding for text bodies.
* Numerous bug fixes by numerous contributors!

# v0.8.4 (2015-07-13)
* Honor the buffer size parameter in gzip middleware.
* Handle service exceptions in servlet backends.
* Respect asyncTimeout in servlet backends.
* Fix prefix mounting bug in blaze-server.
* Do not apply CORS headers to unsuccessful OPTIONS requests.

# v0.8.3 (2015-07-02)
* Fix bug parsing IPv4 addresses found in URI construction.

# v0.8.2 (2015-06-22)
* Patch instrumented handler for Jetty to time async contexts correctly.
* Fix race condition with timeout registration and route execution in blaze client
* Replace `ConcurrentHashMap` with synchronized `HashMap` in `staticcontent` package.
* Fix static content from jars by avoiding `"//"` in path uris when serving static content.
* Quote MediaRange extensions.
* Upgrade to jawn-streamz-0.5.0 and blaze-0.8.2.
* Improve error handling in blaze-client.
* Respect the explicit default encoding passed to `decodeString`.

# v0.8.1 (2015-06-16)
* Authentication middleware integrated into the server package.
* Static content tools integrated into the server package.
* Rename HttpParser to HttpHeaderParser and allow registration and removal of header parsers.
* Make UrlForm EntityDecoder implicitly resolvable.
* Relax UrlForm parser strictness.
* Add 'follow redirect' support as a client middleware.
* Add server middleware for auto retrying uris of form '/foo/' as '/foo'.
* Numerous bug fixes.
* Numerous version bumps.

# ~~v0.8.0 (2015-06-16)~~
* Mistake.  Go straight to v0.8.1.

# v0.7.0 (2015-05-05)
* Add QueryParamMatcher to the dsl which returns a ValidationNel.
* Dsl can differentiate between '/foo/' and '/foo'.
* Added http2 support for blaze backend.
* Added a metrics middleware usable on all server backends.
* Websockets are now modeled by an scalaz.stream.Exchange.
* Add `User-Agent` and `Allow` header types and parsers.
* Allow providing a Host header to the blaze client.
* Upgrade to scalaz-stream-7.0a.
* Added a CORS middleware.
* Numerous bug fixes.
* Numerous version bumps.

# v0.6.5 (2015-03-29)
* Fix bug in Request URI on servlet backend with non-empty context or servlet paths.
* Allow provided Host header for Blaze requests.

# v0.6.4 (2015-03-15)
* Avoid loading javax.servlet.WriteListener when deploying to a servlet 3.0 container.

# ~~v0.6.3 (2015-03-15)~~
* Forgot to pull origin before releasing.  Use v0.6.4 instead.

# v0.6.2 (2015-02-27)
* Use the thread pool provided to the Jetty servlet builder.
* Avoid throwing exceptions when parsing headers.
* Make trailing slash insignificant in service prefixes on servlet containers.
* Fix mapping of servlet query and mount prefix.

# v0.6.1 (2015-02-04)
* Update to blaze-0.5.1
* Remove unneeded error message (90b2f76097215)
* GZip middleware will not throw an exception if the AcceptEncoding header is not gzip (ed1b2a0d68a8)

# v0.6.0 (2015-01-27)

## http4s-core
* Remove ResponseBuilder in favor of Response companion.
* Allow '';'' separators for query pairs.
* Make charset on Message an Option.
* Add a `flatMapR` method to EntityDecoder.
* Various enhancements to QueryParamEncoder and QueryParamDecoder.
* Make Query an IndexedSeq.
* Add parsers for Location and Proxy-Authenticate headers.
* Move EntityDecoder.apply to `Request.decode` and `Request.decodeWith`
* Move headers into `org.http4s.headers` package.
* Make UriTranslation respect scriptName/pathInfo split.
* New method to resolve relative Uris.
* Encode query and fragment of Uri.
* Codec and wrapper type for URL-form-encoded bodies.

## http4s-server
* Add SSL support to all server builders.

## http4s-blaze-server
* Add Date header to blaze-server responses.
* Close connection when error happens during body write in blaze-server.

## http4s-servlet
* Use asynchronous servlet I/O on Servlet 3.1 containers.
* ServletContext syntax for easy mounting in a WAR deployment.
* Support Dropwizard Metrics collection for servlet containers.

## http4s-jawn
* Empty strings are a JSON decoding error.

## http4s-argonaut
* Add codec instances for Argonaut's CodecJson.

## http4s-json4s
* Add codec instances for Json4s' Reader/Writer.

## http4s-twirl
* New module to support Twirl templates

## http4s-scala-xml
* Split scala-xml support into http4s-scala-xml module.
* Change inferred type of `scala.xml.Elem` to `application/xml`.

## http4s-client
* Support for signing oauth-1 requests in client.

## http4s-blaze-client
* Fix blaze-client when receiving HTTP1 response without Content-Length header.
* Change default blaze-client executor to variable size.
* Fix problem with blaze-client timeouts.

# v0.5.4 (2015-01-08)
* Upgrade to blaze 0.4.1 to fix header parsing issue in blaze http/1.x client and server.

# v0.5.3 (2015-01-05)
* Upgrade to argonaut-6.1-M5 to match jawn. [#157](https://github.com/http4s/http4s/issues/157)

# v0.5.2 (2015-01-02)
* Upgrade to jawn-0.7.2.  Old version of jawn was incompatible with argonaut. [#157]](https://github.com/http4s/http4s/issues/157)

# v0.5.1 (2014-12-23)
* Include context path in calculation of scriptName/pathInfo. [#140](https://github.com/http4s/http4s/issues/140)
* Fix bug in UriTemplate for query params with multiple keys.
* Fix StackOverflowError in query parser. [#147](https://github.com/http4s/http4s/issues/147)
* Allow ';' separators for query pairs.

# v0.5.0 (2014-12-11)
* Client syntax has evloved and now will include Accept headers when used with EntityDecoder
* Parse JSON with jawn-streamz.
* EntityDecoder now returns an EitherT to make decoding failure explicit.
* Renamed Writable to EntityEncoder
* New query param typeclasses for encoding and decoding query strings.
* Status equality now discards the reason phrase.
* Match AttributeKeys as singletons.
* Added async timeout listener to servlet backends.
* Start blaze server asynchronously.
* Support specifying timeout and executor in blaze-client.
* Use NIO for encoding files.

# v0.4.2 (2014-12-01)
* Fix whitespace parsing in Authorization header [#87](https://github.com/http4s/http4s/issues/87)

# v0.4.1 (2014-11-20)
* `Uri.query` and `Uri.fragment` are no longer decoded. [#75](https://github.com/http4s/http4s/issues/75)

# v0.4.0 (2014-11-18)

* Change HttpService form a `PartialFunction[Request,Task[Response]]`
  to `Service[Request, Response]`, a type that encapsulates a `Request => Task[Option[Response]]`
* Upgrade to scalaz-stream-0.6a
* Upgrade to blaze-0.3.0
* Drop scala-logging for log4s
* Refactor ServerBuilders into an immutable builder pattern.
* Add a way to control the thread pool used for execution of a Service
* Modernize the Renderable/Renderer framework
* Change Renderable append operator from ~ to <<
* Split out the websocket codec and types into a seperate package
* Added ReplyException, an experimental way to allow an Exception to encode
  a default Response on for EntityDecoder etc.
* Many bug fixes and slight enhancements

# v0.3.0 (2014-08-29)

* New client API with Blaze implementation
* Upgrade to scalaz-7.1.0 and scalaz-stream-0.5a
* JSON Writable support through Argonaut and json4s.
* Add EntityDecoders for parsing bodies.
* Moved request and response generators to http4s-dsl to be more flexible to
  other frameworks'' syntax needs.
* Phased out exception-throwing methods for the construction of various
  model objects in favor of disjunctions and macro-enforced literals.
* Refactored imports to match the structure followed by [scalaz](https://github.com/scalaz/scalaz).

# v0.2.0 (2014-07-15)

* Scala 2.11 support
* Spun off http4s-server module. http4s-core is neutral between server and
the future client.
* New builder for running Blaze, Jetty, and Tomcat servers.
* Configurable timeouts in each server backend.
* Replace Chunk with scodec.bits.ByteVector.
* Many enhancements and bugfixes to URI type.
* Drop joda-time dependency for slimmer date-time class.
* Capitalized method names in http4s-dsl.

# v0.1.0 (2014-04-15)

* Initial public release.<|MERGE_RESOLUTION|>--- conflicted
+++ resolved
@@ -8,20 +8,25 @@
 ordered chronologically, so each release contains all changes described below
 it.
 
-<<<<<<< HEAD
-# v0.23.3 (2021-09-02)
-
-This is binary compatible with v0.23.3.  It includes the fixes in v0.22.2.
-
-## http4s-ember-server
-
-### Bugfixes
-
-* [#5138](https://github.com/http4s/http4s/pull/5138): Correctly populate the `SecureSession` response attribute.
-=======
+# v0.23.4 (2021-09-21)
+
+This release includes security patches for [GHSA-5vcm-3xc3-w7x3](https://github.com/http4s/http4s/security/advisories/GHSA-5vcm-3xc3-w7x3) for blaze-client, blaze-server, ember-client, ember-server, and jetty-client.  It is binary compatible with v0.22.4, and forward-merges 0.22.5.
+
+## http4s-client
+
+### Enhancements
+
+* [#5190](https://github.com/http4s/http4s/pull/5190): Add an `effect` constructor for calculating effectual classifiers. Note that it is a mistake to consume the request body unless it is cached external to this call.
+
+## Dependency updates
+
+* cats-effect-3.2.8
+* fs2-3.1.2
+* keypool-0.4.7
+
 # v0.22.5 (2021-09-21)
 
-This release contains important security patches for [GHSA-5vcm-3xc3-w7x3](https://github.com/http4s/http4s/security/advisories/GHSA-5vcm-3xc3-w7x3) for blaze-client, blaze-server, ember-client, ember-server, and jetty-client.  It is binary compatible with the v0.22.4, and forward-merges 0.21.29.
+This release includes security patches for [GHSA-5vcm-3xc3-w7x3](https://github.com/http4s/http4s/security/advisories/GHSA-5vcm-3xc3-w7x3) for blaze-client, blaze-server, ember-client, ember-server, and jetty-client.  It is binary compatible with v0.22.4, and forward-merges 0.21.29.
 
 ## http4s-core
 
@@ -64,7 +69,7 @@
 
 # v0.21.29 (2021-09-21)
 
-This release contains important security patches for blaze-client, blaze-server, ember-client, ember-server, and jetty-client.  It is binary compatible with the 0.21.x series.
+This release includes security patches for blaze-client, blaze-server, ember-client, ember-server, and jetty-client.  It is binary compatible with the 0.21.x series.
 
 ## Various modules
 
@@ -74,7 +79,16 @@
   * Status reason phrases.  Invalid phrases are now omitted.
   * URI authority registered names.  Requests with invalid reg-names now raise an exception.
   * URI paths.  Requests with invalid URI paths now raise an exception.
->>>>>>> 4695eb16
+
+# v0.23.3 (2021-09-02)
+
+This is binary compatible with v0.23.3.  It includes the fixes in v0.22.2.
+
+## http4s-ember-server
+
+### Bugfixes
+
+* [#5138](https://github.com/http4s/http4s/pull/5138): Correctly populate the `SecureSession` response attribute.
 
 # v0.22.4 (2021-09-02)
 
