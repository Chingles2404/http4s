--- conflicted
+++ resolved
@@ -7,48 +7,6 @@
 Maintenance branches are merged before each new release. This change log is
 ordered chronologically, so each release contains all changes described below it.
 
-<<<<<<< HEAD
-# v1.0.0-M30 (2021-12-08)
-
-This is the latest milestone of the 1.0 series.  It is not binary compatible with any previous version.
-
-This milestone is the first to include Scala 3 support for http4s-scalatags.
-
-* http4s-core
-    * Make EntityEncoder covariant in its effect type by @bplommer in https://github.com/http4s/http4s/pull/5229
-    * Use case object for access-control-allow-credentials by @bplommer in https://github.com/http4s/http4s/pull/5482
-
-* http4s-scalatags
-	* Update scalatags to 0.11.0 by @scala-steward in https://github.com/http4s/http4s/pull/5644
-	* Publish http4s-scalatags for Scala 3 by @rossabaker in https://github.com/http4s/http4s/pull/5648
-
-* Documentation
-	* Clarify support levels by @rossabaker in https://github.com/http4s/http4s/pull/5445
-	* Migrate Website to Laika by @jenshalm in https://github.com/http4s/http4s/pull/5313
-	* Update website with SJS on 0.23, http4s-dom project by @armanbilge in https://github.com/http4s/http4s/pull/5453
-	* Fix website logo by @armanbilge in https://github.com/http4s/http4s/pull/5459
-	* Update all the urls to new http4s-dom site by @armanbilge in https://github.com/http4s/http4s/pull/5507
-	* Fix markdown in readme by @bplommer in https://github.com/http4s/http4s/pull/5523
-	* updated getting-help.md to point to discord by @barshirtcliff in https://github.com/http4s/http4s/pull/5513
-	* EPUB download of the docs by @danicheg in https://github.com/http4s/http4s/pull/5640
-	* website: add favicon by @jenshalm in https://github.com/http4s/http4s/pull/5656
-
-* Behind the scenes
-	* Non-trivial merge to main by @rossabaker in https://github.com/http4s/http4s/pull/5446
-	* Fix ci on main by @armanbilge in https://github.com/http4s/http4s/pull/5514
-	* Drop hugo from the Nix shell by @rossabaker in https://github.com/http4s/http4s/pull/5455
-	* Non-trivial merge to main by @rossabaker in https://github.com/http4s/http4s/pull/5530
-	* Merge branch `series/0.23` into `main` by @danicheg in https://github.com/http4s/http4s/pull/5664
-	* Unpin `scalatags` in the Steward config by @danicheg in https://github.com/http4s/http4s/pull/5668
-	* Merge 0.23 -> main by @armanbilge in https://github.com/http4s/http4s/pull/5673
-
-* New Contributors
-	* @jenshalm made their first contribution in https://github.com/http4s/http4s/pull/5313
-	* @barshirtcliff made their first contribution in https://github.com/http4s/http4s/pull/5513
-
-**Full Changelog**: https://github.com/http4s/http4s/compare/v1.0.0-M29...v1.0.0-M30
- 
-=======
 # v0.23.8 (2022-01-25)
 
 This is a maintenance release, binary compatible with the 0.23.x series.  It additionally includes a merge forward of the changes in v0.22.9.
@@ -240,7 +198,46 @@
 
 **Full Changelog**: https://github.com/http4s/http4s/compare/v0.22.8...v0.22.9
 
->>>>>>> c353f9c8
+# v1.0.0-M30 (2021-12-08)
+
+This is the latest milestone of the 1.0 series.  It is not binary compatible with any previous version.
+
+This milestone is the first to include Scala 3 support for http4s-scalatags.
+
+* http4s-core
+    * Make EntityEncoder covariant in its effect type by @bplommer in https://github.com/http4s/http4s/pull/5229
+    * Use case object for access-control-allow-credentials by @bplommer in https://github.com/http4s/http4s/pull/5482
+
+* http4s-scalatags
+	* Update scalatags to 0.11.0 by @scala-steward in https://github.com/http4s/http4s/pull/5644
+	* Publish http4s-scalatags for Scala 3 by @rossabaker in https://github.com/http4s/http4s/pull/5648
+
+* Documentation
+	* Clarify support levels by @rossabaker in https://github.com/http4s/http4s/pull/5445
+	* Migrate Website to Laika by @jenshalm in https://github.com/http4s/http4s/pull/5313
+	* Update website with SJS on 0.23, http4s-dom project by @armanbilge in https://github.com/http4s/http4s/pull/5453
+	* Fix website logo by @armanbilge in https://github.com/http4s/http4s/pull/5459
+	* Update all the urls to new http4s-dom site by @armanbilge in https://github.com/http4s/http4s/pull/5507
+	* Fix markdown in readme by @bplommer in https://github.com/http4s/http4s/pull/5523
+	* updated getting-help.md to point to discord by @barshirtcliff in https://github.com/http4s/http4s/pull/5513
+	* EPUB download of the docs by @danicheg in https://github.com/http4s/http4s/pull/5640
+	* website: add favicon by @jenshalm in https://github.com/http4s/http4s/pull/5656
+
+* Behind the scenes
+	* Non-trivial merge to main by @rossabaker in https://github.com/http4s/http4s/pull/5446
+	* Fix ci on main by @armanbilge in https://github.com/http4s/http4s/pull/5514
+	* Drop hugo from the Nix shell by @rossabaker in https://github.com/http4s/http4s/pull/5455
+	* Non-trivial merge to main by @rossabaker in https://github.com/http4s/http4s/pull/5530
+	* Merge branch `series/0.23` into `main` by @danicheg in https://github.com/http4s/http4s/pull/5664
+	* Unpin `scalatags` in the Steward config by @danicheg in https://github.com/http4s/http4s/pull/5668
+	* Merge 0.23 -> main by @armanbilge in https://github.com/http4s/http4s/pull/5673
+
+* New Contributors
+	* @jenshalm made their first contribution in https://github.com/http4s/http4s/pull/5313
+	* @barshirtcliff made their first contribution in https://github.com/http4s/http4s/pull/5513
+
+**Full Changelog**: https://github.com/http4s/http4s/compare/v1.0.0-M29...v1.0.0-M30
+
 # v0.23.7 (2021-12-07)
 
 This is a maintenance release, binary compatible with the 0.23.x series.  It additionally includes a merge forward of the changes in v0.22.8.
