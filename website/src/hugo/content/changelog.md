---
menu: main
weight: 101
title: Changelog
---

Maintenance branches are merged before each new release. This change log is
ordered chronologically, so each release contains all changes described below
it.

<<<<<<< HEAD
# v1.0.0-M14

## http4s-okhttp-client

### Breaking changes

* [#4299](https://github.com/http4s/http4s/pull/4299): Manage the `Dispatcher` internally in `OkHttpBuilder`. `create` becomes a private method.

### Documentation

* [#4306](https://github.com/http4s/http4s/pull/4306): Update the copyright notice to 2021.

=======
# v0.22.0-M3 (2021-02-02)

Inherits the fixes of v0.21.18

# v0.21.18 (2021-02-02)

## http4s-blaze-server

### Bug fixes

* [#4337](https://github.com/http4s/http4s/pull/4337): Pass the `maxConnections` parameter to the blaze infrastructure correctly. The `maxConnections` value was being passed as the `acceptorThreads`, leaving `maxConnections` set to its Blaze default of 512.

## http4s-ember-core

### Bug fixes

* [#4335](https://github.com/http4s/http4s/pull/4335): Don't render an empty body with chunked transfer encoding on response statuses that don't permit a body (e.g., `204 No Content`).
 
>>>>>>> 03fa2448
# v0.22.0-M2 (2021-02-02)

This release fixes a [High Severity vulnerability](https://github.com/http4s/http4s/security/advisories/GHSA-xhv5-w9c5-2r2w) in blaze-server.

## http4s-blaze-server

* [GHSA-xhv5-w9c5-2r2w](https://github.com/http4s/http4s/security/advisories/GHSA-xhv5-w9c5-2r2w): Additionally to the fix in v0.21.17, drops support for NIO2.

## http4s-core

### Enhancements

* [#4286](https://github.com/http4s/http4s/pull/4286): Improve performance by using `oneOf` and caching a URI parser. This was an identified new hotspot in v0.22.0-M1.

### Breaking changes

* [#4259](https://github.com/http4s/http4s/pull/4259): Regenerate `MimeDb` from the IANA database. This shifts around some constants in a binary incompatible way, but almost nobody will notice.
* [#4327](https://github.com/http4s/http4s/pull/4237): Shifted the parsers around in `Uri` to prevent deadlocks that appeared since M1.  This should not be visible, but is binary breaking.

## http4s-prometheus

### Breaking changes

* [#4273](https://github.com/http4s/http4s/pull/4273): Change metric names from `_count` to `_count_total` to match Prometheus' move to the OpenMetrics standard.  Your metrics names will change!  See [prometheus/client_java#615](https://github.com/prometheus/client_java/pull/615) for more details from the Prometheus team.

## Dependency updates

* jawn-fs2-1.0.1
* keypool-0.3.0-RC1 (moved to `org.typelevel`)
* play-json-2.10.0-RC1
* simpleclient-0.10.0 (Prometheus)

# v0.21.17 (2021-02-02)

This release fixes a [High Severity vulnerability](https://github.com/http4s/http4s/security/advisories/GHSA-xhv5-w9c5-2r2w) in blaze-server.

## http4s-blaze-server

### Security patches

* [GHSA-xhv5-w9c5-2r2w](https://github.com/http4s/http4s/security/advisories/GHSA-xhv5-w9c5-2r2w): blaze-core, a library underlying http4s-blaze-server, accepts connections without bound.  Each connection claims a file handle, a scarce resource, leading to a denial of service vector.

  `BlazeServerBuilder` now has a `maxConnections` property, limiting the number of concurrent connections.  The cap is not applied to the NIO2 socket server, which is now deprecated. 

## http4s-ember-core

### Enhancements

* [#4331](https://github.com/http4s/http4s/pull/4331): Don't render an empty chunked payload if a request has neither a `Content-Length` or `Transfer-Encoding` and the method is one of `GET`, `DELETE`, `CONNECT`, or `TRACE`. It is undefined behavior for those methods to send payloads.

## http4s-ember-server

### Bugfixes

* [#4281](https://github.com/http4s/http4s/pull/4281): Add backpressure to ember startup, so the server is up before `use` returns.

### Enhancements

* [#4244](https://github.com/http4s/http4s/pull/4244): Internal refactoring of how the stream of server connections is parallelized and terminated.
* [#4287](https://github.com/http4s/http4s/pull/4287): Replace `onError: Throwable => Response[F]` with `withErrorHandler: PartialFunction[Thrwable, F[Response[F]]`.  Error handling is invoked earlier, allowing custom responses to parsing and timeout failures.

## http4s-ember-client

### Enhancements

* [#4301](https://github.com/http4s/http4s/pull/4301): Add an `idleConnectionTime` to `EmberClientBuilder`. Discard stale connections from the pool and try to acquire a new one.

## http4s-servlet

### Bugfixes

* [#4309](https://github.com/http4s/http4s/pull/4309): Call `GenericServlet.init` when intializing an `Http4sServlet`.  Avoids `NullPointerExceptions` from the `ServletConfig`.

## Documentation

* [#4261](https://github.com/http4s/http4s/pull/4261): Better `@see` links throughout the Scaladoc

## Dependency upgrades

* blaze-0.14.15
* okhttp-4.9.1

# v1.0.0-M13 (2021-01-25)

This is the first milestone built on Cats-Effect 3.  To track Cats-Effect 2 development, please see the new 0.22.x series.  Everything in 0.22.0-M1, including the cats-parse port, is here.

## http4s-core

### Breaking changes

* [#3784](https://github.com/http4s/http4s/pull/3784), [#3865](https://github.com/http4s/http4s/pull/3784): Inexhaustively,
  * Many `EntityDecoder` constraints relaxed from `Sync` to `Concurrent`.
  * File-related operations require a `Files` constraint.
  * `Blocker` arguments are no longer required.
  * `ContextShift` constraints are no longer required.
  * The deprecated, non-HTTP `AsyncSyntax` is removed.
* [#3886](https://github.com/http4s/http4s/pull/3886): 
  * Relax `Sync` to `Defer` in `HttpApp` constructor.
  * Relax `Sync` to `Concurrent` in `Logger` constructors.
  * Remove `Sync` constraint from `Part` constructors.
  * Relax `Sync` to `Functor` in various Kleisli syntax.

## http4s-laws

### Breaking changes

* [#3807](https://github.com/http4s/http4s/pull/3807): Several arbitraries and cogens now require a `Dispatcher` and a `TestContext`.
## http4s-client 

* [#3857](https://github.com/http4s/http4s/pull/3857): Inexhaustively,
  * `Monad: Clock` constraints changed to `Temporal`
  * `Client.translate` requires an `Async` and `MonadCancel`
  * Removal of `Blocker` from `JavaNetClientBuilder`
  * `PoolManager` changed from `Concurrent` to `Async`
  * Many middlewares changed from `Sync` to `Async`
* [#4081](https://github.com/http4s/http4s/pull/4081): Change `Metrics` constraints from `Temporal` to `Clock: Concurrent`

## http4s-server

* [#3857](https://github.com/http4s/http4s/pull/3857): Inexhaustively,
  * `Monad: Clock` constraints changed to `Temporal`
  * Many middlewares changed from `Sync` to `Async`
* [#4081](https://github.com/http4s/http4s/pull/4081): Change `Metrics` constraints from `Temporal` to `Clock: Concurrent`

## http4s-async-http-client

### Breaking changes

* [#4149](https://github.com/http4s/http4s/pull/4149): `ConcurrentEffect` constraint relaxed to `Async`. `apply` method changed to `fromClient` and returns a `Resource` to account for the `Dispatcher`.

## http4s-blaze-core

### Breaking changes

* [#3894](https://github.com/http4s/http4s/pull/3894): Most `Effect` constraints relaxed to `Async`.

## http4s-blaze-server

### Breaking changes

* [#4097](https://github.com/http4s/http4s/pull/4097), [#4137](https://github.com/http4s/http4s/pull/4137): `ConcurrentEffect` constraint relaxed to `Async`. Remove deprecated `BlazeBuilder`

## http4s-blaze-client

### Breaking changes

* [#4097](https://github.com/http4s/http4s/pull/4097): `ConcurrentEffect` constraint relaxed to `Async`

## http4s-ember-client

### Breaking changes

* [#4256](https://github.com/http4s/http4s/pull/4256): `Concurrent: Timer: ContextShift` constraint turned to `Async`

## http4s-ember-server

### Breaking changes

* [#4256](https://github.com/http4s/http4s/pull/4256): `Concurrent: Timer: ContextShift` constraint turned to `Async`
 
## http4s-okhttp-client

### Breaking changes

* [#4102](https://github.com/http4s/http4s/pull/4102), [#4136](https://github.com/http4s/http4s/pull/4136): 
  * `OkHttpBuilder` takes a `Dispatcher`
  * `ConcurrentEffect` and `ContextShift` constraints replaced by `Async`

## http4s-servlet

### Breaking changes

* [#4175](https://github.com/http4s/http4s/pull/4175): Servlets naow take a `Dispatcher`. The blocker is removed from `BlockingIo`. `ConcurrentEffect` constraint relaxed to `Async`.

## http4s-jetty-client

### Breaking changes

* [#4165](https://github.com/http4s/http4s/pull/4165): `ConcurrentEffect` constraint relaxed to `Async`

## http4s-jetty

### Breaking changes

* [#4191](https://github.com/http4s/http4s/pull/4191): `ConcurrentEffect` constraint relaxed to `Async`

## http4s-tomcat

### Breaking changes

* [#4216](https://github.com/http4s/http4s/pull/4216): `ConcurrentEffect` constraint relaxed to `Async`

## http4s-jawn

### Breaking changes

* [#3871](https://github.com/http4s/http4s/pull/3871): `Sync` constraints relaxed to `Concurrent`

## http4s-argonaut

### Breaking changes

* [#3961](https://github.com/http4s/http4s/pull/3961): `Sync` constraints relaxed to `Concurrent`

## http4s-circe

### Breaking changes

* [#3965](https://github.com/http4s/http4s/pull/3965): `Sync` constraints relaxed to to `Concurrent`.

## http4s-json4s

### Breaking changes

* [#3885](https://github.com/http4s/http4s/pull/3885): `Sync` constraints relaxed to to `Concurrent`.

## http4s-play-json

### Breaking changes

* [#3962](https://github.com/http4s/http4s/pull/3962): `Sync` constraints relaxed to to `Concurrent`.

## http4s-scala-xml

### Breaking changes

* [#4054](https://github.com/http4s/http4s/pull/4054): `Sync` constraints relaxed to to `Concurrent`.

## http4s-boopickle

### Breaking changes

* [#3871](https://github.com/http4s/http4s/pull/3852): `Sync` constraints relaxed to `Concurrent`

## Dependency updates

* cats-effect-3.0.0-M5
* fs2-3.0.0-M7
* jawn-1.0.3
* jawn-fs2-2.0.0-M2
* keypool-0.4.0-M1 (moved to `org.typelevel`)
* log4cats-2.0.0-M1
* vault-3.0.0-M1

~~# v1.0.0-M12 (2021-01-25)~~

Build failure

~~# v1.0.0-M11 (2021-01-25)~~

Partial publish after build failure

# v0.22.0-M1 (2021-01-24)

This is a new series, forked from main before Cats-Effect 3 support was merged.  It is binary incompatible with 0.21, but contains several changes that will be necessary for Scala 3 (Dotty) support. It builds on all the changes from v1.0.0-M1 through v1.0.0-M10, which are not echoed here.

The headline change is that all parboiled2 parsers have been replaced with cats-parse.

## Should I switch?

* Users who had been tracking the 1.0 series, but are not prepared for Cats Effect 3, should switch to this series.
* Users who wish to remain on the bleeding edge, including Cats Effect 3, should continue track the 1.0 series.
* Users who need a stable release should remain on the 0.21 series for now.

## http4s-core

### Breaking changes

* [#3855](https://github.com/http4s/http4s/pull/3855): All parboiled2 parsers are replaced by cats-parse.  parboiled2 was not part of the public API, nor are our cats-parse parsers.  Users may observe a difference in the error messages and subtle semantic changes.  We've attempted to minimize them, but this is a significant underlying change.  See also: [#3897](https://github.com/http4s/http4s/pull/3897), [#3901](https://github.com/http4s/http4s/pull/3901), [#3954](https://github.com/http4s/http4s/pull/3954), [#3958](https://github.com/http4s/http4s/pull/3958), [#3995](https://github.com/http4s/http4s/pull/3995), [#4023](https://github.com/http4s/http4s/pull/4023), [#4001](https://github.com/http4s/http4s/pull/4001), [#4013](https://github.com/http4s/http4s/pull/4013), [#4042](https://github.com/http4s/http4s/pull/4042), [#3982](https://github.com/http4s/http4s/pull/3982), [#4071](https://github.com/http4s/http4s/pull/4071), [#4017](https://github.com/http4s/http4s/pull/4017), [#4132](https://github.com/http4s/http4s/pull/4132), [#4154](https://github.com/http4s/http4s/pull/4154), [#4200](https://github.com/http4s/http4s/pull/4200), [#4202](https://github.com/http4s/http4s/pull/4202), [#4206](https://github.com/http4s/http4s/pull/4206), [#4201](https://github.com/http4s/http4s/pull/4201), [#4208](https://github.com/http4s/http4s/pull/4208), [#4235](https://github.com/http4s/http4s/pull/4235), [#4147](https://github.com/http4s/http4s/pull/4147), [#4238](https://github.com/http4s/http4s/pull/4238) [#4238](https://github.com/http4s/http4s/pull/4243)
* [#4070](https://github.com/http4s/http4s/pull/4070): No longer publish a `scala.annotations.nowarn` annotation in the 2.12 build.  This is provided in the standard library in 2.12.13, and isn't necessary at runtime in any version.
* [#4138](https://github.com/http4s/http4s/pull/4138): Replace boolean with `Weakness` sum type in `EntityTag` model
* [#4148](https://github.com/http4s/http4s/pull/4148): Lift `ETag.EntityTag` out of header and into the `org.http4s` package
* [#4164](https://github.com/http4s/http4s/pull/4164): Removal of several deprecated interfaces.  Most were non-public binary compatibility shims, or explicit cats instances that had been superseded by new implicits.  Some exceptions:
* [#4145](https://github.com/http4s/http4s/pull/4145): Port macros in `org.http4s.syntax.literals` to Scala 3.  Deprecated macros that were on various companion objects will not be in the Scala 3 releases.

### Bugfixes

* [#4017](https://github.com/http4s/http4s/pull/4017): Render a final `-` in a byte ranges without an end value

## http4s-laws

### Breaking changes

* [#4144](https://github.com/http4s/http4s/pull/4144): Add `LawsAdapter` to create `PropF` for effectful properties.  Restate various Entity codec laws in terms of it.
* [#4164](https://github.com/http4s/http4s/pull/4164): Removed arbitrary instances for `CIString`. These are provided by case-insensitive.

## http4s-server

### Breaking changes

* [#4164](https://github.com/http4s/http4s/pull/4164): Removed deprecated `SSLConfig`, `KeyStoreBits`, `SSLContextBits`, and `SSLBits`.

## http4s-testing

### Breaking changes

* [#4164](https://github.com/http4s/http4s/pull/4164): No longer a publicly published package. All public API was previously deprecated.

## Dependency upgrades

* async-http-client-2.12.2
* cats-parse-0.3.0
* circe-0.14.0-M3
* jackson-databind-2.12.1
* jawn-1.0.3
* log4cats-1.2.0-RC1 (now under `org.typelevel`)
* log4s-1.0.0-M4
* okio-2.10.0
* vault-2.1.0-M14 (now under `org.typelevel`)

## Dependency removals

* parboiled2

# v1.0.0-M10 (2020-12-31)

## http4s-client

### Enhancements

* [#4051](https://github.com/http4s/http4s/pull/4051): Add `customized` function to `Logger` middleware that takes a function to produce the log string. Add a `colored` implementation on that that adds colors to the logs.

## Dependency updates

* argonaut-6.3.3

# v0.21.16 (2021-01-24)

## http4s-laws

### Bugfixes

* [#4243](https://github.com/http4s/http4s/pull/4243): Don't generate ipv6 addresses with only one section shorted by `::`

## http4s-blaze-core

### Bugfixes

* [#4143](https://github.com/http4s/http4s/pull/4143): Fix race condition that leads to `WritePendingException`. A tradeoff of this change is that some connections that were previously reused must now be closed.

## http4s-blaze-client

### Bugfixes

* [#4152](https://github.com/http4s/http4s/pull/4152): Omit implicit `Content-Length: 0` header when rendering GET, DELETE, CONNECT, and TRACE requests.

## http4s-ember-client

### Bugfixes

* [#4179](https://github.com/http4s/http4s/pull/4179): Render requests in "origin form", so the request line contains only the path of the request, and host information is only in the Host header.  We were previously rendering the fulll URI on the request line, which the spec mandates all servers to handle, but clients should not send when not speaking to a proxy.

## http4s-ember-server

### Enhancements

* [#4179](https://github.com/http4s/http4s/pull/4179): Support a graceful shutdown

## http4s-circe

### Enhancements

* [#4124](https://github.com/http4s/http4s/pull/4124): Avoid intermediate `ByteBuffer` duplication

# v1.0.0-M10 (2020-12-31)

## http4s-client

### Enhancements

* [#4051](https://github.com/http4s/http4s/pull/4051): Add `customized` function to `Logger` middleware that takes a function to produce the log string. Add a `colored` implementation on that that adds colors to the logs.

## Dependency updates

* argonaut-6.3.3

* dropwizard-metrics-4.1.17
* netty-4.1.58.Final
* play-json-29.9.2
* scalatags-0.9.3

# v0.21.15 (2020-12-31)

## http4s-core

### Enhancements

* [#4014](https://github.com/http4s/http4s/pull/4014): Tolerate spaces in cookie headers. These are illegal per RFC6265, but commonly seen in the wild.
* [#4113](https://github.com/http4s/http4s/pull/4113): Expose a mixed multipart decoder that buffers large file parts to a temporary file.

## http4s-server

### Enhancements

* [#4026](https://github.com/http4s/http4s/pull/4026): Add `Resource`-based constructors to the `BracketRequestResponse` middleware.
o* [#4037](https://github.com/http4s/http4s/pull/4037): Normalize some default settings between server backends to standard http4s defaults, to make a more similar experience between backends.  This changes some defaults for Ember and Jetty backends.

## http4s-jetty

### Enhancements

* [#4032](https://github.com/http4s/http4s/pull/4032): Add an `HttpConfiguration` parameter to the Jetty builder to support deeper configuration than what is otherwise available on the builer.  Use it for both HTTP/1 and HTTP/2.

## http4s-jetty-client

### Enhancements

* [#4110](https://github.com/http4s/http4s/pull/4110): Provide an `SslContextFactory` in the default configuration. Before this, secure requests would throw a `NullPointerException` unless a custom Jetty `HttpClient` was used.

## Documentation

* [#4020](https://github.com/http4s/http4s/pull/4020): Improvements to scaladoc. Link to other projects' scaladoc where we can and various cleanups of our own.
* [#4025](https://github.com/http4s/http4s/pull/4025): Publish our own API URL, so other scaladoc can link to us

## http4s-circe

* [#4012](https://github.com/http4s/http4s/pull/4012): Add sensitive EntityDecoders for circe that filter JSON that couldn't be decoded before logging it.

## Dependency bumps

* cats-2.3.1
* cats-effect-2.3.1
* discipline-core-1.1.3
* fs2-2.5.0
* jackson-databind-2.11.4
* netty-4.1.56.Final
* scodec-bits-1.1.23

# v1.0.0-M9 (2020-12-12)

## http4s-core

### Breaking changes

* [#3913](https://github.com/http4s/http4s/pull/3913): Regenerated the `MimeDb` trait from the IANA registry. This shifts a few constants around and is binary breaking, but the vast majority of users won't notice.

## Dependency updates

* jackson-databind-2.12.0

# v0.21.14 (2020-12-11)

## http4s-core

### Bugfixes

* [#3966](https://github.com/http4s/http4s/pull/3966): In `Link` header, retain the first `rel` attribute when multiple are present

### Enhancements

* [#3937](https://github.com/http4s/http4s/pull/3937): Add `Order[Charset]` and `Hash[Charset]` instances
* [#3969](https://github.com/http4s/http4s/pull/3969): Add `Order[Uri]`, `Hash[Uri]`, and `Show[Uri]`. Add the same for its component types.
* [#3966](https://github.com/http4s/http4s/pull/3966): Add `Order[Method]` instance

## http4s-server

### Enhancements

* [#3977](https://github.com/http4s/http4s/pull/3977): Add a `BracketRequestResponse` middleware, to reflect lifecycles between acquiring the `F[Response[F]]` and completion of the response body `Stream[F, Byte]`.  Introduces a new `ConcurrentRequests` middleware, and refactors `MaxActiveRequests` on top of it.

## http4s-okhttp-client

### Bugfixes

* [#4006](https://github.com/http4s/http4s/pull/4006): Set `Content-Length` header on requests where available instead of always chunking

## http4s-metrics

### Bugfixes

* [#3977](https://github.com/http4s/http4s/pull/3977): Changes from `BracketRequestResponse` middleware may address reported leaks in `decreaseActiveRequests`.  Corrects a bug in `recordHeadersTime`.  Also can now record times for abnormal terminations.

## Internals

Should not affect end users, but noted just in case:

* [#3964](https://github.com/http4s/http4s/pull/3964): Replace `cats.implicits._` imports with `cats.syntax.all._`. Should not be user visible.
* [#3963](https://github.com/http4s/http4s/pull/3963), [#3983](https://github.com/http4s/http4s/pull/3983): Port several tests to MUnit. This helps with CI health.
* [#3980](https://github.com/http4s/http4s/pull/3980): Integrate new sbt-http4s-org plugin with sbt-spiewak

## Dependency bumps

* cats-2.3.0
* cats-effect-2.3.0
* dropwizard-metrics-4.1.16
* scodec-bits-1.1.22

# v1.0.0-M8 (2020-11-26)

## Breaking changes

### http4s-client

* [#3903](https://github.com/http4s/http4s/pull/3903): Method apply syntax (e.g., `POST(body, uri)`) returns a `Request[F]` instead of `F[Request[F]]`

# v0.21.13 (2020-11-25)

## Bugfixes

### Most modules

* [#3932](https://github.com/http4s/http4s/pull/3932): Fix `NoClassDefFoundError` regression.  An example:

  ```
  [info]   java.lang.NoClassDefFoundError: cats/effect/ResourceLike
  [info]   at org.http4s.client.Client$.$anonfun$fromHttpApp$2(Client.scala:246)
  ```

  A test dependency upgrade evicted our declared cats-effect-2.2.0 dependency, so we built against a newer version than we advertise in our POM.  Fixed by downgrading the test dependency and inspecting the classpath.  Tooling will be added to avoid repeat failures.

# v0.21.12 (2020-11-25)

## Bugfixes

### http4s-core

* [#3911](https://github.com/http4s/http4s/pull/3911): Support raw query strings. Formerly, all query strings were stored as a vector of key-value pairs, which was lossy in the percent-encoding of sub-delimiter characters (e.g., '+' vs '%2B').  Queries constructed with `.fromString` will be rendered as-is, for APIs that assign special meaning to sub-delimiters.
* [#3921](https://github.com/http4s/http4s/pull/3921): Fix rendering of URIs with colons. This was a regression in v0.21.9.

### http4s-circe

* [#3906](https://github.com/http4s/http4s/pull/3906): Fix streamed encoder for empty stream. It was not rendering the `[F`.

## Enhancements

### http4s-core

* [#3902](https://github.com/http4s/http4s/pull/3902): Add `Hash` and `BoundedEnumerable` instances for `HttpVersion`
* [#3909](https://github.com/http4s/http4s/pull/3909): Add `Order` instance for `Header` and `Headers`

## Dependency upgrades

* fs2-2.4.6
* jetty-9.4.35.v20201120

# v1.0.0-M7 (2020-11-20)

## Breaking changes

### http4s-dsl

* [#3876](https://github.com/http4s/http4s/pull/3876): Replace `dsl.Http4sDsl.Path` with `core.Uri.Path`. The new `Path` in 1.0 is rich enough to support the DSL's routing needs, and this eliminates a conversion between models on every `->` extractor.  This change is source compatible in typical extractions.

## Dependency updates

* argonaut-6.3.2

# v0.21.11 (2020-11-20)

## Enhancements

### http4s-core

* [#3864](https://github.com/http4s/http4s/pull/3864): Cache a `Right` of the common `HttpVersion`s for its `ParseResult`.

### http4s-circe

* [#3891](https://github.com/http4s/http4s/pull/3891): Encode JSON streams in their constituent chunks instead of a chunk-per-`Json`. This can significantly reduce the network flushes on most backends.

### http4s-dsl

* [#3844](https://github.com/http4s/http4s/pull/3844): Add `MatrixVar` extractor for [Matrix URIs](https://www.w3.org/DesignIssues/MatrixURIs.html)

### http4s-async-http-client

* [#3859](https://github.com/http4s/http4s/pull/3859): Add `AsyncHttpClient.apply` method that takes an already constructed async-http-client. This is useful for keeping a handle on bespoke of the client, such as its stats. Adds a functional `AsyncHttpClientStats` wrapper around the native stats class.

## Internals

These changes should be transparent, but are mentioned for completeness.

### Dotty preparations

* [#3798](https://github.com/http4s/http4s/pull/3798): Parenthesize some arguments to lambda functions.

### Build

* [#3868](https://github.com/http4s/http4s/pull/3868), [#3870](https://github.com/http4s/http4s/pull/3870): Start building with sbt-github-actions.

## Dependency updates

* discipline-1.1.2
* dropwizard-metrics-4.1.15
* jackson-databind-2.11.3
* jawn-1.0.1
* netty-4.1.54.Final
* okio-2.9.0
* tomcat-9.0.40

~~# v0.21.10 (2020-11-20)~~

Cursed release, accidentally tagged from main.
Proceed directly to 0.21.11.

# v1.0.0-M6 (2020-11-11)

## Breaking changes

* [#3758](https://github.com/http4s/http4s/pull/3758): Refactor query param infix operators for deprecations in Scala 2.13. Not source breaking.
* [#3366](https://github.com/http4s/http4s/pull/3366): Add `Method` and `Uri` to `UnexpectedStatus` exception to improve client error handling. Not source breaking in most common usages.

# v0.21.9 (2020-11-11)

## Bugfixes

* [#3757](https://github.com/http4s/http4s/pull/3757): Restore mixin forwarders in `Http4sDsl` for binary compatibility back to v0.21.0.  These were removed in v0.21.6 by [#3492](https://github.com/http4s/http4s/pull/3492), but not caught by an older version of MiMa.
* [#3752](https://github.com/http4s/http4s/pull/3752): Fix rendering of absolute `Uri`s with no scheme.  They were missing the `//`.
* [#3810](https://github.com/http4s/http4s/pull/3810): In okhttp-client, render the request body synchronously on an okhttp-managed thread. There was a race condition that could truncate bodies.

## Enhancements

* [#3609](https://github.com/http4s/http4s/pull/3609): Introduce `Forwarded` header
* [#3789](https://github.com/http4s/http4s/pull/3789): In Ember, apply `Transfer-Encoding: chunked` in the absence of contrary information
* [#3815](https://github.com/http4s/http4s/pull/3815): Add `Show`, `Hash`, and `Order` instances to `QueryParamKey` and `QueryParamValue`
* [#3820](https://github.com/http4s/http4s/pull/3820): In jetty-client, eliminate uninformative request logging of failures

## Dotty preparations

Dotty support remains [in progress](https://github.com/http4s/http4s/projects/5), though many http4s features can be used now in compatibility mode.

* [#3767](https://github.com/http4s/http4s/pull/3767): Name "unbound placeholders."
* [#3757](https://github.com/http4s/http4s/pull/3757): Replace `@silent` annotations with `@nowarn`.

## Dependency updates

* blaze-0.14.14
* discipline-specs2-1.1.1
* dropwizard-metrics-4.1.14
* fs2-2.4.5
* jetty-9.4.34.v20201102
* log4s-1.9.0
* scalacheck-1.15.1

# v1.0.0-M5 (2020-10-16)

## Bugfixes

* [#3714](https://github.com/http4s/http4s/pull/3638): Use correct prefix when composing with `Router`
* [#3738](https://github.com/http4s/http4s/pull/3738): In `PrometheusExportService`, correctly match the `/metrics` endpoint

## Breaking changes

* [#3649](https://github.com/http4s/http4s/pull/3649): Make `QueryParam` a subclass of `QueryParamLike`
* [#3440](https://github.com/http4s/http4s/pull/3440): Simplify `Method` model. Drop `PermitsBody`, `NoBody`, and `Semantics` mixins. No longer a case class.

## Enhancements

* [#3638](https://github.com/http4s/http4s/pull/3638): Model `Access-Control-Expose-Headers`
* [#3735](https://github.com/http4s/http4s/pull/3735): Add `preferGzipped` parameter to `WebjarServiceBuilder`

## Dependency updates

* argonaut-6.3.1

# v0.21.8 (2020-10-16)

## Security

* [GHSA-8hxh-r6f7-jf45](https://github.com/http4s/http4s/security/advisories/GHSA-8hxh-r6f7-jf45): The version of Netty used by async-http-client is affected by [CVE-2020-11612](https://app.snyk.io/vuln/SNYK-JAVA-IONETTY-564897).  A server we connect to with http4s-async-http-client could theoretically respond with a large or malicious compressed stream and exhaust memory in the client JVM. This does not affect any release in the 1.x series.

## Bugfixes

* [#3666](https://github.com/http4s/http4s/pull/3666): In CSRF middleware, always use the `onFailure` handler instead of a hardcoded 403 response
* [#3716](https://github.com/http4s/http4s/pull/3716): Fail in `Method.fromString` when a token is succeeded by non-token characters.
* [#3743](https://github.com/http4s/http4s/pull/3743): Fix `ListSep` parser according to RFC.

## Enhancements

* [#3605](https://github.com/http4s/http4s/pull/3605): Improve header parsing in Ember
* [#3634](https://github.com/http4s/http4s/pull/3634): Query parameter codecs for `LocalDate` and `ZonedDate`
* [#3659](https://github.com/http4s/http4s/pull/3659): Make requests to mock client cancelable
* [#3701](https://github.com/http4s/http4s/pull/3701): In `matchHeader`, only parse headers with matching names. This improves parsing laziness.
* [#3641](https://github.com/http4s/http4s/pull/3641): Add `FormDataDecoder` to decode `UrlForm` to case classes via `QueryParamDecoder`

## Documentation

* [#3693](https://github.com/http4s/http4s/pull/3693): Fix some typos
* [#3703](https://github.com/http4s/http4s/pull/3703): Fix non-compiling example in streaming.md
* [#3670](https://github.com/http4s/http4s/pull/3670): Add scaladocs for various headers, including RFC links
* [#3692](https://github.com/http4s/http4s/pull/3692): Mention partial unification is no longer needed in Scala 2.13
* [#3710](https://github.com/http4s/http4s/pull/3710): Add docs for `OptionalValidatingQueryParamDecoderMatcher`
* [#3712](https://github.com/http4s/http4s/pull/3712): Add integrations.md with feature comparison of backends

## Miscellaneous

* [#3742](https://github.com/http4s/http4s/pull/3742): Drop JDK14 tests for JDK15

## Dependency updates

* dropwizard-metrics-4.1.13
* cats-2.2.0
* cats-effect-2.2.0
* fs2-2.4.4
* jetty-9.4.32.v20200930
* json4s-3.6.10
* netty-4.1.53.Final (async-http-client transitive dependency)
* okhttp-4.9.0
* play-json-2.9.1
* scalafix-0.9.21
* scalatags-0.9.2
* tomcat-9.0.39

# v1.0.0-M4 (2020-08-09)

This milestone merges the changes in 0.21.7.
It is not binary compatible with 1.0.0-M3

## Breaking changes

* [#3577](https://github.com/http4s/http4s/pull/3577): Add a model of the `Max-Forwards` header.
* [#3567](https://github.com/http4s/http4s/pull/3577): Add a model of the `Content-Language` header.
* [#3555](https://github.com/http4s/http4s/pull/3555): Support for UTF-8 basic authentication, per [RFC7617](https://tools.ietf.org/html/rfc7617). Attempt to decode Basic auth credentials as UTF-8, falling back to ISO-8859-1. Provide a charset to `BasicCredentials` that allows encoding with an arbitrary charset, defaulting to UTF-8. 
* [#3583](https://github.com/http4s/http4s/pull/3583): Allow configuration of `CirceInstances` to permit duplicate keys
* [#3587](https://github.com/http4s/http4s/pull/3587): Model `Access-Control-Allow-Headers` header

## Documentation

* [#3571](https://github.com/http4s/http4s/pull/3571): Fix comments in deprecated `AgentToken`, `AgentComment`, and `AgentProduct`.

## Dependency updates

* dropwizard-metrics-4.1.12

# v0.21.7 (2020-08-08)

## Bugfixes

* [#3548](https://github.com/http4s/http4s/pull/3548): Fixes `IllegalStateException` when a path matches a directory in `ResourceService`
* [#3546](https://github.com/http4s/http4s/pull/3546): In ember, encode headers as ISO-8859-1. Includes performance improvements
* [#3550](https://github.com/http4s/http4s/pull/3550): Don't attempt to decompress empty response bodies in `GZip` client middleware
* [#3598](https://github.com/http4s/http4s/pull/3598): Fix connection keep-alives in ember-client
* [#3594](https://github.com/http4s/http4s/pull/3594): Handle `FileNotFoundException` in `StaticFile.fromURL` by returning a 404 response
* [#3625](https://github.com/http4s/http4s/pull/3625): Close `URLConnection` in `StaticFile.fromURL` when the resource is not expired
* [#3624](https://github.com/http4s/http4s/pull/3624): Use client with the http4s defaults instead of a the Jetty defaults in `JettyClientBuilder#resource` and `JettyClientBuilder#stream`

## Enhancements

* [#3552](https://github.com/http4s/http4s/pull/3552): Add `liftKleisli` operation to `Client.` This is useful for integration with [natchez](https://github.com/tpolecat/natchez).
* [#3566](https://github.com/http4s/http4s/pull/3566): Expose `RetryPolicy.isErrorOrRetriablestatus`
* [#3558](https://github.com/http4s/http4s/pull/3558): Add `httpRoutes` and `httpApp` convenience constructors to `HSTS` middleware
* [#3559](https://github.com/http4s/http4s/pull/3559): Add `httpRoutes` and `httpApp` convenience constructors to `HttpsRedirect` middleware
* [#3623](https://github.com/http4s/http4s/pull/3623): Add `configure` method to allow more configurations of async-http-client
* [#3607](https://github.com/http4s/http4s/pull/3607): Add request key to the connection manager debug logs in blaze-client
* [#3602](https://github.com/http4s/http4s/pull/3602): Support trailer headers in Ember.
* [#3603](https://github.com/http4s/http4s/pull/3603): Enable connection reuse in ember-server.
* [#3601](https://github.com/http4s/http4s/pull/3601): Improve ember-client by adding `keep-alive`, a `Date` header if not present, and a configurable `User-Agent` header if not present.

## Refactoring

* [#3547](https://github.com/http4s/http4s/pull/3547): Refactor the ember request parser

## Documentation

* [#3545](https://github.com/http4s/http4s/pull/3545): Refresh the getting started guide to match the current template.
* [#3595](https://github.com/http4s/http4s/pull/3595): Show handling of `Year.of` exceptions in DSL tutorial

## Dependency upgrades

* cats-effect-2.1.4
* dropwizard-metrics-4.1.11
* jetty-9.4.31.v20200723
* okhttp-4.8.1
* tomcat-9.0.37

# v1.0.0-M3 (2020-06-27)

This milestone merges the changes in 0.21.6.
It is binary compatible with 1.0.0-M2.

# v0.21.6 (2020-06-27)

## Bugfixes

* [#3538](https://github.com/http4s/http4s/pull/3538): In ember, fix request and response parser to recognize chunked transfer encoding. In chunked messages, bodies were incorrectly empty.

## Enhancements

* [#3492](https://github.com/http4s/http4s/pull/3538): Split the request extractors in the server DSL into `org.http4s.dsl.request`. This leaner DSL does not deal with bodies, and does not require an `F[_]` parameter. Use of the existing `http4s-dsl` is unaffected.

## Dependency updates

* blaze-0.14.13

# v1.0.0-M2 (2020-06-25)

This is the first milestone release in the 1.x series.
It is not binary compatible with prior releases.

## Where is M1?

Unpublished. The release build from the tag failed, and the fix required a new tag.

## Breaking changes

* [#3174](https://github.com/http4s/http4s/pull/3174): Drop http4s-prometheus dependency on http4s-dsl
* [#2615](https://github.com/http4s/http4s/pull/2615): Model the `Server` header
* [#3206](https://github.com/http4s/http4s/pull/2615): Model the `Content-Location` header
* [#3264](https://github.com/http4s/http4s/pull/3264): Remove unused `EntityEncoder` argument in `PlayInstances`.
* [#3257](https://github.com/http4s/http4s/pull/3257): Make `SameSite` cookie attribute optional
* [#3291](https://github.com/http4s/http4s/pull/3291): Remove unused `F[_]` parameter from `Server`
* [#3241](https://github.com/http4s/http4s/pull/3241): Port all macros to blackbox in anticipation of Dotty support
* [#3323](https://github.com/http4s/http4s/pull/3323): Drop deprecated `ArbitraryInstances#charsetRangesNoQuality`
* [#3322](https://github.com/http4s/http4s/pull/3322): Drop deprecated `getAs` and `prepAs` methods from `Client`
* [#3371](https://github.com/http4s/http4s/pull/3271): In http4s-metrics, add `rootCause` field to `TerminationType.Abnormal` and `TerminationType.Error`.  Add `TerminationType.Canceled`
* [#3335](https://github.com/http4s/http4s/pull/3335): Remove unused `Bracket` instance in `Client#translate`
* [#3390](https://github.com/http4s/http4s/pull/3390): Replace `org.http4s.util.CaseInsensitiveString` with `org.typelevel.ci.CIString`
* [#3221](https://github.com/http4s/http4s/pull/3221): Implement a `Uri.Path` type to replace the type alias for `String`
* [#3450](https://github.com/http4s/http4s/pull/3450): Model `Accept-Patch` header as a `NonEmptyList[MediaType]`
* [#3463](https://github.com/http4s/http4s/pull/3450): Model `Access-Control-Allow-Credentials` header as a nullary case class.
* [#3325](https://github.com/http4s/http4s/pull/3325): Add a WebSocket builder with a `Pipe[F, WebSocketFrame, WebSocketFrame]` to unify sending and receiving.
* [#3373](https://github.com/http4s/http4s/pull/3373): Parameterize `ClassLoader` for `ResourceService` and `WebjarService`. Changes the `CacheStrategy`'s `uriPath` argument to `Uri.Path`.
* [#3460](https://github.com/http4s/http4s/pull/3460): Remove deprecated `Service` and related aliases
* [#3529](https://github.com/http4s/http4s/pull/3529): Refresh the `MediaType`s constants from the IANA registry. Not source breaking, but shifts constants in a binary breaking way.

## Enhancements

* [#3320](https://github.com/http4s/http4s/pull/3320): Reimplement `Media#as` with `F.rethrow`

## Deprecations

* [#3359](https://github.com/http4s/http4s/pull/3359): Deprecate the `org.http4s.util.execution` package.
* [#3422](https://github.com/http4s/http4s/pull/3359): Deprecate `BlazeClientBuilder#withSslContextOption`.

# Documentation

* [#3374](https://github.com/http4s/http4s/pull/3374): Add a deployment tutorial, including for GraalVM. See also #[3416](https://github.com/http4s/http4s/pull/3416).
* [#3410](https://github.com/http4s/http4s/pull/3410): Suggest a global execution context for the argument to `BlazeClientBuilder`

## Internal refactoring

* [#3386](https://github.com/http4s/http4s/pull/3386): Drop internal argonaut parser in favor of jawn's
* [#3266](https://github.com/http4s/http4s/pull/3266): Replace `fs2.compress` with `fs2.compression`

## Dependency updates

* argonaut-6.3.0
* async-http-client-2.12.1
* blaze-http-0.14.13
* play-json-2.9.0
* simpleclient-0.9.0 (Prometheus)

~~# v1.0.0-M1 (2020-06-25)~~

Did not publish successfully from tag.

# v0.21.5 (2020-06-24)

This release is fully backward compatible with 0.21.4.

## New modules

* [#3372](https://github.com/http4s/http4s/pull/3372): `http4s-scalafix`: starting with this release, we have integrated Scalafix rules into the build.  All our Scalafix rules will be published as both snapshots and with core releases.  The http4s-scalafix version is equivalent to the output version of the scalafix rules.  The scalafix rules are intended to assist migrations with deprecations (within this series) and breaking changes (in the upcoming push to 1.0).

## Bugfixes

* [#3476](https://github.com/http4s/http4s/pull/3476): Fix crash of `GZip` client middleware on responses to `HEAD` requests
* [#3488](https://github.com/http4s/http4s/pull/3488): Don't call `toString` on input of `ResponseLogger` on cancellation. The input is usually a `Request`. We filter a set of default sensitive headers in `Request#toString`, but custom headers can also be sensitive and could previously be leaked by this middleware.
* [#3521](https://github.com/http4s/http4s/pull/3521): In async-http-client, raise errors into response body stream when thrown after we've begun streaming. Previously, these errors were logged, but the response body was truncated with no value indicating failure.
* [#3520](https://github.com/http4s/http4s/pull/3520): When adding a query parameter to a `Uri` with a blank query string (i.e., the URI ends in '?'), don't prepend it with a `'&'` character. This is important in OAuth1 signing.
* [#3518](https://github.com/http4s/http4s/pull/3518): Fix `Cogen[ContentCoding]` in the testing arbitraries to respect the case-insensitivity of the coding field.
* [#3501](https://github.com/http4s/http4s/pull/3501): Explicitly use `Locale.ENGLISH` when comparing two `ContentCoding`'s coding fields. This only matters if your default locale has different casing semantics than English for HTTP token characters.

## Deprecations

* [#3441](https://github.com/http4s/http4s/pull/3441): Deprecate `org.http4s.util.threads`, which is not related to HTTP
* [#3442](https://github.com/http4s/http4s/pull/3442): Deprecate `org.http4s.util.hashLower`, which is not related to HTTP
* [#3466](https://github.com/http4s/http4s/pull/3466): Deprecate `util.decode`, which may loop infinitely on certain malformed input.  Deprecate `Media#bodyAsText` and `EntityDecoder.decodeString`, which may loop infinitely for charsets other than UTF-8.  The latter two methods are replaced by `Media#bodyText` and `EntityDecoder.decodeText`.
* [#3372](https://github.com/http4s/http4s/pull/3372): Deprecate `Client.fetch(request)(f)` in favor of `Client#run(request).use(f)`. This is to highlight the dangers of using `F.pure` or similar as `f`, which gives access to the body after the client may have recycled the connection.  For training and code reviewing purposes, it's easier to be careful with `Resource#use` than convenience methods like `fetch` that are `use` in disguise. This change can be fixed with our new http4s-scalafix.

## Enhancements

* [#3286](https://github.com/http4s/http4s/pull/3286): Add `httpRoutes` constructor for `Autoslash middleware`
* [#3382](https://github.com/http4s/http4s/pull/3382): Use more efficient String compiler in `EntityDecoder[F, String]`
* [#3439](https://github.com/http4s/http4s/pull/3439): Add `Hash[Method]` instance. See also [#3490](https://github.com/http4s/http4s/pull/3490).
* [#3438](https://github.com/http4s/http4s/pull/3438): Add `PRI` method
* [#3474](https://github.com/http4s/http4s/pull/3474): Add `httpApp` and `httpRoutes` constructors for `HeaderEcho` middleware
* [#3473](https://github.com/http4s/http4s/pull/3473): Add `httpApp` and `httpRoutes` constructors for `ErrorHandling` middleware
* [#3472](https://github.com/http4s/http4s/pull/3472): Add `httpApp` and `httpRoutes` constructors for `EntityLimiter` middleware
* [#3487](https://github.com/http4s/http4s/pull/3487): Add new `RequestID` middleware.
* [#3515](https://github.com/http4s/http4s/pull/3472): Add `httpApp` and `httpRoutes` constructors for `ErrorAction` middleware
* [#3513](https://github.com/http4s/http4s/pull/3513): Add `httpRoutes` constructor for `DefaultHead`. Note that `httpApp` is not relevant.
* [#3497](https://github.com/http4s/http4s/pull/3497): Add `logBodyText` functions to `Logger` middleware to customize the logging of the bodies

## Documentation

* [#3358](https://github.com/http4s/http4s/pull/3358): Replaced tut with mdoc
* [#3421](https://github.com/http4s/http4s/pull/3421): New deployment tutorial, including GraalVM
* [#3404](https://github.com/http4s/http4s/pull/3404): Drop reference to http4s-argonaut61, which is unsupported.
* [#3465](https://github.com/http4s/http4s/pull/3465): Update sbt version used in `sbt new` command
* [#3489](https://github.com/http4s/http4s/pull/3489): Remove obsolete scaladoc about `Canceled` in blaze internals

## Internals

* [#3478](https://github.com/http4s/http4s/pull/3478): Refactor `logMessage` in client and server logging middlewares

## Dependency updates

* scala-2.13.2
* boopickle-1.3.3
* fs2-2.4.2
* metrics-4.1.9 (Dropwizard)
* jetty-9.4.30
* json4s-3.6.9
* log4cats-1.1.1
* okhttp-4.7.2
* scalafix-0.9.17
* scalatags-0.9.1
* tomcat-9.0.36

# v0.21.4 (2020-04-28)

This release is fully backward compatible with 0.21.3.

## Bugfixes

* [#3338](https://github.com/http4s/http4s/pull/3338): Avoid incorrectly responding with an empty body in http4s-async-http-client

## Enhancements

* [#3303](https://github.com/http4s/http4s/pull/3303): In blaze, cache `Date` header value 
* [#3350](https://github.com/http4s/http4s/pull/3350): Use stable host address in `ConnectionFailure` message. Makes code more portable post-JDK11.

## Deprecation

* [#3361](https://github.com/http4s/http4s/pull/3361): Deprecate the `org.http4s.util.execution` package.

## Documentation

* [#3279](https://github.com/http4s/http4s/pull/3279): Improve Prometheus middleware usage example

## Dependency updates

* fs2-2.3.0
* okhttp-4.5.0
* scalafix-0.9.12
* scala-xml-1.3.0
* specs2-4.9.3

# v0.20.23 (2020-04-28)

This release restores backward compatibility with the 0.20 series.
This is the final planned release in the 0.20 series.

## Compatibility

* [#3362](https://github.com/http4s/http4s/pull/3362): Restores binary compatibility in http4s-jetty back to 0.20.21.

# v0.20.22 (2020-04-28)

This release is backward compatible with 0.20, except for http4s-jetty.
This incompatibility will be corrected in 0.20.23.

## Breaking changes

* [#3333](https://github.com/http4s/http4s/pull/3333): Add Http2c support to jetty-server. This accidentally broke binary compatibility, and will be patched in v0.20.23.

## Bugfixes

* [#3326](https://github.com/http4s/http4s/pull/3326): In `WebjarService`, do not use OS-specific directory separators
* [#3331](https://github.com/http4s/http4s/pull/3326): In `FileService`, serve index.html if request points to directory

## Enhancements

* [#3327](https://github.com/http4s/http4s/pull/3327): Add `httpRoutes` and `httpApp` convenience constructors to `Date` middleware
* [#3381](https://github.com/http4s/http4s/pull/3327): Add `httpRoutes` and `httpApp` convenience constructors to `CORS` middleware
* [#3298](https://github.com/http4s/http4s/pull/3298): In `Logger` client and server middlewares, detect any media types ending in `+json` as non-binary

## Deprecations

* [#3330](https://github.com/http4s/http4s/pull/3330): Deprecate `BlazeServerBuilder#apply()` in favor of passing an `ExecutionContext` explicitly.  Formerly, `ExecutionContext.global` was referenced by the default builder, and would spin up its thread pool even if the app never used the global execution context.
* [#3361](https://github.com/http4s/http4s/pull/3361): Deprecate `org.http4s.util.bug`, which is for internal use only.

## Backports

These appeared in previous releases, but have been backported to 0.20.x

* [#2591](https://github.com/http4s/http4s/pull/2591): Change literal interpolator macros to use unsafe methods to avoid triggering Wartremover's EitherProjectionPartial warning
* [#3115](https://github.com/http4s/http4s/pull/3115): Drop UTF-8 BOM when decoding
* [#3148](https://github.com/http4s/http4s/pull/3148): Add `HttpRoutes.strict`
* [#3185](https://github.com/http4s/http4s/pull/3185): In blaze, recover `EOF` on `bodyEncoder.write` to close connection
* [#3196](https://github.com/http4s/http4s/pull/3196): Add convenience functions to `Caching` middleware

## Build improvements

* Start testing on JDK14

## Dependency updates

* blaze-0.14.12
* metrics-4.1.6
* jetty-9.4.28.v20200408
* scala-2.12.11
* tomcat-9.0.34

# v0.21.3 (2020-04-02)

This release is fully backward compatible with 0.21.2.

# Bugfixes

* [#3243](https://github.com/http4s/http4s/pull/3243): Write ember-client request to socket before reading response

## Enhancements

* [#3196](https://github.com/http4s/http4s/pull/3196): Add convenience functions to `Caching` middleware. 
* [#3155](https://github.com/http4s/http4s/pull/3155): Internal `j.u.c.CompletionStage` conversions.

## Dependency updates

* cats-2.1.1
* okhttp-4.4.1

# v0.20.21 (2020-04-02)

This release is fully backward compatible with 0.20.20.

## Dependency updates

* argonaut-6.2.5
* jetty-9.4.27.v20200227
* metrics-4.1.5 (Dropwizard)
* tomcat-9.0.33

# v0.21.2 (2020-03-24)

This release is fully backward compatible with 0.21.1.

## Security fixes
* [GHSA-66q9-f7ff-mmx6](https://github.com/http4s/http4s/security/advisories/GHSA-66q9-f7ff-mmx6): Fixes a local file inclusion vulnerability in `FileService`, `ResourceService`, and `WebjarService`.
  * Request paths with `.`, `..`, or empty segments will now return a 400 in all three services.  Combinations of these could formerly be used to escape the configured roots and expose arbitrary local resources.
  * Request path segments are now percent-decoded to support resources with reserved characters in the name.

## Bug fixes

* [#3261](https://github.com/http4s/http4s/pull/3261): In async-http-client, fixed connection release when body isn't run, as well as thread affinity.

## Enhancements

* [#3253](https://github.com/http4s/http4s/pull/3253): Preparation for Dotty support. Should be invisible to end users, but calling out because it touches a lot.

# v0.20.20 (2020-03-24)

This release is fully backward compatible with 0.20.19.

## Security fixes
* [GHSA-66q9-f7ff-mmx6](https://github.com/http4s/http4s/security/advisories/GHSA-66q9-f7ff-mmx6): Fixes a local file inclusion vulnerability in `FileService`, `ResourceService`, and `WebjarService`.
  * Request paths with `.`, `..`, or empty segments will now return a 400 in all three services.  Combinations of these could formerly be used to escape the configured roots and expose arbitrary local resources.
  * Request path segments are now percent-decoded to support resources with reserved characters in the name.

## Enhancements

* [#3167](https://github.com/http4s/http4s/pull/3167): Add `MetricsOps.classifierFMethodWithOptionallyExcludedPath`.name.

# v0.18.26 (2020-03-24)

This release is fully backward compatible with 0.18.25.

## Security fixes
* [GHSA-66q9-f7ff-mmx6](https://github.com/http4s/http4s/security/advisories/GHSA-66q9-f7ff-mmx6): Fixes a local file inclusion vulnerability in `FileService`, `ResourceService`, and `WebjarService`.
  * Request paths with `.`, `..`, or empty segments will now return a 400 in all three services.  Combinations of these could formerly be used to escape the configured roots and expose arbitrary local resources.
  * Request path segments are now percent-decoded to support resources with reserved characters in the name.

# v0.21.1 (2020-02-13)

This release is fully backward compatible with v0.21.0, and includes all the changes from v0.20.18.

## Bug fixes

* [#3192](https://github.com/http4s/http4s/pull/3192): Parse `SameSite` cookie attribute and values case insensitively.

## Enhancements

* [#3185](https://github.com/http4s/http4s/pull/3185): In blaze-server, recover `EOF` to close the connection instead of catching it. This reduces log noise in Cats Effect implementations that wrap uncaught exceptions.

## Dependency updates

* jawn-fs2-1.0.0: We accidentally released v0.21.0 against an RC of jawn-fs2. This is fully compatible.

# v0.20.19 (2020-02-13)

This release is fully backward compatible with 0.20.18.

## Bugfixes

* [#3199](https://github.com/http4s/http4s/pull/3199): When `Uri#withPath` is called without a slash and an authority is defined, add a slash to separate them.

## Enhancements

* [#3199](https://github.com/http4s/http4s/pull/3199): 
  * New `addSegment` alias for `Uri#/`
  * New `Uri#addPath` function, which splits the path segments and adds each, URL-encoded.

# v0.20.18 (2020-02-13)

This release is fully backward compatible with 0.20.17.

## Bugfixes

* [#3178](https://github.com/http4s/http4s/pull/3178): In `TomcatBuilder`, use the correct values for the `clientAuth` connector attribute.
* [#3184](https://github.com/http4s/http4s/pull/3184): 
  * Parse cookie attribute names case insensitively.
  * Preserve multiple extended cookie attributes, delimited by a `';'`
  * Support cookie domains with a leading `'.'`

## Enhancements

* [#3190](https://github.com/http4s/http4s/pull/3190): Remove reflection from initialization of `HttpHeaderParser`. This allows modeled headers to be parsed when running on Graal. The change is fully transparent on the JVM.

## Dependency updates

* argonaut-6.2.4
* async-http-client-2.10.5
* tomcat-9.0.31

# v0.21.0 (2020-02-09)

This release is fully compatible with 0.21.0-RC4.  Future releases in the 0.21.x series will maintain binary compatibility with this release.  All users on the 0.20.x or earlier are strongly encouraged to upgrade.

## Dependency updates

* argonaut-6.2.4
* circe-0.13.0

# v0.21.0-RC5 (2020-02-08)

This release is binary compatible with 0.21.0-RC4.

We announced this as built on circe-0.13.0.  That was not correct, but is fixed in 0.21.0.

## Enhancements

* [#3148](https://github.com/http4s/http4s/pull/3148): Add `HttpRoutes.strict` and `ContextRoutes.strict` for routes that require only an `Applicative`, at the cost of evaluating `combineK`ed routes strictly.

## Dependency updates

* async-http-client-2.10.5
* cats-effect-2.1.1
* scalatags-0.8.5

# v0.21.0-RC4 (2020-02-04)

This release is binary incompatible with 0.21.0-RC2, but is source compatible.

## Breaking changes

### Binary

* [#3145](https://github.com/http4s/http4s/pull/3145): Relax constraints from `Effect` to `Sync` in `resourceService`, `fileService`, and `webjarService`.

# v0.21.0-RC3 (2020-02-03)

This release is binary incompatible with 0.21.0-RC2, but should be source compatible, with deprecations.

## Breaking changes

### Binary

* [#3126](https://github.com/http4s/http4s/pull/3126): Remove unnecessary `Applicative` constraints from http4s-circe
* [#3124](https://github.com/http4s/http4s/pull/3124): Relax constraints from `Effect` to `Sync` in `FileService`.
* [#3136](https://github.com/http4s/http4s/pull/3136): In `WebSocketBuilder`, add `filterPingPongs` parameter, default true.  When false, `send` and `receive` will see pings and pongs sent by the client.  The server still responds automatically to pings.  This change should be transparent to existing users.
* [#3138](https://github.com/http4s/http4s/pull/3124): Remove unnecessary `Applicative` constraints on `EntityEncoder` instances in several modules.

### Semantic
  
* [#3139](https://github.com/http4s/http4s/pull/3139): Changes `Router` to find the longest matching prefix by path segments rather than character-by-character.  This is arguably a bug fix.  The old behavior could cause unexpected matches, is inconsistent with the servlet mappings that inspired `Router`, and is unlikely to have been intentionally depended on.

### Deprecation

* [#3134](https://github.com/http4s/http4s/pull/3132): Deprecate `JettyBuilder#withSSLContext` in favor of new methods in favor of new `withSslContext*` methods.
* [#3132](https://github.com/http4s/http4s/pull/3132): Deprecate `BlazeServerBuilder#withSSLContext` and `BlazeServerBuilder#withSSL` in favor of new `withSslContext*` methods.
* [#3140](https://github.com/http4s/http4s/pull/3140): Deprecate `JettyBuilder#withSSL`, to match `BlazeServerBuilder`. It's still necessary in Tomcat, which doesn't take a `ServletContext`.  Deprecate `SSLConfig`, `KeyStoreBits`, and `SSLContextBits`, which had already been removed from public API.

## Bugfixes

* [#3140](https://github.com/http4s/http4s/pull/3140): In `TomcatBuilder`, fix mapping of `SSLClientAuthMode` to Tomcat's connector API.

## Enhancements

* [#3134](https://github.com/http4s/http4s/pull/3132): In `JettyBuilder`, add `withSslContext` and `withSslContextAndParameters` to permit full control of `SSLParameters`.  Add `withoutSsl`.
* [#3132](https://github.com/http4s/http4s/pull/3132): In `BlazeBuilder`, add `withSslContext` and `withSslContextAndParameters` to permit full control of `SSLParameters`.  Add `withoutSsl`.

## Dependency updates

* cats-effect-2.1.0
* fs2-2.2.2

# v0.21.0-RC2 (2020-01-27)

## Breaking changes

### Binary and source

* [#3110](https://github.com/http4s/http4s/pull/3110): Change `MessageFailure#toHttpResponse` to return a `Response[F]` instead of an `F[Response[F]]`, and relax constraints accordingly. Drops the `inHttpResponse` method.
* [#3107](https://github.com/http4s/http4s/pull/3107): Add `covary[F[_]]` method to `Media` types.  Should not break your source unless you have your own `Media` subclass, which you shouldn't.

### Binary only

* [#3098](https://github.com/http4s/http4s/pull/3098): Update `MimeDB` from IANA registry. 

### Deprecation

* [#3087](https://github.com/http4s/http4s/pull/3087): Deprecate the public http4s-testing module.  This was mostly Specs2 matchers, the majority of which block threads.  This is not to be confused with http4s-laws, which depends only on Discipline and is still maintained.

## Bugfixes

* [#3105](https://github.com/http4s/http4s/pull/3105): Fix "cannot have more than one pending write request" error in blaze-server web sockets.
* [#3115](https://github.com/http4s/http4s/pull/3115): Handle BOM at the head of a chunk in `decode`.

## Enhancements

* [#3106](https://github.com/http4s/http4s/pull/3106): Interrupt response body in `DefaultHead` middleware. This optimization saves us from draining a potentially large response body that, because `HEAD` is a safe method, should not have side effects.
* [#3095](https://github.com/http4s/http4s/pull/3095): Add `Request#asCurl` method to render a request as a curl command.  Renders the method, URI, and headers, but not yet the body.

# v0.20.17 (2020-01-25)

This release is fully compatible with 0.20.16.

## Bugfixes

* [#3105](https://github.com/http4s/http4s/pull/3105): Fix "cannot have more than one pending write request" error in blaze-server web sockets.

## Dependency updates

* simpleclient-0.8.1 (Prometheus)
  
# v0.18.25 (2020-01-21)

## Bug fixes
* [#3093](https://github.com/http4s/http4s/pull/3093): Backport [#3086](https://github.com/http4s/http4s/pull/3086): Fix connection leak in blaze-client pool manager when the next request in the queue is expired.

# v0.21.0-RC1 (2020-01-21)

## Breaking changes

* [#3012](https://github.com/http4s/http4s/pull/3012): Use `HttpApp` instead of `HttpRoutes` in `Http4sServlet`. The servlet builders themselves retain compatibility.
* [#3078](https://github.com/http4s/http4s/pull/3078): Wrap Java exceptions in `ConnectionFailure` when a blaze-client fails to establish a connection. This preserves information about which host could not be connected to.
* [#3062](https://github.com/http4s/http4s/pull/3062): http4s' JSON support is now built on jawn-1.0.0, which is a binary break from jawn-0.14.x.  This comes with a bump to circe-0.13.  Most circe-0.13 modules are binary compatible with circe-0.12, but note that circe-parser is not.
* [#3055](https://github.com/http4s/http4s/pull/3055): Add fs2-io's TLS support to ember-client.  The `sslContext: Option[(ExecutionContext, SSLContext)]` argument is replaced by a `tlsContext: Option[TLSContext]`.`

## Enhancements

* [#3004](https://github.com/http4s/http4s/pull/3004): Add `classloader` argument to `StaticFile.fromResource` 
* [#3007](https://github.com/http4s/http4s/pull/3007): Add `classloader` argument to `TomcatBuilder`
* [#3008](https://github.com/http4s/http4s/pull/3008): Consistently use `collection.Seq` across Scala versions in DSL
* [#3031](https://github.com/http4s/http4s/pull/3031): Relax `Router.apply` constraint from `Sync` to `Monad`
* [#2821](https://github.com/http4s/http4s/pull/2821): Add `Media` supertype of `Message` and `Part`, so multipart parts can use `EntityDecoder`s
* [#3021](https://github.com/http4s/http4s/pull/3021): Relax `Throttle.apply` constraint from `Sync` to `Monad`. Add a `mapK` operation to `TokenBucket`.
* [#3056](https://github.com/http4s/http4s/pull/3056): Add `streamJsonArrayEncoder*` operations to circe support, to encode a `Stream` of `A` to a JSON array, given an encoder for `A`.
* [#3053](https://github.com/http4s/http4s/pull/3053): Remove unneeded `Functor[G]` constraint on `HeaderEcho.apply`.
* [#3054](https://github.com/http4s/http4s/pull/3054): Add `SameSite` cookie support
* [#2518](https://github.com/http4s/http4s/pull/2518): Add `status` methods to `Client` that take a `String` or `Uri`
* [#3069](https://github.com/http4s/http4s/pull/3069): Add `ContextMiddleware.const` function
* [#3070](https://github.com/http4s/http4s/pull/3070): Add `NonEmptyTraverse` instance to `ContextRequest`
* [#3060](https://github.com/http4s/http4s/pull/3060): Stop mixing context bounds and implicits in `CirceInstances`.
* [#3024](https://github.com/http4s/http4s/pull/3024): Add `withQueryParams` and `withMultiValueQueryParams` to `QueryOps`
* [#3092](https://github.com/http4s/http4s/pull/3092): Add TLS support to ember-server via fs2-io.

## Dependency updates

* cats-2.1.0
* circe-0.13.0-RC1
* fs2-2.2.0
* jawn-1.0.0
* jawn-fs2-1.0.0-RC2
* okhttp-4.3.1
* play-json-2.8.1
* scalacheck-1.14.3
* scalatags-0.8.4
* specs2-4.8.3

# v0.20.16 (2020-01-21)

## Bugfixes

* [#3086](https://github.com/http4s/http4s/pull/3086): Fix connection leak in blaze-client pool manager when the next request in the queue is expired.

## Breaking changes

* [#3053](https://github.com/http4s/http4s/pull/3053): Deprecate `HttpDate.now`, which is not referentially transparent. Prefer `HttpDate.current`.

## Enhancements

* [#3049](https://github.com/http4s/http4s/pull/3049): Add new `Date` server middleware
* [#3051](https://github.com/http4s/http4s/pull/3051): Add `HttpDate.current` convenience constructor, based on `Clock`.
* [#3052](https://github.com/http4s/http4s/pull/3052): Add `Caching` server middleware.
* [#3065](https://github.com/http4s/http4s/pull/3065): Add `ErrorAction` server middleware
* [#3082](https://github.com/http4s/http4s/pull/3082): Wrap `UnresolvedAddressException` in blaze in an `UnresolvedAddressException` subtype that contains the address that could not resolve to aid diagnostics.  This is a conservative change.  See [#3078](https://github.com/http4s/http4s/pull/3078) for the wrapper forthcoming in http4s-0.21.

## Documentation

* [#3017](https://github.com/http4s/http4s/pull/3017): Correct the documentation in `Timeout.apply`
* [#3020](https://github.com/http4s/http4s/pull/3020): Update scaladoc to compiling example code on OptionalMultiQueryParamDecoderMatcher

## Dependency updates

* async-http-client-2.10.4
* jetty-9.4.26.v20200117
* metrics-4.1.2 (Dropwizard)
* log4s-1.8.2
* okhttp-3.14.6
* simpleclient-0.8.0 (Prometheus)
* tomcat-9.0.30

# v0.20.15 (2019-11-27)

## Enhancements

* [#2966](https://github.com/http4s/http4s/pull/2966): Add `HttpsRedirect` middleware
* [#2965](https://github.com/http4s/http4s/pull/2965): Add `Request#addCookies` method
* [#2887](https://github.com/http4s/http4s/pull/2887): Support realm in the `OAuth1` header

## Bug fixes

* [#2916](https://github.com/http4s/http4s/pull/2916): Ensure that `Metrics` only decrements active requests once
* [#2889](https://github.com/http4s/http4s/pull/2889): In `Logger`, log the prelude if `logBody` and `logHeaders` are false

# v0.20.14 (2019-11-26)

## Bug fixes

* [#2909](https://github.com/http4s/http4s/pull/2909): Properly propagate streamed errors in jetty-client
* The blaze upgrade fixes the "SSL Handshake WRAP produced 0 bytes" error on JDK 11.

## Enhancements

* [#2911](https://github.com/http4s/http4s/pull/2911): Add missing bincompat syntax to `org.http4s.implicits`.

## Dependency updates

* blaze-0.14.11
* circe-0.11.2
* jawn-0.14.3
* jetty-9.4.24.v20191120
* tomcat-9.0.29

# v0.20.13 (2019-11-05)

## Bug fixes

* [#2946](https://github.com/http4s/http4s/pull/2946): Restore binary compatibility of private `UrlCodingUtils`. [#2930](https://github.com/http4s/http4s/pull/2930) caused a breakage in rho.
* [#2922](https://github.com/http4s/http4s/pull/2922): Handle Content-Length longer that Int.MaxValue in chunked uploads
* [#2941](https://github.com/http4s/http4s/pull/2941): Fix for `BlockingHttp4sServlet` with shifted IO.
* [#2953](https://github.com/http4s/http4s/pull/2953): Fix connection info in servlet backend.  The local and remote addresses were reversed.
* [#2942](https://github.com/http4s/http4s/pull/2942): Fix `Request.addcookie` to consolidate all `Cookie` headers into one.
* [#2957](https://github.com/http4s/http4s/pull/2957): Shift the write to Blocker in `BlockingServletIo`

## Enhancements

* [#2948](https://github.com/http4s/http4s/pull/2948): Add all missing `ContentCoding`s from the IANA registry.

## Dependency updates

* blaze-0.14.9

# v0.20.12 (2019-10-31)

## Enhancements

* [#2930](https://github.com/http4s/http4s/pull/2830): Move private `UrlCodingUtils` to the `Uri` companion object, make public

## Dependency updates

* jawn-0.14.2
* jetty-9.4.22
* json4s-0.14.2
* metrics-4.1.1
* okhttp-3.14.4
* play-json-2.7.4
* tomcat-9.0.27
* twirl-1.4.2

# v0.21.0-M5 (2019-09-19)

## Breaking changes

* [#2815](https://github.com/http4s/http4s/pull/2815): Allow `Allow` header to specify an empty set of methods.
* [#2832](https://github.com/http4s/http4s/pull/2836): Add natural transformation to `ResponseGenerator` to allow the `F` and `G` to work in unison. Relevant for http4s-directives.

## Enhancements

* [#2836](https://github.com/http4s/http4s/pull/2836): Add `additionalSocketOptions` to ember configs
* [#2869](https://github.com/http4s/http4s/pull/2869): Add JsonDebugErrorHandler middleware
* [#2830](https://github.com/http4s/http4s/pull/2830): Add encoder and decoder helpers to `Uri` companion

## Documentation

* [#2733](https://github.com/http4s/http4s/pull/2733): Add CSRF documentation

## Dependency updates

* async-http-client-2.10.2
* cats-2.0.0
* cats-effect-2.0.0
* circe-0.12.1
* fs2-2.0.0
* keypool-2.0.0
* log4cats-core-1.0.0
* okhttp-4.2.0
* jawn-fs2-0.15.0
* tomcat-9.0.24
* vault-2.0.0

# v0.20.11 (2019-09-19)

## Breaking changes

* [#2792](https://github.com/http4s/http4s/pull/2792): Drop support for Scala 2.13.0-M5. Users of Scala 2.13 should be on a stable release of Scala on the http4s-0.21 release series.
* [#2800](https://github.com/http4s/http4s/pull/2800): Revert [#2785](https://github.com/http4s/http4s/pull/2785), using `F[A]` instead of `G[A]` in `EntityResponseGenerator`, which broke directives.

## Bug fixes

* [#2807](https://github.com/http4s/http4s/pull/2807): In jetty-client, don't follow redirects with the internal client, which throws an exception in the http4s wrapper.

## Enhancements

* [#2817](https://github.com/http4s/http4s/pull/2817): In jetty-client, disable internal client's default `Content-Type` to prevent default `application/octet-stream` for empty bodies.

## Dependency updates

* jetty-9.4.20

# v0.21.0-M4 (2019-08-14)

## Dependency updates

* cats-core-2.0.0-RC1
* cats-effect-2.0.0-RC1
* circe-0.12.0-RC1
* discipline-1.0.0
* keypool-0.2.0-RC1
* log4cats-1.0.0-RC1
* vault-2.0.0-RC1

# v0.20.10 (2019-08-14)

## Breaking changes

* [#2785](https://github.com/http4s/http4s/pull/2785): Use `F[A]` instead of `G[A]` in the DSL's `EntityResponseGenerator`. This change is binary compatible, but not source compatible for users of `Http4sDsl2` where `F` is not `G`. This is uncommon.

## Bug fixes

* [#2778](https://github.com/http4s/http4s/pull/2778): Don't truncate signing keys in CSRF middleware to 20 bytes, which causes a loss of entropy.

## Enhancements

* [#2776](https://github.com/http4s/http4s/pull/2776): Add `MaxActiveRequest` middleware
* [#2724](https://github.com/http4s/http4s/pull/2724): Add `QueryParamEncoder[Instant]` and `QueryParamDecoder[Instant]`. Introduce `QueryParamCodec` for convenience.
* [#2777](https://github.com/http4s/http4s/pull/2777): Handle invalid `Content-Range` requests with a 416 response and `Accept-Range` header.

# v0.20.9 (2019-08-07)

## Bug fixes

* [#2761](https://github.com/http4s/http4s/pull/2761): In blaze-client, don't add `ResponseHeaderTimeoutStage` when `responseHeaderTimeout` is infinite. This prevents an `IllegalArgumentException` when debug logging is turned on.
* [#2762](https://github.com/http4s/http4s/pull/2762): Fix text in warnings when blaze-client timeouts are questionably ordered.

# v0.21.0-M3 (2019-08-02)

## Breaking changes

* [#2572](https://github.com/http4s/http4s/pull/2572): Make `Http1Stage` private to `org.http4s`, which we highly doubt anybody extended directly anyway.

## Bug fixes

* [#2727](https://github.com/http4s/http4s/pull/2727): Fix `UserInfo` with `+` sign

## Enhancements

* [#2623](https://github.com/http4s/http4s/pull/2623): Propagate cookies in `FollowRedirect` client middleware

## Documentation

* [#2717](https://github.com/http4s/http4s/pull/2717): Update quickstart for v0.21
* [#2734](https://github.com/http4s/http4s/pull/2734): Add missing comma in code sample
* [#2740](https://github.com/http4s/http4s/pull/2740): Clarify `Method` imports for client DSL

## Internals

* [#2747](https://github.com/http4s/http4s/pull/2717): Create .mergify.yml

## Dependency upgrades

* better-monadic-for-0.3.1
* cats-effect-2.0.0-M5
* log4cats-0.4.0-M2
* okhttp-4.0.1

# v0.20.8 (2019-08-02)

## Enhancements

* [#2550](https://github.com/http4s/http4s/pull/2550): Adjust default timeouts and add warnings about misconfiguration

## Dependency updates

* blaze-0.14.8
* cats-effect-1.4.0

# v0.20.7 (2019-07-30)

## Bug fixes
* [#2728](https://github.com/http4s/http4s/pull/2728): Preserve division of `request.uri.path` into `scriptName` and `pathInfo` when calling `withPathInfo`.
* [#2737](https://github.com/http4s/http4s/pull/2737): Fix deadlock in blaze-server web socket shutdown.

## Enhancements
* [#2736](https://github.com/http4s/http4s/pull/2736): Implement a `connectTimeout` in blaze-client, defaulted to 10 seconds.  Prevents indefinite hangs on non-responsive hosts.

## Documentation
* [#2741](https://github.com/http4s/http4s/pull/2741): Improve docs surrounding auth middleware and fall through.

## Dependency upgrades
- blaze-0.14.7
- tomcat-9.0.22

# v0.21.0-M2 (2019-07-09)

This release drops support for Scala 2.11 and adds the `http4s-ember-server` and `http4s-ember-client` backends.  Ember is new and experimental, but we intend for it to become the reference implementation.  Notably, it only requires a `Concurrent` constraint.

## Bugfixes
* [#2691](https://github.com/http4s/http4s/pull/2691): Fix deadlock in client by releasing current connection before retrying in `Retry` client middleware.  The constraint is upgraded to `Concurrent`.
* [#2693](https://github.com/http4s/http4s/pull/2693): Fix deadlock in client by releasing current connection before retrying in `FollowRedirect` client middleware.  The constraint is upgraded to `Concurrent`.
* [#2671](https://github.com/http4s/http4s/pull/2671): Upgrade `Uri.UserInfo` to a case class with username and password, fixing encoding issues. This is for RFC 3986 compliance, where it's deprecated for security reasons. Please don't use this.
* [#2704](https://github.com/http4s/http4s/pull/2704): Remove unused `Sync` constraint on `Part.formData`.

## Breaking changes
* [#2654](https://github.com/http4s/http4s/pull/2654): Extract an http4s-laws module from http4s-testing, with no dependency on Specs2.  The arbitraries, laws, and tests are now laid out in a similar structure to cats and cats-effect.
* [#2665](https://github.com/http4s/http4s/pull/2665): Change `withBlock` to `withBlocker` in `OkHttpBuilder`
* [#2661](https://github.com/http4s/http4s/pull/2661): Move string contexts macros for literals from `org.http4s` to `org.http4s.implicits`
* [#2679](https://github.com/http4s/http4s/pull/2679): Replace `Uri.IPv4` with `Uri.Ipv4Address`, including an `ipv4` interpolator and interop with `Inet4Address`.
* [#2694](https://github.com/http4s/http4s/pull/2694): Drop Scala 2.11 support 
* [#2700](https://github.com/http4s/http4s/pull/2700): Replace `Uri.IPv6` with `Uri.Ipv6Address`, including an `ipv6` interpolator and interop with `Inet6Address`.

## Enhancements
* [#2656](https://github.com/http4s/http4s/pull/2656): Add `emap` and `emapValidatedNel` to `QueryParamDecoder`
* [#2696](https://github.com/http4s/http4s/pull/2696): Introduce `http4s-ember-server` and `http4s-ember-client`

## Documentation
* [#2658](https://github.com/http4s/http4s/pull/2658): Link to http4s-jdk-http-client
* [#2668](https://github.com/http4s/http4s/pull/2668): Clarify scaladoc for `Uri.Scheme`

## Internal
* [#2655](https://github.com/http4s/http4s/pull/2655): Tune JVM options for throughput

## Dependency updates
* async-http-client-2.10.1
* circe-0.12.0-M4
* json4s-3.6.7
* okhttp-4.0.0
* specs2-core-4.6.0

# v0.20.6 (2019-07-09)

## Bug fixes
* [#2705](https://github.com/http4s/http4s/pull/2705): Upgrades blaze to close `SSLEngine` when an `SSLStage` shuts down. This is useful in certain `SSLContext` implementations.  See [blaze#305](https://github.com/http4s/blaze/pull/305) for more.

## Dependency upgrades
- blaze-0.14.6

~~# v0.20.5 (2019-07-09)~~

Cursed release.  Sonatype staging repo closed in flight.

# v0.20.4 (2019-07-06)

## Bug fixes
* [#2687](https://github.com/http4s/http4s/pull/2687): Don't throw in `Uri.fromString` on invalid ports
* [#2695](https://github.com/http4s/http4s/pull/2695): Handle EOF in blaze-server web socket by shutting down stage

## Enhancements
* [#2673](https://github.com/http4s/http4s/pull/2673): Add `GZip` middleware for client

## Documentation
* [#2668](https://github.com/http4s/http4s/pull/2668): Clarifications in `Uri.Scheme` scaladoc

## Dependency upgrades
- blaze-0.14.5
- jetty-9.14.19.v20190610 (for client)

# v0.21.0-M1 (2019-06-17)

## Breaking changes
* [#2565](https://github.com/http4s/http4s/pull/2565): Change constraint on server `Metrics` from `Effect` to `Sync`
* [#2551](https://github.com/http4s/http4s/pull/2551): Refactor `AuthMiddleware` to not require `Choice` constraint
* [#2614](https://github.com/http4s/http4s/pull/2614): Relax various `ResponseGenerator` constraints from `Monad` to `Applicative` in http4s-dsl.
* [#2613](https://github.com/http4s/http4s/pull/2613): Rename implicit `http4sKleisliResponseSyntax` and its parameter name.
* [#2624](https://github.com/http4s/http4s/pull/2624): In `BlazeServerBuilder`, don't depend on laziness of `SSLContext`. `None` now disables the secure context. The default argument tries to load `Some(SSLContext.getDefault())`, but falls back to `None` in case of failure.
* [#2493](https://github.com/http4s/http4s/pull/2493): Scala 2.13 support and related upgrades
  * Scala 2.13.0-M5 is dropped.
  * All modules are supported on 2.11, 2.12, and 2.13 again.
  * Use cats-effect-2.0's new `Blocker` in place of `ExecutionContext` where appropriate

## Enhancements
* [#2591](https://github.com/http4s/http4s/pull/2590): Add `MediaType.unsafeParse` and `QValue.unsafeFromString`. 
* [#2548](https://github.com/http4s/http4s/pull/2548): Add `Client#translate`
* [#2622](https://github.com/http4s/http4s/pull/2622): Add `Header#renderedLength`

## Docs
* [#2569](https://github.com/http4s/http4s/pull/2569): Fix typo in CORS scaladoc
* [#2608](https://github.com/http4s/http4s/pull/2608): Replace `Uri.uri` with `uri` in tuts
* [#2626](https://github.com/http4s/http4s/pull/2626): Fix typos in root package and DSL docs
* [#2635](https://github.com/http4s/http4s/pull/2635): Remove obsolete scaladoc from client
* [#2645](https://github.com/http4s/http4s/pull/2645): Fix string literal in router example in static file docs

## Internal
* [#2563](https://github.com/http4s/http4s/pull/2563): Refactor `EntityDecoder#decode`
* [#2553](https://github.com/http4s/http4s/pull/2553): Refactor `Timeout`
* [#2564](https://github.com/http4s/http4s/pull/2564): Refactor boopickle and circe decoders
* [#2580](https://github.com/http4s/http4s/pull/2580): Refactor server `RequestLogger`
* [#2581](https://github.com/http4s/http4s/pull/2581): Remove redundant braces in various types
* [#2539](https://github.com/http4s/http4s/pull/2539): Narrow cats imports
* [#2582](https://github.com/http4s/http4s/pull/2582): Refactor `DefaultHead`
* [#2590](https://github.com/http4s/http4s/pull/2590): Refactor `GZip`
* [#2591](https://github.com/http4s/http4s/pull/2590): Refactor literal macros to not use `.get`
* [#2596](https://github.com/http4s/http4s/pull/2596): Refactor `MimeLoader`
* [#2542](https://github.com/http4s/http4s/pull/2542): Refactor `WebjarService`
* [#2555](https://github.com/http4s/http4s/pull/2555): Refactor `FileService`
* [#2597](https://github.com/http4s/http4s/pull/2597): Optimize internal hex encoding
* [#2599](https://github.com/http4s/http4s/pull/2599): Refactor `ChunkAggregator`
* [#2574](https://github.com/http4s/http4s/pull/2574): Refactor `FollowRedirect`
* [#2648](https://github.com/http4s/http4s/pull/2648): Move `mimedb-generator` from a project to an internal SBT plugin. Run with `core/generateMimeDb`.

## Dependency updates
* cats-2.0.0-M4
* cats-effect-2.0.0-M4
* circe-0.12.0-M3
* discipline-0.12.0-M3
* fs2-1.1.0-M1
* jawn-0.14.2
* jawn-fs2-0.15.0-M1
* json4s-3.6.6
* log4s-1.8.2
* parboiled-2.0.1 (internal fork)
* play-json-2.7.4
* sbt-doctest-0.9.5 (tests only)
* sbt-native-packager-1.3.22 (examples only)
* sbt-site-1.4.0 (docs only)
* sbt-tpolecat-0.1.6 (compile time only)
* scalacheck-1.14.0
* scalatags-0.7.0 (2.12 and 2.13 only)
* scalaxml-1.2.0
* specs2-4.5.1 
* mockito-core-2.28.2 (tests only)
* tut-0.6.12 (docs only)
* twirl-1.4.2
* vault-2.0.0-M2

# v0.20.3 (2019-06-12)

## Bug fixes
* [#2638](https://github.com/http4s/http4s/pull/2638): Fix leaking sensitive headers in server RequestLogger

# v0.18.24 (2019-06-12)

## Bug fixes
* [#2639](https://github.com/http4s/http4s/pull/2639): Fix leaking sensitive headers in server RequestLogger

## Dependency updates
- cats-1.6.1
- jetty-9.4.19.v20190610
- tomcat-9.0.21

# v0.20.2 (2019-06-12)

## Bug fixes
* [#2604](https://github.com/http4s/http4s/pull/2604): Defer creation of `SSLContext.getDefault()` in blaze-client
* [#2611](https://github.com/http4s/http4s/pull/2611): Raise errors with `getResource()` into effect in `StaticFile`

## Enhancements
* [#2567](https://github.com/http4s/http4s/pull/2567): Add `mapK` to `AuthedRequest`.  Deprecate `AuthedService` in favor of `AuthedRoutes`.

## Internals
* [#2579](https://github.com/http4s/http4s/pull/2579): Skip Travis CI on tags

## Dependency updates
* blaze-0.14.4
* cats-core-1.6.1
* cats-effect-1.3.1
* fs2-1.0.5 (except Scala 2.13.0-M5)
* okhttp-3.14.2
* tomcat-9.0.21

# v0.20.1 (2019-05-16)

Users of blaze-client are strongly urged to upgrade.  This patch fixes a bug and passes new tests, but we still lack 100% confidence in it.  The async-http-client backend has proven stable for a large number of users.

## Bug fixes
* [#2562](https://github.com/http4s/http4s/pull/2562): Fix issue in `PoolManager` that causes hung requests in blaze-client.
* [#2571](https://github.com/http4s/http4s/pull/2571): Honor `If-None-Match` request header in `StaticFile`

## Enhancements
* [#2532](https://github.com/http4s/http4s/pull/2532): Add queue limit to log message when client wait queue is full
* [#2535](https://github.com/http4s/http4s/pull/2535): Add `translate` to `HttpRoutes` and `HttpApp`

## Documentation
* [#2533](https://github.com/http4s/http4s/pull/2533): Fix link to Metrics middleware
* [#2538](https://github.com/http4s/http4s/pull/2538): Add @MartinSnyder's presentation, update giter8 instructions
* [#2559](https://github.com/http4s/http4s/pull/2559): Add @gvolpe's presentation and http4s-tracer

## Internals
* [#2525](https://github.com/http4s/http4s/pull/2525): Pointful implementation of `AuthMiddleware.noSpider`
* [#2534](https://github.com/http4s/http4s/pull/2534): Build with xenial and openjdk8 on Travis CI
* [#2530](https://github.com/http4s/http4s/pull/2530): Refactoring of `authentication.challenged`
* [#2531](https://github.com/http4s/http4s/pull/2531): Refactoring of `PushSupport`
* [#2543](https://github.com/http4s/http4s/pull/2543): Rename maintenance branches to `series/x.y`
* [#2549](https://github.com/http4s/http4s/pull/2549): Remove workarounds in `BlazeClient` for [typelevel/cats-effect#487](https://github.com/typelevel/cats-effect/issues/487)
* [#2575](https://github.com/http4s/http4s/pull/2575): Fix the Travis CI release pipeline

## Dependency updates
* blaze-0.14.2
* cats-effect-1.3.0
* jetty-server-9.4.18.v20190429
* metrics-core-4.1.0
* sbt-native-packager-1.3.21 (examples only)
* tomcat-9.0.20

# v0.20.0 (2019-04-22)

## Announcements

### blaze-client stability

We are declaring this a stable release, though we acknowledge a handful of lingering issues with the blaze-client.  Users who have trouble with the blaze backend are invited to try the async-http-client, okhttp, or jetty-client backends instead.

### Scala 2.13 compatibility

When our dependencies are published for Scala 2.13.0-RC1, we will publish for it and drop support for Scala 2.13.0-M5.  We know it's out there, and we're as anxious as you.

### cats-2 and http4s-0.21

Cats 2.0 is expected soon, and a Cats Effect 2.0 is under discussion.  These will be binary compatible with their 1.x versions, with the exception of their laws modules.  We intend to publish http4s-0.21 on these when they are available in order to provide a compatible stack for our own laws.

### EOL of 0.18

This marks the end of active support for the 0.18 series.  Further releases in that series will require a pull request and an accompanying tale of woe.

## Breaking changes
* [#2506](https://github.com/http4s/http4s/pull/2506): Raise `DecodeFailure` with `MonadError` in `Message#as` rather than relying on effect to catch in `fold`. Requires a new `MonadError` constraint.

## Bugfixes
* [#2502](https://github.com/http4s/http4s/pull/2502): Stop relying on undefined behavior of `fold` to catch errors in client.

## Enhancements
* [#2508](https://github.com/http4s/http4s/pull/2508): Add `mediaType` String context macro for validating literals.  Provide the same for `uri` and `qValue`, deprecating `Uri.uri` and `QValue.q`.
* [#2520](https://github.com/http4s/http4s/pull/2520): Parameterize `selectorThreadFactory` for blaze server.  This allows setting the priority for selector threads.

## Documentation
* [#2488](https://github.com/http4s/http4s/pull/2488): Fix bad link in changelog
* [#2494](https://github.com/http4s/http4s/pull/2494): Add note on queue usage to `BlazeWebSocketExample`
* [#2509](https://github.com/http4s/http4s/pull/2509): Add Formation as adopter
* [#2516](https://github.com/http4s/http4s/pull/2516): Drop redundant `enableWebSockets` in blaze example.

## Internals
* [#2521](https://github.com/http4s/http4s/pull/2521): Add utility conversion for `java.util.concurrent.CompletableFuture` to `F[_]: Concurrent`

## Dependency updates
* blaze-0.14.0
* jetty-9.4.16.v20190411
* kind-projector-0.10.0 (build only)
* okhttp-3.14.1
* mockito-core-2.27.0 (test only)
* sbt-jmh-0.3.6 (benchmarks only)
* tomcat-9.0.19
* tut-plugin-0.6.11 (docs only)

# v0.20.0-RC1 (2019-04-03)

## Breaking changes
* [#2471](https://github.com/http4s/http4s/pull/2471): `Headers` is no longer an `Iterable[Header]`
* [#2393](https://github.com/http4s/http4s/pull/2393): Several changes related to 2.13 support:
  * Replace `Seq` with `List` on:
    * `` `Accept-Ranges.`.rangeUnits``
    * ``CacheDirective.`no-cache`.fieldNames``
    * `CacheDirective.private.fieldNames`
    * `LanguageTag.subTags`
    * `MediaType.fileExtensions`
    * `` `User-Agent`.other``
  * Replace `Seq` with `immutable.Seq` on:
    * `Query#multiParams.values`
    * `Query#params.values`
    * `Uri#multipParams.values`
  * `Query` is no longer a `Seq[Query.KeyValue]`
  * `RequestCookieJar` is no longer an `Iterable[RequestCookie]`.

## Enhancements
* [#2466](https://github.com/http4s/http4s/pull/2466): Provide better message for `WaitQueueFullFailure`
* [#2479](https://github.com/http4s/http4s/pull/2479): Refresh `MimeDb` from the IANA registry
* [#2393](https://github.com/http4s/http4s/pull/2393): Scala 2.13.0-M5 support
  * All modules except http4s-boopickle
  * `Monoid[Headers]` instance

## Bugfixes
* [#2470](https://github.com/http4s/http4s/pull/2470): Don't wait indefinitely if a request timeout happens while borrowing a connection in blaze-client.

## Documentation
* [#2469](https://github.com/http4s/http4s/pull/2469): Add scala-steward to adopters
* [#2472](https://github.com/http4s/http4s/pull/2472): Add http4s-chatserver demo
* [#2478](https://github.com/http4s/http4s/pull/2478): Better scaladoc for `HttpApp`
* [#2480](https://github.com/http4s/http4s/pull/2480): Enhance documentation of static rendering

## Other
* [#2474](https://github.com/http4s/http4s/pull/2474): Skip another blaze test that fails only on CI

## Dependency upgrades
* argonaut-6.2.3
* blaze-0.14.0-RC1
* sbt-jmh-0.3.5 (benchmarks only)
* sbt-native-packager (example only)
* scalatags-0.6.8

# v0.20.0-M7 (2019-03-20)

## Bugfixes
* [#2450](https://github.com/http4s/http4s/pull/2450): Fix `CirceInstances.builder` initialization, which referenced unintialized eager vals.

## Enhancements
* [#2435](https://github.com/http4s/http4s/pull/2435): Log information about canceled requests in `ResponseLogger`
* [#2429](https://github.com/http4s/http4s/pull/2429): Add `httpRoutes` and `httpApp` convenience constructors to `ChunkAggregator`
* [#2446](https://github.com/http4s/http4s/pull/2446): Introduce `Http4sDsl2[F[_], G[_]]` trait to support `http4s-directives` library.  `Http4sDsl` extends it as `Http4sDsl[F, F]`.  This change should be invisible to http4s-dsl users.
* [#2444](https://github.com/http4s/http4s/pull/2444): New modeled headers for `If-Match` and `If-Unmodified-Since`
* [#2458](https://github.com/http4s/http4s/pull/2458): Building on bugfix in [#2453](https://github.com/http4s/http4s/pull/2453), don't clean up the stage if it's going to be shut down anyway

## Documentation
* [#2432](https://github.com/http4s/http4s/pull/2432): Fix Github URL in Scaladoc for tagged versions
* [#2440](https://github.com/http4s/http4s/pull/2440): Fix broken links in client documentation
* [#2447](https://github.com/http4s/http4s/pull/2447): Clarification of webjar path on static files
* [#2448](https://github.com/http4s/http4s/pull/2448): Update copyright year
* [#2454](https://github.com/http4s/http4s/pull/2454): Update `mountService` reference to `withHttpApp`
* [#2455](https://github.com/http4s/http4s/pull/2455): Remove dangling reference to `G` parameter in `HttpApp` scaladoc
* [#2460](https://github.com/http4s/http4s/pull/2460): Add `circuit-http4s` to adopters

## Other
* [#2464](https://github.com/http4s/http4s/pull/2464): Temporarily disable blaze tests that fail only on CI while running on CI.

## Dependency upgrades
* async-http-client-2.8.1
* fs2-1.0.4
* json4s-3.6.5
* okhttp-3.14.0
* play-json-2.7.2
* sbt-explicit-depenendencies-0.2.9 (build only)
* sbt-native-packager-1.3.19 (example only)

# v0.18.23 (2019-03-19)

## Bug fixes
* [#2453](https://github.com/http4s/http4s/pull/2453): Fix bug in blaze-client that unnecessarily recycled connections.

## Dependency upgrades
- jetty-9.4.15.v20190215
- log4s-1.7.0
- metrics-4.0.5
- mockito-2.25.1 (test only)
- scodec-bits-1.1.9
- tomcat-9.0.17

# v0.20.0-M6 (2019-02-16)

## Breaking changes
* [#2369](https://github.com/http4s/http4s/pull/2369): Make `log` operation on logging middlewares return an `F[Unit]` to support pure logging.
* [#2370](https://github.com/http4s/http4s/pull/2370): `Prometheus.apply` returns in `F[_]` to represent its effect on the collector registry.
* [#2398](https://github.com/http4s/http4s/pull/2398): Add media ranges to `jsonDecoderAdaptive` to support overriding the media type in an `EntityDecoder`
* [#2396](https://github.com/http4s/http4s/pull/2396): Parameterize `Logger` middlewares to work with any `Http[G, F]` instead of requiring `HttpApp[F]`.
* [#2318](https://github.com/http4s/http4s/pull/2318): Replace `AttributeMap` with `io.christopherdavenport.Vault`
* [#2414](https://github.com/http4s/http4s/pull/2414): Default to a no-op cookie store in async-http-client for more uniform behavior with other clients
* [#2419](https://github.com/http4s/http4s/pull/2419): Relax constraint on `Retry` middleware from `Effect` to `Sync`

## Bugfixes
* [#2421](https://github.com/http4s/http4s/pull/2421): Fix buggy use of `toString` in async-http-client when rendering URIs.

## Enhancements
* [#2364](https://github.com/http4s/http4s/pull/2364): Scalafix `allocate` to `allocated`
* [#2366](https://github.com/http4s/http4s/pull/2366): Add `chunkBufferMaxSize` parameter to `BlazeClientBuilder` and `BlazeServerBuilder`. Change default to 10kB.
* [#2316](https://github.com/http4s/http4s/pull/2316): Support custom error messages in circe, argonaut, and jawn.
* [#2403](https://github.com/http4s/http4s/pull/2403): Add `MemoryAllocationExports` to `PrometheusExportService`
* [#2355](https://github.com/http4s/http4s/pull/2355), [#2407](https://github.com/http4s/http4s/pull/2407): Add new `HttpMethodOverride` middleware
* [#2391](https://github.com/http4s/http4s/pull/2391): Add `Authorization` to `*` as a default allowed header in default CORS config
* [#2424](https://github.com/http4s/http4s/pull/2424): Include Chunked Transfer-Encoding header in Multipart Requests

## Documentation
* [#2378](https://github.com/http4s/http4s/pull/2378): Fix typo in `EntityDecoder` scaladoc
* [#2374](https://github.com/http4s/http4s/pull/2374): Include scheme in CORS examples
* [#2399](https://github.com/http4s/http4s/pull/2399): Link to @kubukoz' presentation
* [#2418](https://github.com/http4s/http4s/pull/2418): Fix typo in CORS documentation
* [#2420](https://github.com/http4s/http4s/pull/2420): Add Raster Foundry to adopters

## Internal
* [#2359](https://github.com/http4s/http4s/pull/2359): Remove code coverage checks
* [#2382](https://github.com/http4s/http4s/pull/2382): Refactor the blaze-server pipeline construction
* [#2401](https://github.com/http4s/http4s/pull/2401), [#2408](https://github.com/http4s/http4s/pull/2408), [#2409](https://github.com/http4s/http4s/pull/2409): Stop building with sbt-rig, deal with fallout
* [#2422](https://github.com/http4s/http4s/pull/2422): Use Scala 2.12.8 and slash-syntax in SBT files

## Dependency upgrades
* async-http-client-2.7.0
* cats-1.6.0
* circe-0.11.1
* fs2-1.0.3
* jawn-fs2-0.14.2
* json4s-3.6.4
* log4s-1.7.0
* mockito-core-2.24.5 (tests only)
* okhttp-3.13.1
* parboiled-1.0.1 (http4s' internal fork)
* play-json-2.7.1
* sbt-build-info-0.9.0 (build only)
* sbt-native-packager-1.3.18 (examples only)
* sbt-updates-0.4.0 (build only)
* tomcat-9.0.6
* twirl-1.4.0

# v0.18.22 (2019-02-13)

## Enhancements
* [#2389](https://github.com/http4s/http4s/pull/2389): Add `RequestKey` to Logging when eviction is necessary

# v0.20.0-M5 (2019-01-12)

Consider the blaze beta and all other modules RC quality. Don't forget
there is a scalafix to assist migration from 0.18!

## Breaking changes
* [#2308](https://github.com/http4s/http4s/pull/2308): Change `allocate` to `allocated` on backend builders for consistency with `cats.effect.Resource#allocated`.
* [#2332](https://github.com/http4s/http4s/pull/2332): Make double slashes behave more reasonably in the DSL.
* [#2351](https://github.com/http4s/http4s/pull/2351): Change `clientAuthMode` on server builders from `Boolean` to sum type `SSLClientAuthMode`

## Enhancements
* [#2309](https://github.com/http4s/http4s/pull/2308): Specialize `TimeoutException` to `WaitQueueTimeoutException` in client pool manager.  Do not retry this by default in `Retry` middleware.
* [#2342](https://github.com/http4s/http4s/pull/2342): Add `expectOption` and `expectOptionOr` which behave like `expect` and `expectOr` respectively, but return `None` on `404` and `410` responses and `Some[A]` on other successful responses.  Other status codes still raise an error.
* [#2328](https://github.com/http4s/http4s/pull/2328): Add a `SecureSession` attribute to server requests to expose the SSL session ID, the cipher suite, the key size, and a list of X509 certificates.

## Documentation
* [#2337](https://github.com/http4s/http4s/pull/2337): Use `tut:silent` on imports in docs
* [#2336](https://github.com/http4s/http4s/pull/2336): Add example of building a server from a `Resource`

## Internal
* [#2310](https://github.com/http4s/http4s/pull/2310): Use max of 16 cores in `-Ybackend-parallelism`
* [#2332](https://github.com/http4s/http4s/pull/2332): Don't make `F` evidence parameter a val in jetty-client `ResponseListener`.

## Dependency upgrades
* blaze-0.14.0-M2
* circe-0.11.0
* jawn-0.14.1
* jawn-fs2-0.14.1
* json4s-3.6.3
* metrics-4.0.5
* okhttp-3.12.1
* play-json-2.6.13
* scalafix-0.9.1 (scalafix only)
* tomcat-9.0.14

# v0.20.0-M4 (2018-12-05)

## Bugfixes
* [#2283](https://github.com/http4s/http4s/pull/2283): Fix client metrics bug that decremented active requests and recorded time before the resource was released.
* [#2288](https://github.com/http4s/http4s/pull/2288): Stop leaking `IdleTimeoutStage`s in the blaze client.  They were not always removed properly, leading to multiple timeout stages remaining in a connection's blaze pipeline.
* [#2281](https://github.com/http4s/http4s/pull/2281): Fix `ClassCastException` on `decode` of an empty `Chunk`
* [#2305](https://github.com/http4s/http4s/pull/2305): Correctly shut down the blaze-client

## Enhancements
* [#2275](https://github.com/http4s/http4s/pull/2275): Set default prefix for Prometheus and Dropwizard metrics backends.
* [#2276](https://github.com/http4s/http4s/pull/2276): Make scalafix Github based instead of binary based
* [#2285](https://github.com/http4s/http4s/pull/2285): Finish deprecating `BlazeServer` in favor of `BlazeServerBuilder`.  The former's internals are now expressed in terms of the latter.
* [#2286](https://github.com/http4s/http4s/pull/2286): Improvements to scalafix
  * Fix `withEntitywithEntity` bug in migration
  * Migration to `BlazeServerBuilder`
  * Fix `MessageSyntax#withBody`
  * Import `ResponseCookie` instead of an alias to the old `Cookie`

# Documentation
* [#2297](https://github.com/http4s/http4s/pull/2297): Remove appveyor badge

## Dependency upgrades
* cats-1.5.0
* cats-effect-1.1.0
* jetty-9.4.14.v20181114
* kind-projector-0.9.9 (internal)
* mockito-2.23.4 (tests only)
* okhttp-3.12.0
* play-json-2.6.11
* simpleclient-0.6.0 (Prometheus)
* sbt-1.2.7 (build only)
* sbt-native-packager-1.3.15 (examples only)
* tut-0.6.10 (docs only)

# v0.20.0-M3 (2018-11-13)

## Breaking changes
* [#2228](https://github.com/http4s/http4s/pull/2228): Support more attributes for the response cookie in `CSRF` middleware. Configuration is now done through a builder, similar to backends.
* [#2269](https://github.com/http4s/http4s/pull/2269): In the client DSL, move the body parameter ahead of the `Uri`. This works around an ambiguous overload that previously made it impossible to call `(Uri, Header)` on methods that take a body.
* [#2262](https://github.com/http4s/http4s/pull/2262): Replace `Seq` with `Chain` in `UrlForm`.
* [#2197](https://github.com/http4s/http4s/pull/2262): Require `Signal` rather than `SignallingRef` in `serveWhile`

## Bugfixes
* [#2260](https://github.com/http4s/http4s/pull/2260): Fix leak in blaze-client on a canceled connection
* [#2258](https://github.com/http4s/http4s/pull/2258): Fix deadlocks in the blaze-client pool manager under cancellation and certain other failures.

## Enhancements
* [#2266](https://github.com/http4s/http4s/pull/2266): Support flag query parameters (i.e., parameters with no value) in the DSL with `FlagQueryParamMatcher`.
* [#2240](https://github.com/http4s/http4s/pull/2240): Add `.resource`, `.stream`. and `.allocate` constructors to all server and client builders.
* [#2242](https://github.com/http4s/http4s/pull/2242): Support setting socket channel options on blaze-server.
* [#2270](https://github.com/http4s/http4s/pull/2270): Refresh `MimeDB` from the IANA registry.

## Internal
* [#2250](https://github.com/http4s/http4s/pull/2250): Ignore http4s updates in scalafix-inputs
* [#2267](https://github.com/http4s/http4s/pull/2267): Drop appveyor continuous integration
* [#2256](https://github.com/http4s/http4s/pull/2256): Bump base version of scalafix to 0.18.21.
* [#2271](https://github.com/http4s/http4s/pull/2271): Fix compilation error introduced between [#2228](https://github.com/http4s/http4s/pull/2228) and [#2262](https://github.com/http4s/http4s/pull/2262).

## Documentation
* [#2255](https://github.com/http4s/http4s/pull/2255): Improve scalafix docs

## Dependency upgrades
* blaze-0.14.0-M11
* tomcat-9.0.13

# v0.20.0-M2 (2018-11-05)

## Bug fixes
* [#2239](https://github.com/http4s/http4s/pull/2239): Fix hang when `.allocate` on a client builder fails

## Breaking changes
* [#2207](https://github.com/http4s/http4s/pull/2207): Remove `PathNormalizer`. The functionality is now on `Uri.removeDotSegments`.
* [#2210](https://github.com/http4s/http4s/pull/2210): Streamline instances:
  * `Http4s`, `Http4sInstances`, and `Http4sFunctions` are deprecated
  * Move instances `F[A]` for cats type classes `F` into companions of `A`
  * `Http4sDsl` no longer mixes in `UriFunctions`
  * `EntityEncoderInstances` and `EntityDecoderInstances` are removed. The instances moved to the companion objects.
* [#2243](https://github.com/http4s/http4s/pull/2243): Cleanup `ServerBuilder` defaults and traits
  * Make `ServerBuilder` private.  The public server builders (e.g., `BlazeServerBuilder`) remain, but they no longer implement a public interface.
  * Remove `IdleTimeoutSupport`, `AsyncTimeout`, `SSLKeyStoreSupport`, `SSLContextSupport`, and `WebSocketSupport` traits. The properties remain on the public server builders.
  * Deprecated defaults on those support companion objects, in favor of `org.http4s.server.defaults`.
* [#2063](https://github.com/http4s/http4s/pull/2063): Cancel request whenever a blaze server connection is shutdown.
* [#2234](https://github.com/http4s/http4s/pull/2234): Clean up `Message` trait
  * Remove deprecated `EffectMessageSyntax`, `EffectRequestSyntax`, `EffectResponseSyntax` traits and associated objects
  * Remove `MessageOps`, `RequestOps`, and `ResponseOps` and put the removed methods, sans unneeded implicit parameters, directly in the classes
  * Deprecate `replaceAllHeaders`, pointing to `withHeaders` instead.
  * Deprecate `withType`, which takes a `MediaType` and just wraps it in a `Content-Type`
  * Add `withoutAttribute` and `withoutTrailerHeaders` to complement the with variants
  * Correct `filterHeaders`' scaladoc comment, which described the opposite of the behavior
  * Fix bug in `withoutContentType`

## Enhancements
* [#2205](https://github.com/http4s/http4s/pull/2205): Add new `ResponseTiming` middleware, which adds a header to the Response as opposed to full `MetricsOps`.
* [#2222](https://github.com/http4s/http4s/pull/2222): Add `shutdownTimeout` property to `JettyBuilder`.  Shutdown of the server waits for existing connections to complete for up to this duration before a hard shutdown with a `TimeoutException`.
* [#2227](https://github.com/http4s/http4s/pull/2227): Add `withMaxHeaderLength` setter to `BlazeClientBuilder`
* [#2230](https://github.com/http4s/http4s/pull/2230): `DefaultServerErrorHandler` only handles `NonFatal` `Throwable`s, instead of all `Throwable`s that aren't `VirtualMachineError`s
* [#2237](https://github.com/http4s/http4s/pull/2237): Support parsing cookies with trailing semi-colons. This is invalid per spec, but seen often in the wild.
* [#1687](https://github.com/http4s/http4s/pull/1687): Add a modeled `Link` header.
* [#2244](https://github.com/http4s/http4s/pull/2244): Refactor blaze-server idle timeout
  * Quiet `Abnormal NIO1HeadStage termination\njava.util.concurrent.TimeoutException: Timeout of 30 seconds triggered. Killing pipeline.` error logging, even on idling persistent connections.  This is reduced to a debug log.
  * Use a `TickWheelExecutor` resource per blaze-server instead of a global that does not shut down when the server does.

## Bug fixes
* [#2239](https://github.com/http4s/http4s/pull/2239): Fix hang when `.allocate` on a client builder fails
* [#2214](https://github.com/http4s/http4s/pull/2214): Add a scalafix from http4s-0.18.20 to 0.20.0-M2.  See [upgrading](https://http4s.org/v0.20/upgrading/) for instructions.
* [#2241](https://github.com/http4s/http4s/pull/2241): Restrict internal `IdleTimeoutStage` to a `FiniteDuration`.  Fixes an exception when converting to milliseconds when debug logging.

## Documentation
* [#2223](https://github.com/http4s/http4s/pull/2223): Fix color of EOL label on v0.19
* [#2226](https://github.com/http4s/http4s/pull/2226): Correct erroneous `Resource` in 0.19.0-M3 changelog

## Internal
* [#2219](https://github.com/http4s/http4s/pull/2219): Allow test failures on openjdk11 until we can fix the SSL issue
* [#2221](https://github.com/http4s/http4s/pull/2194): Don't grant MiMa exceptions for 0.19.1, which will never be

## Dependency upgrades
* async-http-client-2.6.0
* blaze-0.14.0-M10
* circe-0.10.1
* json4s-3.6.2
* sbt-native-packager-1.3.12 (examples only)
* tut-0.6.9 (docs only)

# v0.20.0-M1 (2018-10-27)

Due to the inadvertent release of 0.19.0, we have opened a new minor version.  The stable release with MiMa enforcement will be v0.20.0.

## Breaking changes
* [#2159](https://github.com/http4s/http4s/pull/2159): Add a `responseHeaderTimeout` property to `BlazeServerBuilder`. Responses that timeout are completed with `Response.timeout`, which defaults to 503 Service Unavailable.  `BlazeServerBuilder` now requires a `Timer[F]`.
* [#2177](https://github.com/http4s/http4s/pull/2177): Deprecate `org.http4s.syntax.async`, which was not directly relevant to HTTP.
* [#2131](https://github.com/http4s/http4s/pull/2131): Refactor server metrics
  * `http4s-server-metrics` module merged into `http4s-dropwizard-metrics`
  * `http4s-prometheus-server-metrics` module merged into `http4s-prometheus-metrics`
  * The `org.http4s.server.middleware.metrics.Metrics` middleware now takes a `MetricsOps`, implemented by Dropwizard, Prometheus, or your custom interpreter.
* [#2180](https://github.com/http4s/http4s/pull/2180): Change default response on `Timeout` middlware to `503 Service Unavailable`

## Enhancements
* [#2159](https://github.com/http4s/http4s/pull/2159): Set default client request timeout to 1 minute
* [#2163](https://github.com/http4s/http4s/pull/2163): Add `mapK` to `Request` and `Response`
* [#2168](https://github.com/http4s/http4s/pull/2168): Add `allocate` to client builders
* [#2174](https://github.com/http4s/http4s/pull/2159): Refactor the blaze-client timeout architecture.
  * A `TickWheelExecutor` is now allocated per client, instead of globally.
  * Request rendering and response parsing is now canceled more aggressively on timeout.
* [#2184](https://github.com/http4s/http4s/pull/2184): Receive response concurrently with sending request in blaze client. This reduces waste when the server is not interested in the entire request body.
* [#2190](https://github.com/http4s/http4s/pull/2190): Add `channelOptions` to blaze-client to customize socket options.

## Bug fixes
* [#2166](https://github.com/http4s/http4s/pull/2166): Fix request timeout calculation in blaze-client to resolve "Client response header timeout after 0 millseconds" error.
* [#2189](https://github.com/http4s/http4s/pull/2189): Manage the `TickWheelTimer` as a resource instead of an `F[A, F[Unit]]`. This prevents a leak in (extremely unlikely) cases of cancellation.

## Internal
* [#2179](https://github.com/http4s/http4s/pull/2179): Method to silence expected exceptions in tests
* [#2194](https://github.com/http4s/http4s/pull/2194): Remove ill-conceived, zero-timeout unit tests
* [#2199](https://github.com/http4s/http4s/pull/2199): Make client test sizes proportional to the number of processors for greater Travis stability

## Dependency upgrades
* alpn-boot-8.1.13.v20181017 (examples only)
* blaze-0.14.0-M9
* sbt-native-packager-1.3.11 (examples only)

# v0.18.21 (2018-11-05)

## Bug fixes
* [#2231](https://github.com/http4s/http4s/pull/2231): Fix off-by-one error that lets blaze-client wait queue grow one past its limit

# v0.18.20 (2018-10-18)

## Bug fixes
* [#2181](https://github.com/http4s/http4s/pull/2181): Honor `redactHeadersWhen` in client `RequestLogger` middleware

## Enhancements
* [#2178](https://github.com/http4s/http4s/pull/2178): Redact sensitive headers by default in `Retry` middleware. Add `retryWithRedactedHeaders` function that parameterizes the headers predicate.

## Documentation
* [#2147](https://github.com/http4s/http4s/pull/2147): Fix link to v0.19 docs

## Internal
* [#2130](https://github.com/http4s/http4s/pull/2130): Build with scala-2.12.7 and sbt-1.2.3

# ~~v0.19.0 (2018-10-05)~~

This release is identical to v0.19.0-M4.  We mistagged it.  Please proceed to the 0.20 series.

# v0.19.0-M4 (2018-10-05)

## Breaking changes
* [#2137](https://github.com/http4s/http4s/pull/2137): Remove `ExecutionContext` argument to jetty-client in favor of the `ContextShift[F]`.
* [#2070](https://github.com/http4s/http4s/pull/2070): Give `AbitraryInstances` unique names with `http4sTesting` prefix.
* [#2136](https://github.com/http4s/http4s/pull/2136): Add `stream` method to `Client` interface. Deprecate `streaming`, which is just a `flatMap` of `Stream`.
* [#2143](https://github.com/http4s/http4s/pull/2143): WebSocket model improvements:
  * The `org.http4s.websocket` package in unified in http4s-core
  * Drop http4s-websocket module dependency
  * All frames use an immutable `scodec.bits.ByteVector` instead of an `Array[Byte]`.
  * Frames moved from `WebSocketBits` to the `WebSocketFrame` companion
  * Rename all instances of `Websocket*` to `WebSocket*` for consistency
* [#2094](https://github.com/http4s/http4s/pull/2094): Metrics unification
  * Add a `MetricsOps` algebra to http4s-core to be implemented by any metrics backend.
  * Create new `Metrics` middleware in http4s-client based on `MetricsOps`
  * Replace http4s-dropwizard-client-metrics and http4s-proemtheus-client-metrics modules with http4s-dropwizard-metrics and http4s-prometheus-metrics to implement `MetricsOps`.

## Enhancements
* [#2149](https://github.com/http4s/http4s/pull/2134): Refresh `MimeDB` constants from the public registry
* [#2151](https://github.com/http4s/http4s/pull/2151): Changed default response timeout code from 500 to 503

## Documentation updates
* [#2134](https://github.com/http4s/http4s/pull/2134): Add Cats Friendly badge to readme
* [#2139](https://github.com/http4s/http4s/pull/2139): Reinstate example projects
* [#2145](https://github.com/http4s/http4s/pull/2145): Fix deprecated calls to `Client#streaming`

## Internal
* [#2126](https://github.com/http4s/http4s/pull/2126): Delete obsolete `bin` directory
* [#2127](https://github.com/http4s/http4s/pull/2127): Remove MiMa exceptions for new modules
* [#2128](https://github.com/http4s/http4s/pull/2128): Don't run `dependencyUpdates` on load
* [#2129](https://github.com/http4s/http4s/pull/2129): Build with sbt-1.2.3 and scala-2.12.7
* [#2133](https://github.com/http4s/http4s/pull/2133): Build with kind-projector-0.9.8
* [#2146](https://github.com/http4s/http4s/pull/2146): Remove all use of `OutboundCommand` in blaze integration

## Dependency upgrades
* async-http-client-2.5.4
* blaze-0.14.0-M5
* fs2-1.0.0
* jawn-0.13.0
* scala-xml-1.1.1

# v0.19.0-M3 (2018-09-27)

## Breaking changes
* [#2081](https://github.com/http4s/http4s/pull/2081): Remove `OkHttp` code redundant with `OkHttpBuilder`.
* [#2092](https://github.com/http4s/http4s/pull/2092): Remove `ExecutionContext` and `Timer` implicits from async-http-client. Threads are managed by the `ContextShift`.
* [#2115](https://github.com/http4s/http4s/pull/2115): Refactoring of `Server` and `ServerBuilder`:
  * Removed `Server#shutdown`, `Server#shutdownNow`, `Server#onShutdown`, and `Server#awaitShutdown`.  `Server` lifecycles are managed as a `fs2.Stream` or a `cats.effect.Resource`.
  * `ServerBuilder#start` replaced by `Server#resource`, which shuts down the `Server` after use.
  * Added a `ServerBuilder#stream` to construct a `Stream` from a `Resource`.
* [#2118](https://github.com/http4s/http4s/pull/2118): Finalize various case classes.
* [#2102](https://github.com/http4s/http4s/pull/2102): Refactoring of `Client` and some builders:
  * `Client` is no longer a case class.  Construct a new `Client` backend or middleware with `Client.apply(run: Request[F] => Resource[F, Response[F]])` for any `F` with a `Bracket[Throwable, F]`.
  * Removed `DisposableResponse[F]` in favor of `Resource[F, Response[F]]`.
  * Removed `Client#open` in favor of `Client#run`.
  * Removed `Client#shutdown` in favor of `cats.effect.Resource` or `fs2.Stream`.
  * Removed `AsyncHttpClient.apply`. It was not referentially transparent, and no longer possible. Use `AsyncHttpClient.resource` instead.
  * Removed deprecated `blaze.Http1Client.apply`

## Enhancements
* [#2042](https://github.com/http4s/http4s/pull/2042): New `Throttle` server middleware
* [#2036](https://github.com/http4s/http4s/pull/2036): New `http4s-jetty-client` backend, with HTTP/2 support
* [#2080](https://github.com/http4s/http4s/pull/2080): Make `Http4sMatchers` polymorphic on their effect type
* [#2082](https://github.com/http4s/http4s/pull/2082): Structured parser for the `Origin` header
* [#2061](https://github.com/http4s/http4s/pull/2061): Send `Disconnect` event on EOF in blaze-server for faster cleanup of mid stages
* [#2093](https://github.com/http4s/http4s/pull/2093): Track redirects in the `FollowRedirect` client middleware
* [#2109](https://github.com/http4s/http4s/pull/2109): Add `→` as a synonym for `->` in http4s-dsl
* [#2100](https://github.com/http4s/http4s/pull/2100): Tighten up module dependencies
  * http4s-testing only depends on specs2-matchers instead of specs2-core
  * http4s-prometheus-server-metrics depends on simpleclient_common instead of simpleclient

## Bugfixes
* [#2069](https://github.com/http4s/http4s/pull/2069): Add proper `withMaxTotalConnections` method to `BlazeClientBuilder` in place of misnamed `withIdleTimeout` overload.
* [#2106](https://github.com/http4s/http4s/pull/2106): Add the servlet timeout listener before the response has a chance to complete the `AsyncContext`

## Documentation updates
* [#2076](https://github.com/http4s/http4s/pull/2076): Align coloring of legend and table for milestone on versoins page
* [#2077](https://github.com/http4s/http4s/pull/2077): Replace Typelevel Code of Conduct with Scala Code of Conduct
* [#2083](https://github.com/http4s/http4s/pull/2083): Fix link to 0.19 on the website
* [#2100](https://github.com/http4s/http4s/pull/2100): Correct `re-start` to `reStart` in docs

## Internal
* [#2105](https://github.com/http4s/http4s/pull/2105): Test on OpenJDK 11
* [#2113](https://github.com/http4s/http4s/pull/2113): Check for unused compile dependencies in build
* [#2115](https://github.com/http4s/http4s/pull/2115): Stop testing on Oracle JDK 10
* [#2079](https://github.com/http4s/http4s/pull/2079): Use `readRange`, as contributed to fs2
* [#2123](https://github.com/http4s/http4s/pull/2123): Remove unmaintained `load-test` module

## Dependency upgrades
* cats-1.4.0
* circe-0.10.0
* fs2-1.0.0-RC1
* jawn-fs2-0.13.0-RC1
* play-json-3.6.10 for Scala 2.11.x
* tomcat-9.0.12

# v0.18.19 (2018-09-27)

## Bug fixes
* [#2101](https://github.com/http4s/http4s/pull/2101): `haveHeaders` checks by equality, not reference
* [#2117](https://github.com/http4s/http4s/pull/2117): Handle unsuccessful responses in `JavaNetClient`

## Internal
* [#2116](https://github.com/http4s/http4s/pull/2116): Test against OpenJDK 11. Retire Oracle JDK 10.

# v0.18.18 (2018-09-18)

## Bug fixes
* [#2048](https://github.com/http4s/http4s/pull/2048): Correct misleading logging in `Retry` middleware
* [#2078](https://github.com/http4s/http4s/pull/2078): Replace generic exception on full wait queue with new `WaitQueueFullFailure`

## Enhancements
* [#2078](https://github.com/http4s/http4s/pull/2078): Replace generic exception on full wait queue with new `WaitQueueFullFailure`
* [#2095](https://github.com/http4s/http4s/pull/2095): Add `Monoid[UrlForm]` instance

## Dependency upgrades
* cats-1.4.0
* fs2-0.10.6
* jetty-9.4.12.v20180830
* tomcat-9.0.12

# v0.19.0-M2 (2018-09-07)

## Breaking changes
* [#1802](https://github.com/http4s/http4s/pull/1802): Race servlet requests against the `AsyncContext.timeout`. `JettyBuilder` and `TomcatBuilder` now require a `ConcurrentEffect` instance.
* [#1934](https://github.com/http4s/http4s/pull/1934): Refactoring of `ConnectionManager`.  Now requires a `Concurrent` instance, which ripples to a `ConcurrentEffect` in blaze-client builders
* [#2023](https://github.com/http4s/http4s/pull/2023): Don't overwrite existing `Vary` headers from `CORS`
* [#2030](https://github.com/http4s/http4s/pull/2023): Restrict `MethodNotAllowed` response generator in DSL
* [#2032](https://github.com/http4s/http4s/pull/2032): Eliminate mutable `Status` registry. IANA-registered `Status`es are still cached, but `register` is no longer public.
* [#2026](https://github.com/http4s/http4s/pull/2026): `CSRF` enhancements
  * CSRF tokens represented with a newtype
  * CSRF token signatures are encoded hexadecimal strings, making them URI-safe.
  * Added a `headerCheck: Request[F] => Boolean` parameter
  * Added an `onFailure: Response[F]` parameter, which defaults to a `403`. This was formerly a hardcoded `401`.
* [#1993](https://github.com/http4s/http4s/pull/2026): Massive changes from cats-effect and fs2 upgrades
  * `Timer` added to `AsyncHttpClient`
  * Dropwizard `Metrics` middleware now takes a `Clock` rather than a `Timer`
  * Client builders renamed and refactored for consistency and to support binary compatible evolution after 1.0:
    * `BlazeClientBuilder` replaces `Http1Client`, `BlazeClient`, and `BlazeClientConfig`
    * Removed deprecated `SimpleHttp1Client`
    * `JavaNetClient` renamed to `JavaNetClientBuilder`, which now has a `resource` and `stream`
    * `OkHttp` renamed to `OkHttpBuilder`.  The client now created from an `OkHttpClient` instance instead of an `F[OkHttpClient.Builder]`. A default client can be created as a `Resource` through `OkHttp.default`.
  * Fallout from removal of `fs2.Segment`
    * `EntityDecoder.collectBinary` now decodes a `Chunk`
    * `EntityDecoder.binaryChunk` deprecated
    * `SegmentWriter` is removed
    * Changes to:
      * `ChunkWriter`s in blaze rewritten
      * `Logger` middlewares
      * `MemoryCache`
  * Blocking I/O now requires a blocking `ExecutionContext` and a `ContextShift`:
    * `EntityDecoder`s:
      * `EntityDecoder.binFile`
      * `EntityDecoder.textFile`
      * `MultipartDecoder.mixedMultipart`
    * `EntityEncoder`s (no longer implicit):
      * `File`
      * `Path`
      * `InputStream`
      * `Reader`
    * Multipart:
      * `MultipartParser.parseStreamedFile`
      * `MultipartParser.parseToPartsStreamedFile`
      * `Part.fileData`
    * Static resources:
      * `StaticFile.fromString`
      * `StaticFile.fromResource`
      * `StaticFile.fromURL`
      * `StaticFile.fromFile`
      * `FileService.Config`
      * `ResourceService.Config`
      * `WebjarService.Config`
    * `OkHttpBuilder`
    * Servlets:
      * `BlockingHttp4sServlet`
      * `BlockingServletIo`
  * Servlet backend changes:
    * `Http4sServlet` no longer shift onto an `ExecutionContext` by default.  Accordingly, `ServerBuilder` no longer has a `withExecutionContext`.
    * Jetty and Tomcat builders use their native executor types instead of shifting onto an `ExecutionContext`.  Accordingly, `ServletBuilder#withExecutionContext` is removed.
    * `AsyncHttp4sServlet` and `ServletContextSyntax` now default to non-blocking I/O.  No startup check is made against the servlet version, which failed classloading on an older servlet container.  Neither takes an `ExeuctionContext` parameter anymore.
  * Removed deprecated `StreamApp` aliases. `fs2.StreamApp` is removed and replaced by `cats.effect.IOApp`, `monix.eval.TaskApp`, or similar.
  * Removed deprecated `ServerApp`.
  * `EntityLimiter` middleware now requires an `ApplicativeError`
* [#2054](https://github.com/http4s/http4s/pull/2054): blaze-server builder changes
  * `BlazeBuilder` deprecated for `BlazeServerBuilder`
  * `BlazeServerBuidler` has a single `withHttpApp(HttpApp)` in place of zero-to-many calls `mountService(HttpRoutes)`.
    * This change makes it possible to mount an `HttpApp` wrapped in a `Logger` middleware, which only supports `HttpApp`
    * Call `.orNotFound`, from `org.http4s.implicits._`, to cap an `HttpRoutes` as `HttpApp`
    * Use `Router` to combine multiple `HttpRoutes` into a single `HttpRoutes` by prefix
    * This interface will see more changes before 0.19.0 to promote long-term binary compatibility

## Enhancements
* [#1953](https://github.com/http4s/http4s/pull/1953): Add `UUIDVar` path extractor
* [#1963](https://github.com/http4s/http4s/pull/1963): Throw `ConnectException` rather than `IOException` on blaze-client connection failures
* [#1961](https://github.com/http4s/http4s/pull/1961): New `http4s-prometheus-client-metrics` module
* [#1974](https://github.com/http4s/http4s/pull/1974): New `http4s-client-metrics` module for Dropwizard Metrics
* [#1973](https://github.com/http4s/http4s/pull/1973): Add `onClose` handler to `WebSocketBuilder`
* [#2024](https://github.com/http4s/http4s/pull/2024): Add `HeaderEcho` server middleware
* [#2062](https://github.com/http4s/http4s/pull/2062): Eliminate "unhandled inbund command: Disconnected"` warnings in blaze-server

## Bugfixes
* [#2027](https://github.com/http4s/http4s/pull/2024): Miscellaneous websocket fixes
  * Stop sending frames even after closed
  * Avoid deadlock on small threadpools
  * Send `Close` frame in response to `Close` frame

## Documentation updates
* [#1935](https://github.com/http4s/http4s/pull/1953): Make `http4sVersion` lowercase
* [#1943](https://github.com/http4s/http4s/pull/1943): Make the imports in the Client documentation silent
* [#1944](https://github.com/http4s/http4s/pull/1944): Upgrade to cryptobits-1.2
* [#1971](https://github.com/http4s/http4s/pull/1971): Minor corrections to DSL tut
* [#1972](https://github.com/http4s/http4s/pull/1972): Add `UUIDVar` to DSL tut
* [#2034](https://github.com/http4s/http4s/pull/1958): Add branch to quickstart instructions
* [#2035](https://github.com/http4s/http4s/pull/2035): Add Christopher Davenport to community staff
* [#2060](https://github.com/http4s/http4s/pull/2060): Guide to setting up IntelliJ for contributors

## Internal
* [#1966](https://github.com/http4s/http4s/pull/1966): Use scalafmt directly from IntelliJ
* [#1968](https://github.com/http4s/http4s/pull/1968): Build with sbt-1.2.1
* [#1996](https://github.com/http4s/http4s/pull/1996): Internal refactoring of `JettyBuilder`
* [#2041](https://github.com/http4s/http4s/pull/2041): Simplify implementations of `RetryPolicy`
* [#2050](https://github.com/http4s/http4s/pull/2050): Replace test `ExecutionContext` in `Http4sWSStageSpec`
* [#2052](https://github.com/http4s/http4s/pull/2050): Introduce expiring `TestScheduler` to avoid leaking threads on tests

## Dependency upgrades
* async-http-client-2.5.2
* blaze-0.14.0-M4
* cats-1.3.1
* cats-effect-1.0.0
* circe-0.10.0-M2
* fs2-1.0.0-M5
* jawn-0.13.0
* jawn-fs2-0.13.0-M4
* json4s-3.6.0

# v0.18.17 (2018-09-04)
* Accumulate errors in `OptionalMultiQueryParamDecoderMatcher` [#2000](https://github.com/http4s/pull/2000)
* New http4s-scalatags module [#2002](https://github.com/http4s/pull/2002)
* Resubmit bodies in `Retry` middleware where allowed by policy [#2001](https://github.com/http4s/pull/2001)
* Dependency upgrades:
  * play-json-3.6.10 (for Scala 2.12)
  * tomcat-9.0.11

# v0.18.16 (2018-08-14)
* Fix regression for `AutoSlash` when nested in a `Router` [#1948](https://github.com/http4s/http4s/pull/1948)
* Respect `redactHeadersWhen` in `Logger` middleware [#1952](https://github.com/http4s/http4s/pull/1952)
* Capture `BufferPoolsExports` in prometheus server middleware [#1977](https://github.com/http4s/http4s/pull/1977)
* Make `Referer` header extractable [#1984](https://github.com/http4s/http4s/pull/1984)
* Log server startup banner in a single call to prevent interspersion [#1985](https://github.com/http4s/http4s/pull/1985)
* Add support module for play-json [#1946](https://github.com/http4s/http4s/pull/1946)
* Introduce `TranslateUri` middleware, which checks the prefix of the service it's translating against the request. Deprecated `URITranslation`, which chopped the prefix length without checking for a match. [#1964](https://github.com/http4s/http4s/pull/1964)
* Dependency upgrades:
  * cats-1.2.0
  * metrics-4.0.3
  * okhttp-3.11.0
  * prometheus-client-0.5.0
  * scodec-bits-1.1.6

# v0.18.15 (2018-07-05)
* Bugfix for `AutoSlash` Middleware in Router [#1937](https://github.com/http4s/http4s/pull/1937)
* Add `StaticHeaders` middleware that appends static headers to a service [#1939](https://github.com/http4s/http4s/pull/1939)

# v0.19.0-M1 (2018-07-04)
* Add accumulating version of circe `EntityDecoder` [#1647](https://github.com/http4/http4s/1647)
* Add ETag support to `StaticFile` [#1652](https://github.com/http4s/http4s/pull/1652)
* Reintroduce the option for fallthrough for authenticated services [#1670]((https://github.com/http4s/http4s/pull/1670)
* Separate `Cookie` into `RequestCookie` and `ResponseCookie` [#1676](https://github.com/http4s/http4s/pull/1676)
* Add `Eq[Uri]` instance [#1688](https://github.com/http4s/http4s/pull/1688)
* Deprecate `Message#withBody` in favor of `Message#withEntity`.  The latter returns a `Message[F]` rather than an `F[Message[F]]`. [#1694](https://github.com/http4s/http4s/pull/1694)
* Myriad new `Arbitrary` and `Cogen` instances [#1677](https://github.com/http4s/http4s/pull/1677)
* Add non-deprecated `LocationResponseGenerator` functions [#1715](https://github.com/http4s/http4s/pull/1715)
* Relax constraint on `Router` from `Sync` to `Monad` [#1723](https://github.com/http4s/http4s/pull/1723)
* Drop scodec-bits dependency [#1732](https://github.com/http4s/http4s/pull/1732)
* Add `Show[ETag]` instance [#1749](https://github.com/http4s/http4s/pull/1749)
* Replace `fs2.Scheduler` with `cats.effect.Timer` in `Retry` [#1754](https://github.com/http4s/http4s/pull/1754)
* Remove `Sync` constraint from `EntityEncoder[Multipart]` [#1762](https://github.com/http4s/http4s/pull/1762)
* Generate `MediaType`s from [MimeDB](https://github.com/jshttp/mime-db) [#1770](https://github.com/http4s/http4s/pull/1770)
  * Continue phasing out `Renderable` with `MediaRange` and `MediaType`.
  * Media types are now namespaced by main type.  This reduces backticks.  For example, `` MediaType.`text/plain` `` is replaced by `MediaType.text.plain`.
* Remove `Registry`. [#1770](https://github.com/http4s/http4s/pull/1770)
* Deprecate `HttpService`: [#1693](https://github.com/http4s/http4s/pull/1693)
  * Introduces an `Http[F[_], G[_]]` type alias
  * `HttpService` is replaced by `HttpRoutes`, which is an `Http[OptionT[F, ?], ?]`.  `HttpRoutes.of` replaces `HttpService` constructor from `PartialFunction`s.
  * `HttpApp` is an `Http[F, F]`, representing a total HTTP function.
* Add `BlockingHttp4sServlet` for use in Google App Engine and Servlet 2.5 containers.  Rename `Http4sServlet` to `AsyncHttp4sServlet`. [#1830](https://github.com/http4s/http4s/pull/1830)
* Generalize `Logger` middleware to log with `String => Unit` instead of `logger.info(_)` [#1839](https://github.com/http4s/http4s/pull/1839)
* Generalize `AutoSlash` middleware to work on `Kleisli[F, Request[G], B]` given `MonoidK[F]` and `Functor[G]`. [#1885](https://github.com/http4s/http4s/pull/1885)
* Generalize `CORS` middleware to work on `Http[F, G]` given `Applicative[F]` and `Functor[G]`. [#1889](https://github.com/http4s/http4s/pull/1889)
* Generalize `ChunkAggegator` middleware to work on `Kleisli[F, A, Response[G]]` given `G ~> F`, `FlatMap[F]`, and `Sync[G]`. [#1886](https://github.com/http4s/http4s/pull/1886)
* Generalize `EntityLimiter` middleware to work on `Kleisli[F, Request[G], B]`. [#1892](https://github.com/http4s/http4s/pull/1892)
* Generalize `HSTS` middleware to work on `Kleisli[F, A, Response[G]]` given `Functor[F]` and `Functor[G]`. [#1893](https://github.com/http4s/http4s/pull/1893)
* Generalize `UrlFormLifter` middleware to work on `Kleisli[F, Request[G], Response[G]]` given `G ~> F`, `Sync[F]` and `Sync[G]`.  [#1894](https://github.com/http4s/http4s/pull/1894)
* Generalize `Timeout` middleware to work on `Kleisli[F, A, Response[G]]` given `Concurrent[F]` and `Timer[F]`. [#1899](https://github.com/http4s/http4s/pull/1899)
* Generalize `VirtualHost` middleware to work on `Kleisli[F, Request[G], Response[G]]` given `Applicative[F]`.  [#1902](https://github.com/http4s/http4s/pull/1902)
* Generalize `URITranslate` middleware to work on `Kleisli[F, Request[G], B]` given `Functor[G]`.  [#1895](https://github.com/http4s/http4s/pull/1895)
* Generalize `CSRF` middleware to work on `Kleisli[F, Request[G], Response[G]]` given `Sync[F]` and `Applicative[G]`.  [#1909](https://github.com/http4s/http4s/pull/1909)
* Generalize `ResponseLogger` middleware to work on `Kleisli[F, A, Response[F]]` given `Effect[F]`.  [#1916](https://github.com/http4s/http4s/pull/1916)
* Make `Logger`, `RequestLogger`, and `ResponseLogger` work on `HttpApp[F]` so a `Response` is guaranteed unless the service raises an error [#1916](https://github.com/http4s/http4s/pull/1916)
* Rename `RequestLogger.apply0` and `ResponseLogger.apply0` to `RequestLogger.apply` and `ResponseLogger.apply`.  [#1837](https://github.com/http4s/http4s/pull/1837)
* Move `org.http4s.server.ServerSoftware` to `org.http4s.ServerSoftware` [#1884](https://github.com/http4s/http4s/pull/1884)
* Fix `Uncompressible` and `NotBinary` flags in `MimeDB` generator. [#1900](https://github.com/http4s/http4s/pull/1884)
* Generalize `DefaultHead` middleware to work on `Http[F, G]` given `Functor[F]` and `MonoidK[F]` [#1903](https://github.com/http4s/http4s/pull/1903)
* Generalize `GZip` middleware to work on `Http[F, G]` given `Functor[F]` and `Functor[G]` [#1903](https://github.com/http4s/http4s/pull/1903)
* `jawnDecoder` takes a `RawFacade` instead of a `Facade`
* Change `BasicCredentials` extractor to return `(String, String)` [#1924](https://github.com/http4s/http4s/1925)
* `Effect` constraint relaxed to `Sync`:
  * `Logger.logMessage`
* `Effect` constraint relaxed to `Async`:
  * `JavaNetClient`
* `Effect` constraint changed to `Concurrent`:
  * `Logger` (client and server)
  * `RequestLogger` (client and server)
  * `ResponseLogger` (client and server)
  * `ServerBuilder#serve` (moved to abstract member of `ServerBuilder`)
* `Effect` constraint strengthened to `ConcurrentEffect`:
  * `AsyncHttpClient`
  * `BlazeBuilder`
  * `JettyBuilder`
  * `TomcatBuilder`
* Implicit `ExecutionContext` removed from:
  * `RequestLogger` (client and server)
  * `ResponseLogger` (client and server)
  * `ServerBuilder#serve`
  * `ArbitraryInstances.arbitraryEntityDecoder`
  * `ArbitraryInstances.cogenEntity`
  * `ArbitraryInstances.cogenEntityBody`
  * `ArbitraryInstances.cogenMessage`
  * `JavaNetClient`
* Implicit `Timer` added to:
  * `AsyncHttpClient`
  * `JavaNetClient.create`
* `Http4sWsStage` removed from public API
* Removed charset for argonaut instances [#1914](https://github.com/http4s/http4s/pull/1914)
* Dependency upgrades:
  * async-http-client-2.4.9
  * blaze-0.14.0-M3
  * cats-effect-1.0.0-RC2
  * circe-0.10.0-M1
  * fs2-1.0.0-M1
  * fs2-reactive-streams-0.6.0
  * jawn-0.12.1
  * jawn-fs2-0.13.0-M1
  * prometheus-0.4.0
  * scala-xml-1.1.0

# v0.18.14 (2018-07-03)
* Add `CirceEntityCodec` to provide an implicit `EntityEncoder` or `EntityDecoder` from an `Encoder` or `Decoder`, respectively. [#1917](https://github.com/http4s/http4s/pull/1917)
* Add a client backend based on `java.net.HttpURLConnection`.  Note that this client blocks and is primarily intended for use in a REPL. [#1882](https://github.com/http4s/http4s/pull/1882)
* Dependency upgrades:
  * jetty-9.4.11
  * tomcat-9.0.10
	
# v0.18.13 (2018-06-22)
* Downcase type in `MediaRange` generator [#1907](https://github.com/http4s/http4s/pull/1907)
* Fixed bug where `PoolManager` would try to dequeue from an empty queue [#1922](https://github.com/http4s/http4s/pull/1922)
* Dependency upgrades:
  * argonaut-6.2.2
  * fs2-0.10.5

# v0.18.12 (2018-05-28)
* Deprecated `Part.empty` [#1858](https://github.com/http4s/http4s/pull/1858)
* Log requests with an unconsumed body [#1861](https://github.com/http4s/http4s/pull/1861)
* Log requests when the service returns `None` or raises an error [#1875](https://github.com/http4s/http4s/pull/1875)
* Support streaming parsing of multipart and storing large parts as temp files [#1865](https://github.com/http4s/http4s/pull/1865)
* Add an OkHttp client, with HTTP/2 support [#1864](https://github.com/http4s/http4s/pull/1864)
* Add `Host` header to requests to `Client.fromHttpService` if the request URI is absolute [#1874](https://github.com/http4s/http4s/pull/1874)
* Log `"service returned None"` or `"service raised error"` in service `ResponseLogger` when the service does not produce a successful response [#1879](https://github.com/http4s/http4s/pull/1879)
* Dependency upgrades:
  * jetty-9.4.10.v20180503
  * json4s-3.5.4
  * tomcat-9.0.8

# v0.18.11 (2018-05-10)
* Prevent zero-padding of servlet input chunks [#1835](https://github.com/http4s/http4s/pull/1835)
* Fix deadlock in client loggers.  `RequestLogger.apply` and `ResponseLogger.apply` are each replaced by `apply0` to maintain binary compatibility. [#1837](https://github.com/http4s/http4s/pull/1837)
* New `http4s-boopickle` module supports entity codecs through `boopickle.Pickler` [#1826](https://github.com/http4s/http4s/pull/1826)
* Log as much of the response as is consumed in the client. Previously, failure to consume the entire body prevented any part of the body from being logged. [#1846](https://github.com/http4s/http4s/pull/1846)
* Dependency upgrades:
  * prometheus-client-java-0.4.0

# v0.18.10 (2018-05-03)
* Eliminate dependency on Macro Paradise and macro-compat [#1816](https://github.com/http4s/http4s/pull/1816)
* Add `Logging` middleware for client [#1820](https://github.com/http4s/http4s/pull/1820)
* Make blaze-client tick wheel executor lazy [#1822](https://github.com/http4s/http4s/pull/1822)
* Dependency upgrades:
  * cats-effect-0.10.1
  * fs2-0.10.4
  * specs2-4.1.0

# v0.18.9 (2018-04-17)
* Log any exceptions when writing the header in blaze-server for HTTP/1 [#1781](https://github.com/http4s/http4s/pull/1781)
* Drain the response body (thus running its finalizer) when there is an error writing a servlet header or body [#1782](https://github.com/http4s/http4s/pull/1782)
* Clean up logging of errors thrown by services. Prevents the possible swallowing of errors thrown during `renderResponse` in blaze-server and `Http4sServlet` [#1783](https://github.com/http4s/http4s/pull/1783)
* Fix `Uri.Scheme` parser for schemes beginning with `http` other than `https` [#1790](https://github.com/http4s/http4s/pull/1790)
* Fix blaze-client to reset the connection start time on each invocation of the `F[DisposableResponse]`. This fixes the "timeout after 0 milliseconds" error. [#1792](https://github.com/http4s/http4s/pull/1792)
* Depdency upgrades:
  * blaze-0.12.13
  * http4s-websocket-0.2.1
  * specs2-4.0.4
  * tomcat-9.0.7

# v0.18.8 (2018-04-11)
* Improved ScalaDoc for BlazeBuilder [#1775](https://github.com/http4s/http4s/pull/1775)
* Added a stream constructor for async-http-client [#1776](https://github.com/http4s/http4s/pull/1776)
* http4s-prometheus-server-metrics project created. Prometheus Metrics middleware implemented for metrics on http4s server. Exposes an HttpService ready to be scraped by Prometheus, as well pairing to a CollectorRegistry for custom metric registration. [#1778](https://github.com/http4s/http4s/pull/1778)

# v0.18.7 (2018-04-04)
* Multipart parser defaults to fields interpreted as utf-8. [#1767](https://github.com/http4s/http4s/pull/1767)

# v0.18.6 (2018-04-03)
* Fix parsing of multipart bodies across chunk boundaries. [#1764](https://github.com/http4s/http4s/pull/1764)

# v0.18.5 (2018-03-28)
* Add `&` extractor to http4s-dsl. [#1758](https://github.com/http4s/http4s/pull/1758)
* Deprecate `EntityEncoder[F, Future[A]]`.  The `EntityEncoder` is strict in its argument, which causes any side effect of the `Future` to execute immediately.  Wrap your `future` in `IO.fromFuture(IO(future))` instead. [#1759](https://github.com/http4s/http4s/pull/1759)
* Dependency upgrades:
  * circe-0.9.3

# v0.18.4 (2018-03-23)
* Deprecate old `Timeout` middleware methods in favor of new ones that use `FiniteDuration` and cancel timed out effects [#1725](https://github.com/http4s/http4s/pull/1725)
* Add `expectOr` methods to client for custom error handling on failed expects [#1726](https://github.com/http4s/http4s/pull/1726)
* Replace buffered multipart parser with a streaming version. Deprecate all uses of fs2-scodec. [#1727](https://github.com/http4s/http4s/pull/1727)
* Dependency upgrades:
  * blaze-0.12.2
  * fs2-0.10.3
  * log4s-1.6.1
  * jetty-9.4.9.v20180320

# v0.18.3 (2018-03-17)
* Remove duplicate logging in pool manager [#1683]((https://github.com/http4s/http4s/pull/1683)
* Add request/response specific properties to logging [#1709](https://github.com/http4s/http4s/pull/1709)
* Dependency upgrades:
  * async-http-client-2.0.39
  * cats-1.1.0
  * cats-effect-0.10
  * circe-0.9.2
  * discipline-0.9.0
  * jawn-fs2-0.12.2
  * log4s-1.5.0
  * twirl-1.3.15

# v0.18.2 (2018-03-09)
* Qualify reference to `identity` in `uriLiteral` macro [#1697](https://github.com/http4s/http4s/pull/1697)
* Make `Retry` use the correct duration units [#1698](https://github.com/http4s/http4s/pull/1698)
* Dependency upgrades:
  * tomcat-9.0.6

# v0.18.1 (2018-02-27)
* Fix the rendering of trailer headers in blaze [#1629](https://github.com/http4s/http4s/pull/1629)
* Fix race condition between shutdown and parsing in Http1SeverStage [#1675](https://github.com/http4s/http4s/pull/1675)
* Don't use filter in `Arbitrary[``Content-Length``]` [#1678](https://github.com/http4s/http4s/pull/1678)
* Opt-in fallthrough for authenticated services [#1681](https://github.com/http4s/http4s/pull/1681)
* Dependency upgrades:
  * cats-effect-0.9
  * fs2-0.10.2
  * fs2-reactive-streams-0.5.1
  * jawn-fs2-0.12.1
  * specs2-4.0.3
  * tomcat-9.0.5
  * twirl-1.3.4

# v0.18.0 (2018-02-01)
* Add `filename` method to `Part`
* Dependency upgrades:
  * fs2-0.10.0
  * fs2-reactive-streams-0.5.0
  * jawn-fs2-0.12.0

# v0.18.0-M9 (2018-01-26)
* Emit Exit Codes On Server Shutdown [#1638](https://github.com/http4s/http4s/pull/1638) [#1637](https://github.com/http4s/http4s/pull/1637)
* Register Termination Signal and Frame in Http4sWSStage [#1631](https://github.com/http4s/http4s/pull/1631)
* Trailer Headers Are Now Being Emitted Properly [#1629](https://github.com/http4s/http4s/pull/1629)
* Dependency Upgrades:
   * alpn-boot-8.1.12.v20180117
   * circe-0.9.1
   * fs2-0.10.0-RC2
   * fs2-reactive-streams-0.3.0
   * jawn-fs2-0.12.0-M7
   * metrics-4.0.2
   * tomcat-9.0.4

# v0.18.0-M8 (2018-01-05)
* Dependency Upgrades:
   * argonaut-6.2.1
   * circe-0.9.0
   * fs2-0.10.0-M11
   * fs2-reactive-streams-0.2.8
   * jawn-fs2-0.12.0-M6
   * cats-1.0.1
   * cats-effect-0.8

# v0.18.0-M7 (2017-12-23)
* Relax various typeclass constraints from `Effect` to `Sync` or `Async`. [#1587](https://github.com/http4s/http4s/pull/1587)
* Operate on `Segment` instead of `Chunk` [#1588](https://github.com/http4s/http4s/pull/1588)
   * `EntityDecoder.collectBinary` and `EntityDecoder.binary` now
     return `Segment[Byte, Unit]` instead of `Chunk[Byte]`.
   * Add `EntityDecoder.binaryChunk`.
   * Add `EntityEncoder.segmentEncoder`.
   * `http4sMonoidForChunk` replaced by `http4sMonoidForSegment`.
* Add new generators for core RFC 2616 types. [#1593](https://github.com/http4s/http4s/pull/1593)
* Undo obsolete copying of bytes in `StaticFile.fromURL`. [#1202](https://github.com/http4s/http4s/pull/1202)
* Optimize conversion of `Chunk.Bytes` and `ByteVectorChunk` to `ByteBuffer. [#1602](https://github.com/http4s/http4s/pull/1602)
* Rename `read` to `send` and `write` to `receive` in websocket model. [#1603](https://github.com/http4s/http4s/pull/1603)
* Remove `MediaRange` mutable `Registry` and add `HttpCodec[MediaRange]` instance [#1597](https://github.com/http4s/http4s/pull/1597)
* Remove `Monoid[Segment[A, Unit]]` instance, which is now provided by fs2. [#1609](https://github.com/http4s/http4s/pull/1609)
* Introduce `WebSocketBuilder` to build `WebSocket` responses.  Allows headers (e.g., `Sec-WebSocket-Protocol`) on a successful handshake, as well as customization of the response to failed handshakes. [#1607](https://github.com/http4s/http4s/pull/1607)
* Don't catch exceptions thrown by `EntityDecoder.decodeBy`. Complain loudly in logs about exceptions thrown by `HttpService` rather than raised in `F`. [#1592](https://github.com/http4s/http4s/pull/1592)
* Make `abnormal-terminations` and `service-errors` Metrics names plural. [#1611](https://github.com/http4s/http4s/pull/1611)
* Refactor blaze client creation. [#1523](https://github.com/http4s/http4s/pull/1523)
   * `Http1Client.apply` returns `F[Client[F]]`
   * `Http1Client.stream` returns `Stream[F, Client[F]]`, bracketed to shut down the client.
   * `PooledHttp1Client` constructor is deprecated, replaced by the above.
   * `SimpleHttp1Client` is deprecated with no direct equivalent.  Use `Http1Client`.
* Improve client timeout and wait queue handling
   * `requestTimeout` and `responseHeadersTimeout` begin from the submission of the request.  This includes time spent in the wait queue of the pool. [#1570](https://github.com/http4s/http4s/pull/1570)
   * When a connection is `invalidate`d, try to unblock a waiting request under the same key.  Previously, the wait queue would only be checked on recycled connections.
   * When the connection pool is closed, allow connections in the wait queue to complete.
* Changes to Metrics middleware. [#1612](https://github.com/http4s/http4s/pull/1612)
   * Decrement the active requests gauge when no request matches
   * Don't count non-matching requests as 4xx in case they're composed with other services.
   * Don't count failed requests as 5xx in case they're recovered elsewhere.  They still get recorded as `service-error`s.
* Dependency upgrades:
   * async-http-client-2.0.38
   * cats-1.0.0.RC2
   * circe-0.9.0-M3
   * fs2-0.10.0-M10
   * fs2-jawn-0.12.0-M5
   * fs2-reactive-streams-0.2.7
   * scala-2.10.7 and scala-2.11.12

# v0.18.0-M6 (2017-12-08)
* Tested on Java 9.
* `Message.withContentType` now takes a `Content-Type` instead of an
  ``Option[`Content-Type`]``.  `withContentTypeOption` takes an `Option`,
  and `withoutContentType` clears it.
* `QValue` has an `HttpCodec` instance
* `AuthMiddleware` never falls through.  See
  [#1530](https://github.com/http4s/http4s/pull/1530) for more.
* `ContentCoding` is no longer a `Registry`, but has an `HttpCodec`
  instance.
* Render a banner on server startup.  Customize by calling
  `withBanner(List[String])` or `withoutBanner` on the
  `ServerBuilder`.
* Parameterize `isZippable` as a predicate of the `Response` in `GZip`
  middleware.
* Add constant for `application/vnd.api+json` MediaType.
* Limit memory consumption in `GZip` middleware
* Add `handleError`, `handleErrorWith`, `bimap`, `biflatMap`,
  `transform`, and `transformWith` to `EntityDecoder`.
* `org.http4s.util.StreamApp` and `org.http4s.util.ExitCode` are
  deprecated in favor of `fs2.StreamApp` and `fs2.StreamApp.ExitCode`,
  based on what was in http4s.
* Dependency upgrades:
  * fs2-0.10.0-M9
  * fs2-reactive-streams-0.2.6
  * jawn-fs2-0.12.0-M4
  * specs2-4.0.2

# v0.17.6 (2017-12-05)
* Fix `StaticFile` to serve files larger than `Int.MaxValue` bytes
* Dependency upgrades:
  * tomcat-8.5.24

# v0.16.6 (2017-12-04)
* Add a CSRF server middleware
* Fix `NullPointerException` when starting a Tomcat server related to `docBase`
* Log version info and server address on server startup
* Dependency upgrades:
  * jetty-9.4.8.v20171121
  * log4s-1.4.0
  * scalaz-7.2.17
  * twirl-1.3.13

# v0.18.0-M5 (2017-11-02)
* Introduced an `HttpCodec` type class that represents a type that can round
  trip to and from a `String`.  `Uri.Scheme` and `TransferCoding` are the first
  implementors, with more to follow.  Added an `HttpCodecLaws` to http4s-testing.
* `Uri.Scheme` is now its own type instead of a type alias.
* `TransferCoding` is no longer a case class. Its `coding` member is now a
  `String`, not a `CIString`. Its companion is no longer a
  `Registry`.
* Introduced `org.http4s.syntax.literals`, which contains a `StringContext` forAll
  safely constructing a `Uri.Scheme`.  More will follow.
* `org.http4s.util.StreamApp.ExitCode` moved to `org.http4s.util.ExitCode`
* Changed `AuthService[F[_], T]` to `AuthService[T, F[_]]` to support
  partial unification when combining services as a `SemigroupK`.
* Unseal the `MessageFailure` hierarchy. Previous versions of http4s had a
  `GenericParsingFailure`, `GenericDecodeFailure`, and
  `GenericMessageBodyFailure`. This was not compatible with the parameterized
  effect introduced in v0.18. Now, `MessageFailure` is unsealed, so users
  wanting precise control over the default `toHttpResponse` can implement their
  own failure conditions.
* `MessageFailure` now has an `Option[Throwable]` cause.
* Removed `KleisliInstances`. The `SemigroupK[Kleisli[F, A, ?]]` is now provided
  by cats.  Users should no longer need to import `org.http4s.implicits._` to
  get `<+>` composition of `HttpService`s
* `NonEmptyList` extensions moved from `org.http4s.util.nonEmptyList` to
  `org.http4s.syntax.nonEmptyList`.
* There is a classpath difference in log4s version between blaze and http4s in this
  milestone that will be remedied in M6. We believe these warnings are safe.
* Dependency upgrades:
  * cats-1.0.0-RC1
  * fs2-0.10.0-M8
  * fs2-reactive-streams-0.2.5

# v0.18.0-M4 (2017-10-12)
* Syntax for building requests moved from `org.http4s.client._` to
  `org.http4s.client.dsl.Http4sClientDsl[F]`, with concrete type `IO`
  available as `org.http4s.client.dsl.io._`.  This is consistent with
  http4s-dsl for servers.
* Change `StreamApp` to return a `Stream[F, ExitCode]`. The first exit code
  returned by the stream is the exit code of the JVM. This allows custom exit
  codes, and eases dead code warnings in certain constructions that involved
  mapping over `Nothing`.
* `AuthMiddleware.apply` now takes an `Kleisli[OptionT[F, ?], Request[F], T]`
  instead of a `Kleisli[F, Request[F], T]`.
* Set `Content-Type` header on default `NotFound` response.
* Merges from v0.16.5 and v0.17.5.
* Remove mutable map that backs `Method` registry. All methods in the IANA
  registry are available through `Method.all`. Custom methods should be memoized
  by other means.
* Adds an `EntityDecoder[F, Array[Byte]]` and `EntityDecoder[F, Array[Char]]`
  for symmetry with provided `EntityEncoder` instances.
* Adds `Arbitrary` instances for `Headers`, `EntityBody[F]` (currently just
  single chunk), `Entity[F]`, and `EntityEncoder[F, A]`.
* Adds `EntityEncoderLaws` for `EntityEncoder`.
* Adds `EntityCodecLaws`.  "EntityCodec" is not a type in http4s, but these
  laws relate an `EntityEncoder[F, A]` to an `EntityDecoder[F, A]`.
* There is a classpath difference in log4s version between blaze and http4s in this
  milestone that will be remedied in M6. We believe these warnings are safe.

# v0.17.5 (2017-10-12)
* Merges only.

# v0.16.5 (2017-10-11)
* Correctly implement sanitization of dot segments in static file paths
  according to RFC 3986 5.2.4. Most importantly, this fixes an issue where `...`
  is reinterpreted as `..` and can escape the root of the static file service.

# v0.18.0-M3 (2017-10-04)
* Merges only.
* There is a classpath difference in log4s version between blaze and http4s in this
  milestone that will be remedied in M6. We believe these warnings are safe.

# v0.17.4 (2017-10-04)
* Fix reading of request body in non-blocking servlet backend. It was previously
  only reading the first byte of each chunk.
* Dependency upgrades:
  * fs2-reactive-streams-0.1.1

# v0.16.4 (2017-10-04)
* Backport removal `java.xml.bind` dependency from `GZip` middleware,
  to play more nicely with Java 9.
* Dependency upgrades:
  * metrics-core-3.2.5
  * tomcat-8.0.23
  * twirl-1.3.12

# v0.18.0-M2 (2017-10-03)
* Use http4s-dsl with any effect type by either:
    * extend `Http4sDsl[F]`
    * create an object that extends `Http4sDsl[F]`, and extend that.
    * `import org.http4s.dsl.io._` is still available for those who
      wish to specialize on `cats.effect.IO`
* Remove `Semigroup[F[MaybeResponse[F]]]` constraint from
  `BlazeBuilder`.
* Fix `AutoSlash` middleware when a service is mounted with a prefix.
* Publish internal http4s-parboiled2 as a separate module.  This does
  not add any new third-party dependencies, but unbreaks `sbt
  publishLocal`.
* Add `Request.from`, which respects `X-Fowarded-For` header.
* Make `F` in `EffectMessageSyntax` invariant
* Add `message.decodeJson[A]` syntax to replace awkward `message.as(implicitly,
  jsonOf[A])`. Brought into scope by importing one of the following, based on
  your JSON library of choice.
  * `import org.http4s.argonaut._`
  * `import org.http4s.circe._`
  * `import org.http4s.json4s.jackson._`
  * `import org.http4s.json4s.native._`
* `AsyncHttpClient.apply` no longer takes a `bufferSize`.  It is made
  irrelevant by fs2-reactive-streams.
* `MultipartParser.parse` no longer takes a `headerLimit`, which was unused.
* Add `maxWaitQueueLimit` (default 256) and `maxConnectionsPerRequestKey`
  (default 10) to `PooledHttp1Client`.
* Remove private implicit `ExecutionContext` from `StreamApp`. This had been
  known to cause diverging implicit resolution that was hard to debug.
* Shift execution of the routing of the `HttpService` to the `ExecutionContext`
  provided by the `JettyBuilder` or `TomcatBuilder`. Previously, it only shifted
  the response task and stream. This was a regression from v0.16.
* Add two utility execution contexts. These may be used to increase throughput
  as the server builder's `ExecutionContext`. Blocking calls on routing may
  decrease fairness or even deadlock your service, so use at your own risk:
  * `org.http4s.util.execution.direct`
  * `org.http4s.util.execution.trampoline`
* Deprecate `EffectRequestSyntax` and `EffectResponseSyntax`. These were
  previously used to provide methods such as `.putHeaders` and `.withBody`
  on types `F[Request]` and `F[Response]`.  As an alternative:
  * Call `.map` or `.flatMap` on `F[Request]` and `F[Response]` to get access
    to all the same methods.
  * Variadic headers have been added to all the status code generators in
    `Http4sDsl[F]` and method generators in `import org.http4s.client._`.
    For example:
    * `POST(uri, urlForm, Header("Authorization", "Bearer s3cr3t"))`
    * ``Ok("This will have an html content type!", `Content-Type`(`text/html`))``
* Restate `HttpService[F]` as a `Kleisli[OptionT[F, ?], Request[F], Response[F]]`.
* Similarly, `AuthedService[F]` as a `Kleisli[OptionT[F, ?], AuthedRequest[F], Response[F]]`.
* `MaybeResponse` is removed, because the optionality is now expressed through
  the `OptionT` in `HttpService`. Instead of composing `HttpService` via a
  `Semigroup`, compose via a `SemigroupK`. Import `org.http4s.implicits._` to
  get a `SemigroupK[HttpService]`, and chain services as `s1 <+> s2`. We hope to
  remove the need for `org.http4s.implicits._` in a future version of cats with
  [issue 1428](https://github.com/typelevel/cats/issues/1428).
* The `Service` type alias is deprecated in favor of `Kleisli`.  It used to represent
  a partial application of the first type parameter, but since version 0.18, it is
  identical to `Kleisli.
* `HttpService.lift`, `AuthedService.lift` are deprecated in favor of `Kleisli.apply`.
* Remove `java.xml.bind` dependency from `GZip` middleware to avoid an
  extra module dependency in Java 9.
* Upgraded dependencies:
    * jawn-fs2-0.12.0-M2
    * log4s-1.4.0
* There is a classpath difference in log4s version between blaze and http4s in this
  milestone that will be remedied in M6. We believe these warnings are safe.

# v0.17.3 (2017-10-02)
* Shift execution of HttpService to the `ExecutionContext` provided by the
  `BlazeBuilder` when using HTTP/2. Previously, it only shifted the response
  task and body stream.

# v0.16.3 (2017-09-29)
* Fix `java.io.IOException: An invalid argument was supplied` on blaze-client
  for Windows when writing an empty sequence of `ByteBuffer`s.
* Set encoding of `captureWriter` to UTF-8 instead of the platform default.
* Dependency upgrades:
  * blaze-0.12.9

# v0.17.2 (2017-09-25)
* Remove private implicit strategy from `StreamApp`. This had been known to
  cause diverging implicit resolution that was hard to debug.
* Shift execution of HttpService to the `ExecutionContext` provided by the
  `BlazeBuilder`. Previously, it only shifted the response stream. This was a
  regression from 0.16.
* Split off http4s-parboiled2 module as `"org.http4s" %% "parboiled"`. There are
  no externally visible changes, but this simplifies and speeds the http4s
  build.

# v0.16.2 (2017-09-25)
* Dependency patch upgrades:
  * async-http-client-2.0.37
  * blaze-0.12.8: changes default number of selector threads to
    from `2 * cores + 1` to `max(4, cores + 1)`.
  * jetty-9.4.7.v20170914
  * tomcat-8.5.21
  * twirl-1.3.7

# v0.17.1 (2017-09-17)
* Fix bug where metrics were not captured in `Metrics` middleware.
* Pass `redactHeadersWhen` argument from `Logger` to `RequestLogger`
  and `ResponseLogger`.

# v0.16.1 (2017-09-17)
* Publish our fork of parboiled2 as http4s-parboiled2 module.  It's
  the exact same internal code as was in http4s-core, with no external
  dependencies. By publishing an extra module, we enable a
  `publishLocal` workflow.
* Charset fixes:
  * Deprecate `CharsetRange.isSatisfiedBy` in favor of
    and ```Accept-Charset`.isSatisfiedBy`` in favor of
    ```Accept-Charset`.satisfiedBy``.
  * Fix definition of `satisfiedBy` to respect priority of
    ```Charset`.*``.
  * Add `CharsetRange.matches`.
* ContentCoding fixes:
  * Deprecate `ContentCoding.satisfiedBy` and
    `ContentCoding.satisfies` in favor of ```Accept-Encoding`.satisfiedBy``.
  * Deprecate ```Accept-Encoding`.preferred``, which has no reasonable
    interpretation in the presence of splats.
  * Add ```Accept-Language`.qValue``.
  * Fix definition of `satisfiedBy` to respect priority of
    `ContentCoding.*`.
  * Add `ContentCoding.matches` and `ContentCoding.registered`.
  * Add `Arbitrary[ContentCoding]` and ```Arbitrary[`Accept-Encoding`]``
    instances.
* LanguageTag fixes:
  * Deprecate `LanguageTag.satisfiedBy` and
    `LanguageTag.satisfies` in favor of ```Accept-Language`.satisfiedBy``.
  * Fix definition of `satisfiedBy` to respect priority of
    `LanguageTag.*` and matches of a partial set of subtags.
  * Add `LanguageTag.matches`.
  * Deprecate `LanguageTag.withQuality` in favor of new
    `LanguageTag.withQValue`.
  * Deprecate ```Accept-Language`.preferred``, which has no reasonable
    interpretation in the presence of splats.
  * Add ```Accept-Language`.qValue``.
  * Add `Arbitrary[LanguageTag]` and ```Arbitrary[`Accept-Language`]``
    instances.

# v0.17.0 (2017-09-01)
* Honor `Retry-After` header in `Retry` middleware.  The response will
  not be retried until the maximum of the backoff strategy and any
  time specified by the `Retry-After` header of the response.
* The `RetryPolicy.defaultRetriable` only works for methods guaranteed
  to not have a body.  In fs2, we can't introspect the stream to
  guarantee that it can be rerun.  To retry requests for idempotent
  request methods, use `RetryPolicy.unsafeRetriable`.  To retry
  requests regardless of method, use
  `RetryPolicy.recklesslyRetriable`.
* Fix `Logger` middleware to render JSON bodies as text, not as a hex
  dump.
* `MultipartParser.parse` returns a stream of `ByteVector` instead of
  a stream of `Byte`. This perserves chunking when parsing into the
  high-level `EntityDecoder[Multipart]`, and substantially improves
  performance on large files.  The high-level API is not affected.

# v0.16.0 (2017-09-01)
* `Retry` middleware takes a `RetryPolicy` instead of a backoff
  strategy.  A `RetryPolicy` is a function of the request, the
  response, and the number of attempts.  Wrap the previous `backoff`
  in `RetryPolicy {}` for compatible behavior.
* Expose a `Part.fileData` constructor that accepts an `EntityBody`.

# v0.17.0-RC3 (2017-08-29)
* In blaze-server, when doing chunked transfer encoding, flush the
  header as soon as it is available.  It previously buffered until the
  first chunk was available.

# v0.16.0-RC3 (2017-08-29)
* Add a `responseHeaderTimeout` property to `BlazeClientConfig`.  This
  measures the time between the completion of writing the request body
  to the reception of a complete response header.
* Upgraded dependencies:
    * async-http-client-2.0.35

# v0.18.0-M1 (2017-08-24)

This release is the product of a long period of parallel development
across different foundation libraries, making a detailed changelog
difficult.  This is a living document, so if any important points are
missed here, please send a PR.

The most important change in http4s-0.18 is that the effect type is
parameterized.  Where previous versions were specialized on
`scalaz.concurrent.Task` or `fs2.Task`, this version supports anything
with a `cats.effect.Effect` instance.  The easiest way to port an
existing service is to replace your `Task` with `cats.effect.IO`,
which has a similar API and is already available on your classpath.
If you prefer to bring your own effect, such as `monix.eval.Task` or
stick to `scalaz.concurrent.Task` or put a transformer on `IO`, that's
fine, too!

The parameterization chanages many core signatures throughout http4s:
- `Request` and `Response` become `Request[F[_]]` and
  `Response[F[_]]`.  The `F` is the effect type of the body (i.e.,
  `Stream[F, Byte]`), or what the body `.run`s to.
- `HttpService` becomes `HttpService[F[_]]`, so that the service
  returns an `F[Response[F]]`.  Instead of constructing with
  `HttpService { ... }`, we now declare the effect type of the
  service, like `HttpService[IO] { ... }`.  This determines the type
  of request and response handled by the service.
- `EntityEncoder[A]` and `EntityDecoder[A]` are now
  `EntityEncoder[F[_], A]` and `EntityDecoder[F[_], A]`, respectively.
  These act as a codec for `Request[F]` and `Response[F]`.  In practice,
  this change tends to be transparent in the DSL.
- The server builders now take an `F` parameter, which needs to match
  the services mounted to them.
- The client now takes an `F` parameter, which determines the requests
  and responses it handles.

Several dependencies are upgraded:
- cats-1.0.0.MF
- circe-0.9.0-M1
- fs2-0.10.0-M6
- fs2-reactive-streams-0.2.2
- jawn-fs2-0.12.0-M1

# v0.17.0-RC2 (2017-08-24)
* Remove `ServiceSyntax.orNotFound(a: A): Task[Response]` in favor of
  `ServiceSyntax.orNotFound: Service[Request, Response]`

# v0.16.0-RC2 (2017-08-24)
* Move http4s-blaze-core from `org.http4s.blaze` to
  `org.http4s.blazecore` to avoid a conflict with the non-http4s
  blaze-core module.
* Change `ServiceOps` to operate on a `Service[?, MaybeResponse]`.
  Give it an `orNotFound` that returns a `Service`.  The
  `orNotFound(a: A)` overload is left for compatibility with Scala
  2.10.
* Build with Lightbend compiler instead of Typelevel compiler so we
  don't expose `org.typelevel` dependencies that are incompatible with
  ntheir counterparts in `org.scala-lang`.
* Upgraded dependencies:
    * blaze-0.12.7 (fixes eviction notice in http4s-websocket)
    * twirl-1.3.4

# v0.17.0-RC1 (2017-08-16)
* Port `ChunkAggregator` to fs2
* Add logging middleware
* Standardize on `ExecutionContext` over `Strategy` and `ExecutorService`
* Implement `Age` header
* Fix `Client#toHttpService` to not dispose until the body is consumed
* Add a buffered implementation of `EntityDecoder[Multipart]`
* In async-http-client, don't use `ReactiveStreamsBodyGenerator` unless there is
  a body to transmit. This fixes an `IllegalStateException: unexpected message
  type`
* Add `HSTS` middleware
* Add option to serve pre-gzipped resources
* Add RequestLogging and ResponseLogging middlewares
* `StaticFile` options return `OptionT[Task, ?]`
* Set `Content-Length` or `Transfer-Encoding: chunked` header when serving
  from a URL
* Explicitly close `URLConnection``s if we are not reading the contents
* Upgrade to:
    * async-http-client-2.0.34
    * fs2-0.9.7
    * metrics-core-3.2.4
    * scodec-bits-1.1.5

# v0.16.0-RC1 (2017-08-16)
* Remove laziness from `ArbitraryInstances`
* Support an arbitrary predicate for CORS allowed origins
* Support `Access-Control-Expose-Headers` header for CORS
* Fix thread safety issue in `EntityDecoder[XML]`
* Support IPV6 headers in `X-Forwarded-For`
* Add `status` and `successful` methods to client
* Overload `client.fetchAs` and `client.streaming` to accept a `Task[Request]`
* Replace `Instant` with `HttpDate` to avoid silent truncation and constrain
  to dates that are legally renderable in HTTP.
* Fix bug in hash code of `CIString`
* Update `request.pathInfo` when changing `request.withUri`. To keep these
  values in sync, `request.copy` has been deprecated, but copy constructors
  based on `with` have been added.
* Remove `name` from `AttributeKey`.
* Add `withFragment` and `withoutFragment` to `Uri`
* Construct `Content-Length` with `fromLong` to ensure validity, and
  `unsafeFromLong` when you can assert that it's positive.
* Add missing instances to `QueryParamDecoder` and `QueryParamEncoder`.
* Add `response.cookies` method to get a list of cookies from `Set-Cookie`
  header.  `Set-Cookie` is no longer a `Header.Extractable`, as it does
  not adhere to the HTTP spec of being concatenable by commas without
  changing semantics.
* Make servlet `HttpSession` available as a request attribute in servlet
  backends
* Fix `Part.name` to return the name from the `Content-Disposition` header
  instead of the name _of_ the `Content-Disposition` header. Accordingly, it is
  no longer a `CIString`
* `Request.toString` and `Response.toString` now redact sensitive headers. A
  method to redact arbitrary headers is added to `Headers`.
* `Retry-After` is now modeled as a `Either[HttpDate, Long]` to reflect either
  an http-date or delta-seconds value.
* Look for index.html in `StaticFile` when rendering a directory instead of
  returning `401 Unauthorized`.
* Limit dates to a minimum of January 1, 1900, per RFC.
* Add `serviceErrorHandler` to `ServerBuilder` to allow pluggable error handlers
  when a server backend receives a failed task or a thrown Exception when
  invoking a service. The default calls `toHttpResponse` on `MessageFailure` and
  closes the connection with a `500 InternalServerError` on other non-fatal
  errors.  Fatal errors are left to the server.
* `FollowRedirect` does not propagate sensitive headers when redirecting to a
  different authority.
* Add Content-Length header to empty response generators
* Upgraded dependencies:
    * async-http-client-2.0.34
    * http4s-websocket-0.2.0
    * jetty-9.4.6.v20170531
    * json4s-3.5.3
    * log4s-1.3.6
    * metrics-core-3.2.3
    * scala-2.12.3-bin-typelevel-4
    * scalaz-7.2.15
    * tomcat-8.5.20

# v0.15.16 (2017-07-20)
* Backport rendering of details in `ParseFailure.getMessage`

# ~~v0.15.15 (2017-07-20)~~
* Oops. Same as v0.15.14.

# v0.15.14 (2017-07-10)
* Close parens in `Request.toString`
* Use "message" instead of "request" in message body failure messages
* Add `problem+json` media type
* Tolerate `[` and `]` in queries parsing URIs. These characters are parsed, but
  percent-encoded.

# v0.17.0-M3 (2017-05-27)
* Fix file corruption issue when serving static files from the classpath

# v0.16.0-M3 (2017-05-25)
* Fix `WebjarService` so it matches assets.
* `ServerApp` overrides `process` to leave a single abstract method
* Add gzip trailer in `GZip` middleware
* Upgraded dependencies:
    * circe-0.8.0
    * jetty-9.4.5.v20170502
    * scalaz-7.2.13
    * tomcat-8.5.15
* `ProcessApp` uses a `Process[Task, Nothing]` rather than a
  `Process[Task, Unit]`
* `Credentials` is split into `Credentials.AuthParams` for key-value pairs and
  `Credentials.Token` for legacy token-based schemes.  `OAuthBearerToken` is
  subsumed by `Credentials.Token`.  `BasicCredentials` no longer extends
  `Credentials`, but is extractable from one.  This model permits the
  definition of other arbitrary credential schemes.
* Add `fromSeq` constructor to `UrlForm`
* Allow `WebjarService` to pass on methods other than `GET`.  It previously
  threw a `MatchError`.

# v0.15.13 (2017-05-25)
* Patch-level upgrades to dependencies:
    * async-http-client-2.0.32
    * blaze-0.12.6 (fixes infinite loop in some SSL handshakes)
    * jetty-9.3.19.v20170502
    * json4s-3.5.2
    * tomcat-8.0.44

# v0.15.12 (2017-05-11)
* Fix GZip middleware to render a correct stream

# v0.17.0-M2 (2017-04-30)
* `Timeout` middleware takes an implicit `Scheduler` and
  `ExecutionContext`
* Bring back `http4s-async-client`, based on `fs2-reactive-stream`
* Restore support for WebSockets

# v0.16.0-M2 (2017-04-30)
* Upgraded dependencies:
    * argonaut-6.2
    * jetty-9.4.4.v20170414
    * tomcat-8.5.14
* Fix `ProcessApp` to terminate on process errors
* Set `secure` request attribute correctly in blaze server
* Exit with code `-1` when `ProcessApp` fails
* Make `ResourceService` respect `If-Modified-Since`
* Rename `ProcessApp.main` to `ProcessApp.process` to avoid overload confusio
* Avoid intermediate String allocation in Circe's `jsonEncoder`
* Adaptive EntityDecoder[Json] for circe: works directly from a ByteBuffer for
  small bodies, and incrementally through jawn for larger.
* Capture more context in detail message of parse errors

# v0.15.11 (2017-04-29)
* Upgrade to blaze-0.12.5 to pick up fix for `StackOverflowError` in
  SSL handshake

# v0.15.10 (2017-04-28)
* Patch-level upgrades to dependencies
* argonaut-6.2
* scalaz-7.2.12
* Allow preambles and epilogues in multipart bodies
* Limit multipart headers to 40 kilobytes to avoid unbounded buffering
  of long lines in a header
* Remove `' '` and `'?'` from alphabet for generated multipart
  boundaries, as these are not token characters and are known to cause
  trouble for some multipart implementations
* Fix multipart parsing for unlucky input chunk sizes

# v0.15.9 (2017-04-19)
* Terminate `ServerApp` even if the server fails to start
* Make `ResourceService` respect `If-Modified-Since`
* Patch-level upgrades to dependencies:
* async-http-client-2.0.31
* jetty-9.3.18.v20170406
* json4s-3.5.1
* log4s-1.3.4
* metrics-core-3.1.4
* scalacheck-1.13.5
* scalaz-7.1.13 or scalaz-7.2.11
* tomcat-8.0.43

# v0.17.0-M1 (2017-04-08)
* First release on cats and fs2
    * All scalaz types and typeclasses replaced by cats equivalengts
	* `scalaz.concurrent.Task` replaced by `fs2.Task`
	* `scalaz.stream.Process` replaced by `fs2.Stream`
* Roughly at feature parity with v0.16.0-M1. Notable exceptions:
	* Multipart not yet supported
	* Web sockets not yet supported
	* Client retry middleware can't check idempotence of requests
	* Utilties in `org.http4s.util.io` not yet ported

# v0.16.0-M1 (2017-04-08)
* Fix type of `AuthedService.empty`
* Eliminate `Fallthrough` typeclass.  An `HttpService` now returns
  `MaybeResponse`, which can be a `Response` or `Pass`.  There is a
  `Semigroup[MaybeResponse]` instance that allows `HttpService`s to be
  chained as a semigroup.  `service orElse anotherService` is
  deprecated in favor of `service |+| anotherService`.
* Support configuring blaze and Jetty servers with a custom
  `SSLContext`.
* Upgraded dependencies for various modules:
    * async-http-client-2.0.31
    * circe-0.7.1
    * jetty-9.4.3.v20170317
    * json4s-3.5.1
    * logback-1.2.1
    * log4s-1.3.4
    * metrics-3.2.0
    * scalacheck-1.13.5
    * tomcat-8.0.43
* Deprecate `EntityEncoder[ByteBuffer]` and
  `EntityEncoder[CharBuffer]`.
* Add `EntityDecoder[Unit]`.
* Move `ResponseClass`es into `Status`.
* Use `SSLContext.getDefault` by default in blaze-client.  Use
  `BlazeServerConfig.insecure` to ignore certificate validity.  But
  please don't.
* Move `CIString` syntax to `org.http4s.syntax`.
* Bundle an internal version of parboiled2.  This decouples core from
  shapeless, allowing applications to use their preferred version of
  shapeless.
* Rename `endpointAuthentication` to `checkEndpointAuthentication`.
* Add a `WebjarService` for serving files out of web jars.
* Implement `Retry-After` header.
* Stop building with `delambdafy` on Scala 2.11.
* Eliminate finalizer on `BlazeConnection`.
* Respond OK to CORS pre-flight requests even if the wrapped service
  does not return a successful response.  This is to allow `CORS`
  pre-flight checks of authenticated services.
* Deprecate `ServerApp` in favor of `org.http4s.util.ProcessApp`.  A
  `ProcessApp` is easier to compose all the resources a server needs via
  `Process.bracket`.
* Implement a `Referer` header.

# v0.15.8 (2017-04-06)
* Cache charset lookups to avoid synchronization.  Resolution of
  charsets is synchronized, with a cache size of two.  This avoids
  the synchronized call on the HTTP pool.
* Strip fragment from request target in blaze-client.  An HTTP request
  target should not include the fragment, and certain servers respond
  with a `400 Bad Request` in their presence.

# v0.15.7 (2017-03-09)
* Change default server and client executors to a minimum of four
  threads.
* Bring scofflaw async-http-client to justice for its brazen
  violations of Reactive Streams Rule 3.16, requesting of a null
  subscription.
* Destroy Tomcat instances after stopping, so they don't hold the port
* Deprecate `ArbitraryInstances.genCharsetRangeNoQuality`, which can
  cause deadlocks
* Patch-level upgrades to dependencies:
    * async-http-client-2.0.30
    * jetty-9.3.16.v20170120
    * logback-1.1.11
    * metrics-3.1.3
    * scala-xml-1.0.6
    * scalaz-7.2.9
    * tomcat-8.0.41
    * twirl-1.2.1

# v0.15.6 (2017-03-03)
* Log unhandled MessageFailures to `org.http4s.server.message-failures`

# v0.15.5 (2017-02-20)
* Allow services wrapped in CORS middleware to fall through
* Don't log message about invalid CORS headers when no `Origin` header present
* Soften log about invalid CORS headers from info to debug

# v0.15.4 (2017-02-12)
* Call `toHttpResponse` on tasks failed with `MessageFailure`s from
  `HttpService`, to get proper 4xx handling instead of an internal
  server error.

# v0.15.3 (2017-01-17)
* Dispose of redirect responses in `FollowRedirect`. Fixes client deadlock under heavy load
* Refrain from logging headers with potentially sensitive info in blaze-client
* Add `hashCode` and `equals` to `Headers`
* Make `challenge` in auth middlewares public to facilitate composing multiple auth mechanisms
* Fix blaze-client detection of stale connections

# v0.15.2 (2016-12-29)
* Add helpers to add cookies to requests

# v0.12.6 (2016-12-29)
* Backport rendering of details in `ParseFailure.getMessage`

# ~~v0.12.5 (2016-12-29)~~
* ~~Backport rendering of details in `ParseFailure.getMessage`~~ Oops.

# v0.15.1 (2016-12-20)
* Fix GZip middleware to fallthrough non-matching responses
* Fix UnsupportedOperationException in Arbitrary[Uri]
* Upgrade to Scala 2.12.1 and Scalaz 7.2.8

# v0.15.0 (2016-11-30)
* Add support for Scala 2.12
* Added `Client.fromHttpService` to assist with testing.
* Make all case classes final where possible, sealed where not.
* Codec for Server Sent Events (SSE)
* Added JSONP middleware
* Improve Expires header to more easily build the header and support parsing of the header
* Replce lazy `Raw.parsed` field with a simple null check
* Added support for Zipkin headers
* Eliminate response attribute for detecting fallthrough response.
  The fallthrough response must be `Response.fallthrough`.
* Encode URI path segments created with `/`
* Introduce `AuthedRequest` and `AuthedService` types.
* Replace `CharSequenceEncoder` with `CharBufferEncoder`, assuming
  that `CharBuffer` and `String` are the only `CharSequence`s one
  would want to encode.
* Remove `EnittyEncoder[Char]` and `EntityEncoder[Byte]`.  Send an
  array, buffer, or String if you want this.
* Add `DefaultHead` middleware for `HEAD` implementation.
* Decouple `http4s-server` from Dropwizard Metrics.  Metrics code is
  in the new `http4s-metrics` module.
* Allow custom scheduler for timeout middleware.
* Add parametric empty `EntityEncoder` and `EntityEncoder[Unit]`.
* Replace unlawful `Order[CharsetRange]` with `Equal[CharsetRange]`.
* Auth middlewares renamed `BasicAuth` and `DigestAuth`.
* `BasicAuth` passes client password to store instead of requesting
  password from store.
* Remove realm as an argument to the basic and digest auth stores.
* Basic and digest auth stores return a parameterized type instead of
  just a String username.
* Upgrade to argonaut-6.2-RC2, circe-0.6.1, json4s-3.5.0

# v0.14.11 (2016-10-25)
* Fix expansion of `uri` and `q` macros by qualifying with `_root_`

# v0.14.10 (2016-10-12)
* Include timeout type and duration in blaze client timeouts

# v0.14.9 (2016-10-09)
* Don't use `"null"` as query string in servlet backends for requests without a query string

# v0.14.8 (2016-10-04)
* Allow param names in UriTemplate to have encoded, reserved parameters
* Upgrade to blaze-0.12.1, to fix OutOfMemoryError with direct buffers
* Upgrade to Scalaz 7.1.10/7.2.6
* Upgrade to Jetty 9.3.12
* Upgrade to Tomcat 8.0.37

# v0.14.7 (2016-09-25)
* Retry middleware now only retries requests with idempotent methods
  and pure bodies and appropriate status codes
* Fix bug where redirects followed when an effectful chunk (i.e., `Await`) follows pure ones.
* Don't uppercase two hex digits after "%25" when percent encoding.
* Tolerate invalid percent-encodings when decoding.
* Omit scoverage dependencies from POM

# v0.14.6 (2016-09-11)
* Don't treat `Kill`ed responses (i.e., HEAD requests) as abnormal
  termination in metrics

# v0.14.5 (2016-09-02)
* Fix blaze-client handling of HEAD requests

# v0.14.4 (2016-08-29)
* Don't render trailing "/" for URIs with empty paths
* Avoid calling tail of empty list in `/:` extractor

# v0.14.3 (2016-08-24)
* Follow 301 and 302 responses to POST with a GET request.
* Follow all redirect responses to HEAD with a HEAD request.
* Fix bug where redirect response is disposed prematurely even if not followed.
* Fix bug where payload headers are sent from original request when
  following a redirect with a GET or HEAD.
* Return a failed task instead of throwing when a client callback
  throws an exception. Fixes a resource leak.
* Always render `Date` header in GMT.
* Fully support the three date formats specified by RFC 7231.
* Always specify peer information in blaze-client SSL engines
* Patch upgrades to latest async-http-client, jetty, scalaz, and scalaz-stream

# v0.14.2 (2016-08-10)
* Override `getMessage` in `UnexpectedStatus`

# v0.14.1 (2016-06-15)
* Added the possibility to specify custom responses to MessageFailures
* Address issue with Retry middleware leaking connections
* Fixed the status code for a semantically invalid request to `422 UnprocessableEntity`
* Rename `json` to `jsonDecoder` to reduce possibility of implicit shadowing
* Introduce the `ServerApp` trait
* Deprectate `onShutdown` and `awaitShutdown` in `Server`
* Support for multipart messages
* The Path extractor for Long now supports negative numbers
* Upgrade to scalaz-stream-0.8.2(a) for compatibility with scodec-bits-1.1
* Downgrade to argonaut-6.1 (latest stable release) now that it cross builds for scalaz-7.2
* Upgrade parboiled2 for compatibility with shapeless-2.3.x

# ~~v0.14.0 (2016-06-15)~~
* Recalled. Use v0.14.1 instead.

# v0.13.3 (2016-06-15)
* Address issue with Retry middleware leaking connections.
* Pass the reason string when setting the `Status` for a successful `ParseResult`.

# v0.13.2 (2016-04-13)
* Fixes the CanBuildFrom for RequestCookieJar to avoid duplicates.
* Update version of jawn-parser which contains a fix for Json decoding.

# v0.13.1 (2016-04-07)
* Remove implicit resolution of `DefaultExecutor` in blaze-client.

# v0.13.0 (2016-03-29)
* Add support for scalaz-7.2.x (use version 0.13.0a).
* Add a client backed based on async-http-client.
* Encode keys when rendering a query string.
* New entity decoder based on json4s' extract.
* Content-Length now accepts a Long.
* Upgrade to circe-0.3, json4s-3.3, and other patch releases.
* Fix deadlocks in blaze resulting from default executor on single-CPU machines.
* Refactor `DecodeFailure` into a new `RequestFailure` hierarchy.
* New methods for manipulating `UrlForm`.
* All parsed headers get a `parse` method to construct them from their value.
* Improve error message for unsupported media type decoding error.
* Introduce `BlazeClientConfig` class to simplify client construction.
* Unify client executor service semantics between blaze-client and async-http-client.
* Update default response message for UnsupportedMediaType failures.
* Add a `lenient` flag to blazee configuration to accept illegal characters in headers.
* Remove q-value from `MediaRange` and `MediaType`, replaced by `MediaRangeAndQValue`.
* Add `address` to `Server` trait.
* Lazily construct request body in Servlet NIO to support HTTP 100.
* Common operations pushed down to `MessageOps`.
* Fix loop in blaze-client when no connection can be established.
* Privatize most of the blaze internal types.
* Enable configuration of blaze server parser lengths.
* Add trailer support in blaze client.
* Provide an optional external executor to blaze clients.
* Fix Argonaut string interpolation

# v0.12.4 (2016-03-10)
* Fix bug on rejection of invalid URIs.
* Do not send `Transfer-Encoding` or `Content-Length` headers for 304 and others.
* Don't quote cookie values.

# v0.12.3 (2016-02-24)
* Upgrade to jawn-0.8.4 to fix decoding escaped characters in JSON.

# v0.12.2 (2016-02-22)
* ~~Upgrade to jawn-0.8.4 to fix decoding escaped characters in JSON.~~ Oops.

# v0.12.1 (2016-01-30)
* Encode keys as well as values when rendering a query.
* Don't encode '?' or '/' when encoding a query.

# v0.12.0 (2016-01-15)
* Refactor the client API for resource safety when not reading the entire body.
* Rewrite client connection pool to support maximum concurrent
  connections instead of maximum idle connections.
* Optimize body collection for better connection keep-alive rate.
* Move `Service` and `HttpService`, because a `Client` can be viewed as a `Service`.
* Remove custom `DateTime` in favor of `java.time.Instant`.
* Support status 451 Unavailable For Legal Reasons.
* Various blaze-client optimizations.
* Don't let Blaze `IdentityWriter` write more than Content-Length bytes.
* Remove `identity` `Transfer-Encoding`, which was removed in HTTP RFC errata.
* In blaze, `requireClose` is now the return value of `writeEnd`.
* Remove body from `Request.toString` and `Response.toString`.
* Move blaze parser into its own class.
* Trigger a disconnect if an ignored body is too long.
* Configurable thread factories for happier profiling.
* Fix possible deadlock in default client execution context.

# v0.11.3 (2015-12-28)
* Blaze upgrade to fix parsing HTTP responses without a reason phrase.
* Don't write more than Content-Length bytes in blaze.
* Fix infinite loop in non-blocking Servlet I/O.
* Never write a response body on HEAD requests to blaze.
* Add missing `'&'` between multivalued k/v pairs in `UrlFormCodec.encode`

# v0.11.2 (2015-12-04)
* Fix stack safety issue in async servlet I/O.
* Reduce noise from timeout exceptions in `ClientTimeoutStage`.
* Address file descriptor leaks in blaze-client.
* Fix `FollowRedirect` middleware for 303 responses.
* Support keep-alives for client requests with bodies.

# v0.11.1 (2015-11-29)
* Honor `connectorPoolSize` and `bufferSize` parameters in `BlazeBuilder`.
* Add convenient `ETag` header constructor.
* Wait for final chunk to be written before closing the async context in non-blocking servlet I/O.
* Upgrade to jawn-streamz-0.7.0 to use scalaz-stream-0.8 across the board.

# v0.11.0 (2015-11-20)
* Upgrade to scalaz-stream 0.8
* Add Circe JSON support module.
* Add ability to require content-type matching with EntityDecoders.
* Cleanup blaze-client internals.
* Handle empty static files.
* Add ability to disable endpoint authentication for the blaze client.
* Add charset encoding for Argonaut JSON EntityEncoder.

# v0.10.1 (2015-10-07)
* Processes render data in chunked encoding by default.
* Incorporate type name into error message of QueryParam.
* Comma separate Access-Control-Allow-Methods header values.
* Default FallThrough behavior inspects for the FallThrough.fallthroughKey.

# v0.10.0 (2015-09-03)
* Replace `PartialService` with the `Fallthrough` typeclass and `orElse` syntax.
* Rename `withHeaders` to `replaceAllHeaders`
* Set https endpoint identification algorithm when possible.
* Stack-safe `ProcessWriter` in blaze.
* Configureable number of connector threads and buffer size in blaze-server.

# v0.9.3 (2015-08-27)
* Trampoline recursive calls in blaze ProcessWriter.
* Handle server hangup and body termination correctly in blaze client.

# v0.9.2 (2015-08-26)
* Bump http4s-websockets to 1.0.3 to properly decode continuation opcode.
* Fix metrics incompatibility when using Jetty 9.3 backend.
* Preserve original headers when appending as opposed to quoting.

# v0.8.5 (2015-08-26)
* Preserve original headers when appending as opposed to quoting.
* Upgrade to jawn-0.8.3 to avoid transitive dependency on GPL2 jmh

# v0.9.1 (2015-08-19)
* Fix bug in servlet nio handler.

# v0.9.0 (2015-08-15)
* Require Java8.
* `StaticFile` uses the filename extension exclusively to determine media-type.
* Add `/` method to `Uri`.
* Add `UrlFormLifter` middleware to aggregate url-form parameters with the query parameters.
* Add local address information to the `Request` type.
* Add a Http method 'or' (`|`) extractor.
* Add `VirtualHost` middleware for serving multiple sites from one server.
* Add websocket configuration to the blaze server builder.
* Redefine default timeout status code to 500.
* Redefine the `Service` arrow result from `Task[Option[_]]` to `Task[_]`.
* Don't extend `AllInstances` with `Http4s` omnibus import object.
* Use UTF-8 as the default encoding for text bodies.
* Numerous bug fixes by numerous contributors!

# v0.8.4 (2015-07-13)
* Honor the buffer size parameter in gzip middleware.
* Handle service exceptions in servlet backends.
* Respect asyncTimeout in servlet backends.
* Fix prefix mounting bug in blaze-server.
* Do not apply CORS headers to unsuccessful OPTIONS requests.

# v0.8.3 (2015-07-02)
* Fix bug parsing IPv4 addresses found in URI construction.

# v0.8.2 (2015-06-22)
* Patch instrumented handler for Jetty to time async contexts correctly.
* Fix race condition with timeout registration and route execution in blaze client
* Replace `ConcurrentHashMap` with synchronized `HashMap` in `staticcontent` package.
* Fix static content from jars by avoiding `"//"` in path uris when serving static content.
* Quote MediaRange extensions.
* Upgrade to jawn-streamz-0.5.0 and blaze-0.8.2.
* Improve error handling in blaze-client.
* Respect the explicit default encoding passed to `decodeString`.

# v0.8.1 (2015-06-16)
* Authentication middleware integrated into the server package.
* Static content tools integrated into the server package.
* Rename HttpParser to HttpHeaderParser and allow registration and removal of header parsers.
* Make UrlForm EntityDecoder implicitly resolvable.
* Relax UrlForm parser strictness.
* Add 'follow redirect' support as a client middleware.
* Add server middleware for auto retrying uris of form '/foo/' as '/foo'.
* Numerous bug fixes.
* Numerous version bumps.

# ~~v0.8.0 (2015-06-16)~~
* Mistake.  Go straight to v0.8.1.

# v0.7.0 (2015-05-05)
* Add QueryParamMatcher to the dsl which returns a ValidationNel.
* Dsl can differentiate between '/foo/' and '/foo'.
* Added http2 support for blaze backend.
* Added a metrics middleware usable on all server backends.
* Websockets are now modeled by an scalaz.stream.Exchange.
* Add `User-Agent` and `Allow` header types and parsers.
* Allow providing a Host header to the blaze client.
* Upgrade to scalaz-stream-7.0a.
* Added a CORS middleware.
* Numerous bug fixes.
* Numerous version bumps.

# v0.6.5 (2015-03-29)
* Fix bug in Request URI on servlet backend with non-empty context or servlet paths.
* Allow provided Host header for Blaze requests.

# v0.6.4 (2015-03-15)
* Avoid loading javax.servlet.WriteListener when deploying to a servlet 3.0 container.

# ~~v0.6.3 (2015-03-15)~~
* Forgot to pull origin before releasing.  Use v0.6.4 instead.

# v0.6.2 (2015-02-27)
* Use the thread pool provided to the Jetty servlet builder.
* Avoid throwing exceptions when parsing headers.
* Make trailing slash insignificant in service prefixes on servlet containers.
* Fix mapping of servlet query and mount prefix.

# v0.6.1 (2015-02-04)
* Update to blaze-0.5.1
* Remove unneeded error message (90b2f76097215)
* GZip middleware will not throw an exception if the AcceptEncoding header is not gzip (ed1b2a0d68a8)

# v0.6.0 (2015-01-27)

## http4s-core
* Remove ResponseBuilder in favor of Response companion.
* Allow '';'' separators for query pairs.
* Make charset on Message an Option.
* Add a `flatMapR` method to EntityDecoder.
* Various enhancements to QueryParamEncoder and QueryParamDecoder.
* Make Query an IndexedSeq.
* Add parsers for Location and Proxy-Authenticate headers.
* Move EntityDecoder.apply to `Request.decode` and `Request.decodeWith`
* Move headers into `org.http4s.headers` package.
* Make UriTranslation respect scriptName/pathInfo split.
* New method to resolve relative Uris.
* Encode query and fragment of Uri.
* Codec and wrapper type for URL-form-encoded bodies.

## http4s-server
* Add SSL support to all server builders.

## http4s-blaze-server
* Add Date header to blaze-server responses.
* Close connection when error happens during body write in blaze-server.

## http4s-servlet
* Use asynchronous servlet I/O on Servlet 3.1 containers.
* ServletContext syntax for easy mounting in a WAR deployment.
* Support Dropwizard Metrics collection for servlet containers.

## http4s-jawn
* Empty strings are a JSON decoding error.

## http4s-argonaut
* Add codec instances for Argonaut's CodecJson.

## http4s-json4s
* Add codec instances for Json4s' Reader/Writer.

## http4s-twirl
* New module to support Twirl templates

## http4s-scala-xml
* Split scala-xml support into http4s-scala-xml module.
* Change inferred type of `scala.xml.Elem` to `application/xml`.

## http4s-client
* Support for signing oauth-1 requests in client.

## http4s-blaze-client
* Fix blaze-client when receiving HTTP1 response without Content-Length header.
* Change default blaze-client executor to variable size.
* Fix problem with blaze-client timeouts.

# v0.5.4 (2015-01-08)
* Upgrade to blaze 0.4.1 to fix header parsing issue in blaze http/1.x client and server.

# v0.5.3 (2015-01-05)
* Upgrade to argonaut-6.1-M5 to match jawn. [#157](https://github.com/http4s/http4s/issues/157)

# v0.5.2 (2015-01-02)
* Upgrade to jawn-0.7.2.  Old version of jawn was incompatible with argonaut. [#157]](https://github.com/http4s/http4s/issues/157)

# v0.5.1 (2014-12-23)
* Include context path in calculation of scriptName/pathInfo. [#140](https://github.com/http4s/http4s/issues/140)
* Fix bug in UriTemplate for query params with multiple keys.
* Fix StackOverflowError in query parser. [#147](https://github.com/http4s/http4s/issues/147)
* Allow ';' separators for query pairs.

# v0.5.0 (2014-12-11)
* Client syntax has evloved and now will include Accept headers when used with EntityDecoder
* Parse JSON with jawn-streamz.
* EntityDecoder now returns an EitherT to make decoding failure explicit.
* Renamed Writable to EntityEncoder
* New query param typeclasses for encoding and decoding query strings.
* Status equality now discards the reason phrase.
* Match AttributeKeys as singletons.
* Added async timeout listener to servlet backends.
* Start blaze server asynchronously.
* Support specifying timeout and executor in blaze-client.
* Use NIO for encoding files.

# v0.4.2 (2014-12-01)
* Fix whitespace parsing in Authorization header [#87](https://github.com/http4s/http4s/issues/87)

# v0.4.1 (2014-11-20)
* `Uri.query` and `Uri.fragment` are no longer decoded. [#75](https://github.com/http4s/http4s/issues/75)

# v0.4.0 (2014-11-18)

* Change HttpService form a `PartialFunction[Request,Task[Response]]`
  to `Service[Request, Response]`, a type that encapsulates a `Request => Task[Option[Response]]`
* Upgrade to scalaz-stream-0.6a
* Upgrade to blaze-0.3.0
* Drop scala-logging for log4s
* Refactor ServerBuilders into an immutable builder pattern.
* Add a way to control the thread pool used for execution of a Service
* Modernize the Renderable/Renderer framework
* Change Renderable append operator from ~ to <<
* Split out the websocket codec and types into a seperate package
* Added ReplyException, an experimental way to allow an Exception to encode
  a default Response on for EntityDecoder etc.
* Many bug fixes and slight enhancements

# v0.3.0 (2014-08-29)

* New client API with Blaze implementation
* Upgrade to scalaz-7.1.0 and scalaz-stream-0.5a
* JSON Writable support through Argonaut and json4s.
* Add EntityDecoders for parsing bodies.
* Moved request and response generators to http4s-dsl to be more flexible to
  other frameworks'' syntax needs.
* Phased out exception-throwing methods for the construction of various
  model objects in favor of disjunctions and macro-enforced literals.
* Refactored imports to match the structure followed by [scalaz](https://github.com/scalaz/scalaz).

# v0.2.0 (2014-07-15)

* Scala 2.11 support
* Spun off http4s-server module. http4s-core is neutral between server and
the future client.
* New builder for running Blaze, Jetty, and Tomcat servers.
* Configurable timeouts in each server backend.
* Replace Chunk with scodec.bits.ByteVector.
* Many enhancements and bugfixes to URI type.
* Drop joda-time dependency for slimmer date-time class.
* Capitalized method names in http4s-dsl.

# v0.1.0 (2014-04-15)

* Initial public release.<|MERGE_RESOLUTION|>--- conflicted
+++ resolved
@@ -8,20 +8,10 @@
 ordered chronologically, so each release contains all changes described below
 it.
 
-<<<<<<< HEAD
-# v1.0.0-M14
-
-## http4s-okhttp-client
-
-### Breaking changes
-
-* [#4299](https://github.com/http4s/http4s/pull/4299): Manage the `Dispatcher` internally in `OkHttpBuilder`. `create` becomes a private method.
-
-### Documentation
-
-* [#4306](https://github.com/http4s/http4s/pull/4306): Update the copyright notice to 2021.
-
-=======
+# v1.0.0-M15 (2021-02-02)
+
+Inherits the fixes of v0.21.18
+
 # v0.22.0-M3 (2021-02-02)
 
 Inherits the fixes of v0.21.18
@@ -40,7 +30,20 @@
 
 * [#4335](https://github.com/http4s/http4s/pull/4335): Don't render an empty body with chunked transfer encoding on response statuses that don't permit a body (e.g., `204 No Content`).
  
->>>>>>> 03fa2448
+# v1.0.0-M14
+
+* [GHSA-xhv5-w9c5-2r2w](https://github.com/http4s/http4s/security/advisories/GHSA-xhv5-w9c5-2r2w): Additionally to the fix in v0.21.17, drops support for NIO2.
+
+## http4s-okhttp-client
+
+### Breaking changes
+
+* [#4299](https://github.com/http4s/http4s/pull/4299): Manage the `Dispatcher` internally in `OkHttpBuilder`. `create` becomes a private method.
+
+### Documentation
+
+* [#4306](https://github.com/http4s/http4s/pull/4306): Update the copyright notice to 2021.
+
 # v0.22.0-M2 (2021-02-02)
 
 This release fixes a [High Severity vulnerability](https://github.com/http4s/http4s/security/advisories/GHSA-xhv5-w9c5-2r2w) in blaze-server.
