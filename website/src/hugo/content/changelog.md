--- conflicted
+++ resolved
@@ -8,8 +8,7 @@
 ordered chronologically, so each release contains all changes described below
 it.
 
-<<<<<<< HEAD
-# v0.23.5
+# v0.23.5 (2021-10-06)
 
 This is a maintenance release.  It is binary compatible with 0.23.4, and includes the changes in 0.22.5.
 
@@ -84,9 +83,9 @@
 
 ## Dependency versions
 
-* fs2-3.1.3
+* fs2-3.1.4
 * ip4s-3.0.4
-=======
+
 # v0.22.6 (2021-10-06)
 
 This is a routine maintenance release.  It is binary compatible with v0.22.5 and includes the changes in v0.21.30.
@@ -156,7 +155,6 @@
 * okhttp-4.9.2
 * scodec-bits-1.2.29
 * tomcat-9.0.54
->>>>>>> ee8ea69b
 
 # v0.23.4 (2021-09-21)
 
