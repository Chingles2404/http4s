/*
 * Copyright 2014 http4s.org
 *
 * Licensed under the Apache License, Version 2.0 (the "License");
 * you may not use this file except in compliance with the License.
 * You may obtain a copy of the License at
 *
 *     http://www.apache.org/licenses/LICENSE-2.0
 *
 * Unless required by applicable law or agreed to in writing, software
 * distributed under the License is distributed on an "AS IS" BASIS,
 * WITHOUT WARRANTIES OR CONDITIONS OF ANY KIND, either express or implied.
 * See the License for the specific language governing permissions and
 * limitations under the License.
 */

package org.http4s
package server
package middleware

import cats.Applicative
import cats.data.EitherT
import cats.data.Kleisli
import cats.effect.Async
import cats.effect.Concurrent
import cats.effect.Sync
import cats.effect.SyncIO
import cats.effect.std.Random
import cats.syntax.all._
import cats.~>
import org.http4s.Uri.Scheme
import org.http4s.crypto.Hmac
import org.http4s.crypto.HmacAlgorithm
import org.http4s.crypto.HmacKeyGen
import org.http4s.crypto.SecretKey
import org.http4s.crypto.SecretKeySpec
import org.http4s.crypto.SecureEq
import org.http4s.headers.Host
import org.http4s.headers.Referer
import org.http4s.headers.`Content-Type`
import org.http4s.headers.`X-Forwarded-For`
import org.http4s.headers.{Cookie => HCookie}
import org.http4s.internal.decodeHexString
import org.http4s.internal.encodeHexString
import org.typelevel.ci._
import scodec.bits.ByteVector

import java.nio.charset.StandardCharsets
import java.time.Clock
import scala.util.control.NoStackTrace

/** Middleware to avoid Cross-site request forgery attacks.
  * More info on CSRF at: https://www.owasp.org/index.php/Cross-Site_Request_Forgery_(CSRF)
  *
  * This middleware is modeled after the double submit cookie pattern:
  * https://www.owasp.org/index.php/Cross-Site_Request_Forgery_(CSRF)_Prevention_Cheat_Sheet#Double_Submit_Cookie
  *
  * When a user authenticates, `embedNew` is used to send a random CSRF value as a cookie.  (Alternatively,
  * an authenticating service can be wrapped in `withNewToken`).
  *
  * By default, for requests that are unsafe (PUT, POST, DELETE, PATCH), services protected by the `validated` method in the
  * middleware will check that the csrf token is present in both the header `headerName` and the cookie `cookieName`.
  * Due to the Same-Origin policy, an attacker will be unable to reproduce this value in a
  * custom header, resulting in a `403 Forbidden` response.
  *
  * By default, requests with safe methods (such as GET, OPTIONS, HEAD) will have a new token embedded in them if there isn't one,
  * or will receive a refreshed token based off of the previous token to mitigate the BREACH vulnerability. If a request
  * contains an invalid token, regardless of whether it is a safe method, this middleware will fail it with
  * `403 Forbidden`. In this situation, your user(s) should clear their cookies for your page, to receive a new
  * token.
  *
  * The default can be overridden by modifying the `predicate` in `validate`. It will, by default, check if the method is safe.
  * Thus, you can provide some whitelisting capability for certain kinds of requests.
  *
  * We'd like to emphasize that you please follow proper design principles in creating endpoints, as to
  * not mutate in what should otherwise be idempotent methods (i.e no dropping your DB in a GET method, or altering
  * user data). Please do not use the CSRF protection from this middleware as a safety net for bad design.
  *
  * @param headerName your CSRF header name
  * @param cookieSettings the CSRF cookie settings
  * @param key the CSRF signing key
  * @param clock clock used as a nonce
  */
final class CSRF[F[_], G[_]] private[middleware] (
    headerName: CIString,
    cookieSettings: CSRF.CookieSettings,
    clock: Clock,
    onFailure: Response[G],
    createIfNotFound: Boolean,
    key: SecretKey[HmacAlgorithm],
    headerCheck: Request[G] => Boolean,
    csrfCheck: CSRF[F, G] => CSRF.CSRFCheck[F, G],
)(implicit F: Async[F]) { self =>
  import CSRF._

  private val csrfChecker: CSRFCheck[F, G] = csrfCheck(self)

  /** Sign our token using the current time in milliseconds as a nonce
    * Signing and generating a token is potentially a unsafe operation
    * if constructed with a bad key.
    */
  def signToken[M[_]](rawToken: String)(implicit F: Async[M]): M[CSRFToken] =
    for {
      joined <- F.delay(rawToken + "-" + clock.millis())
      data <- F.fromEither(ByteVector.encodeUtf8(joined))
      out <- Hmac[M].digest(key, data)
    } yield lift(joined + "-" + encodeHexString(out.toArray))

  /** Generate a new token */
<<<<<<< HEAD
  def generateToken[M[_]](implicit F: Async[M]): M[CSRFToken] =
    signToken[M](CSRF.genTokenString)
=======
  def generateToken[M[_]](implicit F: Sync[M]): M[CSRFToken] =
    CSRF.genTokenString[M].flatMap(signToken[M])
>>>>>>> 756c8940

  /** Create a Response cookie from a signed CSRF token
    *
    * @param token the signed csrf token
    * @return
    */
  def createResponseCookie(token: CSRFToken): ResponseCookie =
    ResponseCookie(
      name = cookieSettings.cookieName,
      content = unlift(token),
      expires = None,
      maxAge = None,
      domain = cookieSettings.domain,
      path = cookieSettings.path,
      sameSite = cookieSettings.sameSite,
      secure = cookieSettings.secure,
      httpOnly = cookieSettings.httpOnly,
      extension = cookieSettings.extension,
    )

  def createRequestCookie(token: CSRFToken): RequestCookie =
    RequestCookie(name = cookieSettings.cookieName, content = unlift(token))

  /** Extract a `CsrfToken`, if present, from the request,
    * then try to generate a new token signature, or fail with a validation error
    * @return newly refreshed token
    */
  def refreshedToken[M[_]](
      r: Request[G]
  )(implicit F: Async[M]): EitherT[M, CSRFCheckFailed, CSRFToken] =
    CSRF.cookieFromHeaders(r, cookieSettings.cookieName) match {
      case Some(c) =>
        EitherT(extractRaw(c.content)).semiflatMap(signToken[M])
      case None =>
        EitherT(F.pure(Left(CSRFCheckFailed)))
    }

  /** Extract a `CsrfToken`, if present, from the request,
    * then try generate a new token signature, or fail with a validation error.
    * If not present, generate a new token
    * @return newly refreshed token
    */
  def refreshOrCreate[M[_]](
      r: Request[G]
  )(implicit F: Async[M]): EitherT[M, CSRFCheckFailed, CSRFToken] =
    CSRF.cookieFromHeaders(r, cookieSettings.cookieName) match {
      case Some(c) =>
        EitherT(extractRaw(c.content)).semiflatMap(signToken[M])
      case None =>
        EitherT.liftF(generateToken[M])
    }

  /** Decode our CSRF token, check the signature
    * and extract the original token string to sign
    */
  def extractRaw[M[_]: Async](rawToken: String): M[Either[CSRFCheckFailed, String]] =
    rawToken.split("-") match {
      case Array(raw, nonce, signed) =>
        Hmac[M]
          .digest(key, ByteVector.view((raw + "-" + nonce).getBytes(StandardCharsets.UTF_8)))
          .map { out =>
            decodeHexString(signed) match {
              case Some(decoded) =>
                if (SecureEq[ByteVector].eqv(out, ByteVector.view(decoded)))
                  Right(raw)
                else
                  Left(CSRFCheckFailed)
              case None =>
                Left(CSRFCheckFailed)
            }
          }
      case _ =>
        Left(CSRFCheckFailed).pure[M].widen
    }

  /** To be only used on safe methods: if the method is safe (i.e doesn't modify data)
    * and a token is present, validate and regenerate it for BREACH to be impractical
    */
  private[middleware] def validate(r: Request[G], response: F[Response[G]])(implicit
      F: Async[F]
  ): F[Response[G]] =
    CSRF.cookieFromHeaders(r, cookieSettings.cookieName) match {
      case Some(c) =>
        (for {
          raw <- extractRaw(c.content).flatMap(F.fromEither)
          res <- response
          newToken <- signToken[F](raw)
        } yield res.addCookie(createResponseCookie(newToken)))
          .recover { case CSRFCheckFailed =>
            onFailure
          }
      case None =>
        if (createIfNotFound)
          response.flatMap(r => embedNewInResponseCookie(r))
        else response
    }

  /** Check for CSRF validity for an unsafe action.
    *
    * Exposed to users in case of manual plumbing of csrf token
    * (i.e websocket or query param)
    */
  def checkCSRFToken(r: Request[G], respAction: F[Response[G]], rawToken: String)(implicit
      F: Async[F]
  ): F[Response[G]] =
    if (!headerCheck(r))
      F.pure(onFailure)
    else
      (for {
        c1 <- CSRF.cookieFromHeadersF[F, G](r, cookieSettings.cookieName)
        raw1 <- extractRaw(c1.content).flatMap(F.fromEither)
        raw2 <- extractRaw(rawToken).flatMap(F.fromEither)
        response <-
          if (CSRF.isEqual(raw1, raw2)) respAction
          else F.raiseError[Response[G]](CSRFCheckFailed)
        newToken <- signToken[F](raw1) // Generate a new token to guard against BREACH.
      } yield response.addCookie(createResponseCookie(newToken)))
        .recover { case CSRFCheckFailed =>
          onFailure
        }

  /** Check for CSRF validity for an unsafe action. */
  def checkCSRF(r: Request[G], http: F[Response[G]]): F[Response[G]] = csrfChecker(r, http)

  /** Constructs a middleware that will check for the csrf token
    * presence on both the proper cookie, and header values,
    * if the predicate is not satisfied
    *
    * If it is a valid token, it will then embed a new one,
    * to effectively randomize the complete token while
    * avoiding the generation of a new secure random Id, to guard
    * against [BREACH](http://breachattack.com/)
    */
  def validate(
      predicate: Request[G] => Boolean = _.method.isSafe
  ): Middleware[F, Request[G], Response[G], Request[G], Response[G]] = { http =>
    Kleisli { (r: Request[G]) =>
      if (predicate(r)) validate(r, http(r)) else checkCSRF(r, http(r))
    }
  }

  def onfailureF: F[Response[G]] = F.pure(onFailure)

  def getHeaderToken(r: Request[G]): Option[String] =
    r.headers.get(headerName).map(_.head.value)

  def embedInResponseCookie(r: Response[G], token: CSRFToken): Response[G] =
    r.addCookie(createResponseCookie(token))

  def embedInRequestCookie(r: Request[G], token: CSRFToken): Request[G] =
    r.addCookie(createRequestCookie(token))

  /** Embed a token into a response */
  def embedNewInResponseCookie[M[_]: Async](res: Response[G]): M[Response[G]] =
    generateToken[M].map(embedInResponseCookie(res, _))
}

object CSRF {
  def apply[F[_]: Async, G[_]: Applicative](
      key: ByteVector,
      headerCheck: Request[G] => Boolean,
  ): CSRFBuilder[F, G] =
    new CSRFBuilder[F, G](
      headerName = ci"X-Csrf-Token",
      cookieSettings = CookieSettings(
        cookieName = "csrf-token",
        secure = false,
        httpOnly = true,
        path = Some("/"),
      ),
      clock = Clock.systemUTC(),
      onFailure = Response[G](Status.Forbidden),
      createIfNotFound = true,
      key = SecretKeySpec(key, HmacAlgorithm.SHA1),
      headerCheck = headerCheck,
      csrfCheck = checkCSRFDefault,
    )

  def withDefaultOriginCheck[F[_]: Async, G[_]: Applicative](
      key: ByteVector,
      host: String,
      scheme: Scheme,
      port: Option[Int],
  ): CSRFBuilder[F, G] =
    apply[F, G](
      key = key,
      headerCheck = defaultOriginCheck(_, host, scheme, port),
    )

  def withDefaultOriginCheckFormAware[F[_]: Async, G[_]: Concurrent](fieldName: String, nt: G ~> F)(
      key: ByteVector,
      host: String,
      scheme: Scheme,
      port: Option[Int],
  ): CSRFBuilder[F, G] =
    withDefaultOriginCheck(key, host, scheme, port)(Sync[F], Applicative[G])
      .withCSRFCheck(checkCSRFinHeaderAndForm(fieldName, nt))

  def withGeneratedKey[F[_]: Async, G[_]: Applicative](
      headerCheck: Request[G] => Boolean
  ): F[CSRFBuilder[F, G]] =
    generateSigningKey().map(k => apply(k, headerCheck))

  def withKeyBytes[F[_]: Async, G[_]: Applicative](
      keyBytes: Array[Byte],
      headerCheck: Request[G] => Boolean,
  ): F[CSRFBuilder[F, G]] =
    buildSigningKey(keyBytes).map(k => apply(k, headerCheck))

  // /

  class CSRFBuilder[F[_], G[_]] private[middleware] (
      headerName: CIString,
      cookieSettings: CSRF.CookieSettings,
      clock: Clock,
      onFailure: Response[G],
      createIfNotFound: Boolean,
      key: SecretKey[HmacAlgorithm],
      headerCheck: Request[G] => Boolean,
      csrfCheck: CSRF[F, G] => CSRFCheck[F, G],
  )(implicit F: Async[F], G: Applicative[G]) {
    private def copy(
        headerName: CIString = headerName,
        cookieSettings: CookieSettings = cookieSettings,
        clock: Clock = clock,
        onFailure: Response[G] = onFailure,
        createIfNotFound: Boolean = createIfNotFound,
        key: SecretKey[HmacAlgorithm] = key,
        headerCheck: Request[G] => Boolean = headerCheck,
        csrfCheck: CSRF[F, G] => CSRFCheck[F, G] = csrfCheck,
    ): CSRFBuilder[F, G] =
      new CSRFBuilder[F, G](
        headerName,
        cookieSettings,
        clock,
        onFailure,
        createIfNotFound,
        key,
        headerCheck,
        csrfCheck,
      )

    def withHeaderName(headerName: CIString): CSRFBuilder[F, G] =
      copy(headerName = headerName)
    def withClock(clock: Clock): CSRFBuilder[F, G] = copy(clock = clock)
    def withOnFailure(onFailure: Response[G]): CSRFBuilder[F, G] = copy(onFailure = onFailure)
    def withCreateIfNotFound(createIfNotFound: Boolean): CSRFBuilder[F, G] =
      copy(createIfNotFound = createIfNotFound)
    def withKey(key: ByteVector): CSRFBuilder[F, G] =
      copy(key = SecretKeySpec(key, HmacAlgorithm.SHA1))
    def withHeaderCheck(headerCheck: Request[G] => Boolean): CSRFBuilder[F, G] =
      copy(headerCheck = headerCheck)
    def withCSRFCheck(csrfCheck: CSRF[F, G] => CSRFCheck[F, G]): CSRFBuilder[F, G] =
      copy(csrfCheck = csrfCheck)

    private def cookieMod(f: CookieSettings => CookieSettings) =
      copy(cookieSettings = f(cookieSettings))

    def withCookieName(cookieName: String): CSRFBuilder[F, G] =
      cookieMod(_.copy(cookieName = cookieName))
    def withCookieSecure(secure: Boolean): CSRFBuilder[F, G] = cookieMod(_.copy(secure = secure))
    def withCookieHttpOnly(httpOnly: Boolean): CSRFBuilder[F, G] =
      cookieMod(_.copy(httpOnly = httpOnly))
    def withCookieDomain(domain: Option[String]): CSRFBuilder[F, G] =
      cookieMod(_.copy(domain = domain))
    def withCookiePath(path: Option[String]): CSRFBuilder[F, G] = cookieMod(_.copy(path = path))
    def withCookieExtension(extension: Option[String]): CSRFBuilder[F, G] =
      cookieMod(_.copy(extension = extension))

    def build: CSRF[F, G] =
      new CSRF[F, G](
        headerName,
        cookieSettings,
        clock,
        onFailure,
        createIfNotFound,
        key,
        headerCheck,
        csrfCheck,
      )
  }

  private[middleware] final case class CookieSettings(
      cookieName: String,
      secure: Boolean,
      httpOnly: Boolean,
      domain: Option[String] = None,
      path: Option[String] = None,
      sameSite: Option[SameSite] = Some(SameSite.Lax),
      extension: Option[String] = None,
  )

  // /

  type CSRFCheck[F[_], G[_]] = (Request[G], F[Response[G]]) => F[Response[G]]

  def checkCSRFDefault[F[_], G[_]](implicit F: Async[F]): CSRF[F, G] => CSRFCheck[F, G] =
    csrf =>
      (r, http) => csrf.getHeaderToken(r).fold(csrf.onfailureF)(csrf.checkCSRFToken(r, http, _))

  def checkCSRFinHeaderAndForm[F[_], G[_]: Concurrent](fieldName: String, nt: G ~> F)(implicit
      F: Async[F]
  ): CSRF[F, G] => CSRFCheck[F, G] = { csrf => (r, http) =>
    def getFormToken: F[Option[String]] = {
      def extractToken: G[Option[String]] =
        r.attemptAs[UrlForm]
          .value
          .map(_.fold(_ => none[String], _.values.get(fieldName).flatMap(_.uncons.map(_._1))))

      r.headers.get[`Content-Type`] match {
        case Some(headers.`Content-Type`(MediaType.application.`x-www-form-urlencoded`, _)) =>
          nt(extractToken)
        case _ => F.pure(none[String])
      }
    }

    for {
      fst <- F.pure(csrf.getHeaderToken(r))
      snd <- if (fst.isDefined) F.pure(fst) else getFormToken
      tok <- snd.fold(csrf.onfailureF)(csrf.checkCSRFToken(r, http, _))
    } yield tok
  }

  // /

  // Newtype hax. Remove when we have a better story for newtypes
  type CSRFToken
  private[CSRF] def lift(s: String): CSRFToken = s.asInstanceOf[CSRFToken]
  def unlift(s: CSRFToken): String = s.asInstanceOf[String]

  case object CSRFCheckFailed extends Exception("CSRF Check failed") with NoStackTrace
  type CSRFCheckFailed = CSRFCheckFailed.type

  /** Check origin matches our proposed origin.
    *
    * @param r
    * @param host
    * @param sc
    * @param port
    * @tparam F
    * @return
    */
  def defaultOriginCheck[F[_]](
      r: Request[F],
      host: String,
      sc: Scheme,
      port: Option[Int],
  ): Boolean =
    r.headers
      .get(ci"Origin")
      .flatMap(o =>
        // Hack to get around 2.11 compat
        Uri.fromString(o.head.value) match {
          case Right(uri) => Some(uri)
          case Left(_) => None
        }
      )
      .exists(u =>
        u.host.exists(_.value == host) && u.scheme.contains(sc) && u.port == port
      ) || r.headers
      .get[Referer]
      .exists(u =>
        u.uri.host.exists(_.value == host) && u.uri.scheme.contains(sc) && u.uri.port == port
      )

  def proxyOriginCheck[F[_]](r: Request[F], host: Host, xff: `X-Forwarded-For`): Boolean =
    r.headers.get[Host].contains(host) || r.headers.get[`X-Forwarded-For`].contains(xff)

  private val SigningAlgorithm = HmacAlgorithm.SHA1
  val SigningAlgo: String = "HmacSHA1"
  val CSRFTokenLength: Int = 32

  /** An instance of SecureRandom to generate
    * tokens, properly seeded:
    * https://tersesystems.com/blog/2015/12/17/the-right-way-to-use-securerandom/
    *
    * Note: The user is responsible for setting the proper
    * SecureRandom use via jvm flags.
    */
  private val InitialSeedArraySize: Int = 20
  private val CachedRandom: Random[SyncIO] =
    Random
      .javaSecuritySecureRandom[SyncIO]
      .flatTap(_.nextBytes(InitialSeedArraySize))
      .unsafeRunSync()

  private[CSRF] def cookieFromHeadersF[F[_], G[_]](request: Request[G], cookieName: String)(implicit
      F: Sync[F]
  ): F[RequestCookie] =
    cookieFromHeaders[G](request, cookieName) match {
      case Some(e) => F.pure(e)
      case None => F.raiseError(CSRFCheckFailed)
    }

  private[middleware] def cookieFromHeaders[F[_]](
      request: Request[F],
      cookieName: String,
  ): Option[RequestCookie] =
    request.headers
      .get[HCookie]
      .flatMap(_.values.find(_.name == cookieName))

  /** A Constant-time string equality */
  def tokensEqual(s1: CSRFToken, s2: CSRFToken): Boolean =
    isEqual(unlift(s1), unlift(s2))

  /** A Constant-time string equality */
  def isEqual(s1: String, s2: String): Boolean =
    SecureEq[ByteVector].eqv(
      SyncIO.fromEither(ByteVector.encodeUtf8(s1)).unsafeRunSync(),
      SyncIO.fromEither(ByteVector.encodeUtf8(s2)).unsafeRunSync(),
    )

  /** Generate an unsigned CSRF token from a `SecureRandom` */
  private[middleware] def genTokenString[F[_]: Sync]: F[String] =
    CachedRandom.nextBytes(CSRFTokenLength).to[F].map(encodeHexString)

  /** Generate a signing Key for the CSRF token */
  def generateSigningKey[F[_]]()(implicit F: Async[F]): F[ByteVector] =
    HmacKeyGen[F].generateKey(SigningAlgorithm).map { case SecretKeySpec(key, _) => key }

  /** Build a new HMACSHA1 Key for our CSRF Middleware
    * from key bytes. This operation is unsafe, in that
    * any amount less than 20 bytes will throw an exception when loaded
    * into `Mac`. Any keys larger than 64 bytes are just hashed.
    *
    * For more information, refer to: https://datatracker.ietf.org/doc/html/rfc2104#section-3
    *
    * Use for loading a key from a config file, after having generated
    * one safely
    */
  def buildSigningKey[F[_]](array: Array[Byte])(implicit F: Async[F]): F[ByteVector] =
    Hmac[F].importKey(ByteVector.view(array), SigningAlgorithm).map { case SecretKeySpec(key, _) =>
      key
    }
}<|MERGE_RESOLUTION|>--- conflicted
+++ resolved
@@ -107,13 +107,8 @@
     } yield lift(joined + "-" + encodeHexString(out.toArray))
 
   /** Generate a new token */
-<<<<<<< HEAD
   def generateToken[M[_]](implicit F: Async[M]): M[CSRFToken] =
-    signToken[M](CSRF.genTokenString)
-=======
-  def generateToken[M[_]](implicit F: Sync[M]): M[CSRFToken] =
     CSRF.genTokenString[M].flatMap(signToken[M])
->>>>>>> 756c8940
 
   /** Create a Response cookie from a signed CSRF token
     *
