--- conflicted
+++ resolved
@@ -40,13 +40,8 @@
   val app = DefaultHead(httpRoutes).orNotFound
 
   test("honor HEAD routes") {
-<<<<<<< HEAD
-    val req = Request[IO](Method.HEAD, uri = uri("/special"))
+    val req = Request[IO](Method.HEAD, uri = uri"/special")
     app(req).map(_.headers.get(CIString("X-Handled-By")).map(_.value)).assertEquals(Some("HEAD"))
-=======
-    val req = Request[IO](Method.HEAD, uri = uri"/special")
-    app(req).map(_.headers.get("X-Handled-By".ci).map(_.value)).assertEquals(Some("HEAD"))
->>>>>>> 67bcbf93
   }
 
   test("return truncated body of corresponding GET on fallthrough") {
