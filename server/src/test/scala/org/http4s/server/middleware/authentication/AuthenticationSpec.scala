/** TODO fs2 port
  * Authentication is in flux in master.  It's just going to cause merge
  * conflicts to fix this now.

package org.http4s
package server
package middleware
package authentication

import java.util.concurrent.Executors
import scala.concurrent.duration._

import fs2._
import org.http4s.Status._
import org.http4s.dsl._
import org.http4s.headers._
import org.http4s.parser.HttpHeaderParser
import org.http4s.util.{ CaseInsensitiveString, NonEmptyList }

class AuthenticationSpec extends Http4sSpec {

  def nukeService(launchTheNukes: => Unit) = AuthedService[String] {
    case GET -> Root / "launch-the-nukes" as user =>
      for {
        _ <- Task.delay(launchTheNukes)
        r <- Response(Gone).withBody(s"Oops, ${user} launched the nukes.")
      } yield r
  }

  val realm = "Test Realm"
  val username = "Test User"
  val password = "Test Password"

  def authStore(u: String) = Task.now {
    if (u == username) Some(u -> password)
    else None
  }

  def validatePassword(creds: BasicCredentials) = Task.now {
    if (creds.username == username && creds.password == password) Some(creds.username)
    else None
  }

  val service = AuthedService[String] {
    case GET -> Root as user => Ok(user)
    case req as _ => Response.notFound(req)
  }

  "Failure to authenticate" should {
    "not run unauthorized routes" in {
      val req = Request[IO](uri = Uri(path = "/launch-the-nukes"))
      var isNuked = false
      val authedValidateNukeService = BasicAuth(realm, validatePassword _)(nukeService { isNuked = true })
      val res = authedValidateNukeService.orNotFound(req).run
      isNuked must_== false
      res.status must_== (Unauthorized)
    }
  }

  "BasicAuthentication" should {
    val basicAuthedService = BasicAuth(realm, validatePassword _)(service)

    "Respond to a request without authentication with 401" in {
      val req = Request[IO](uri = Uri(path = "/"))
      val res = basicAuthedService.orNotFound(req).run

      res.status must_== (Unauthorized)
      res.headers.get(`WWW-Authenticate`).map(_.value) must_== (Some(Challenge("Basic", realm, Nil.toMap).toString))
    }

    "Respond to a request with unknown username with 401" in {
      val req = Request[IO](uri = Uri(path = "/"), headers = Headers(Authorization(BasicCredentials("Wrong User", password))))
      val res = basicAuthedService.orNotFound(req).run

      res.status must_== (Unauthorized)
      res.headers.get(`WWW-Authenticate`).map(_.value) must_== (Some(Challenge("Basic", realm, Nil.toMap).toString))
    }

    "Respond to a request with wrong password with 401" in {
      val req = Request[IO](uri = Uri(path = "/"), headers = Headers(Authorization(BasicCredentials(username, "Wrong Password"))))
      val res = basicAuthedService.orNotFound(req).run

      res.status must_== (Unauthorized)
      res.headers.get(`WWW-Authenticate`).map(_.value) must_== (Some(Challenge("Basic", realm, Nil.toMap).toString))
    }

    "Respond to a request with correct credentials" in {
      val req = Request[IO](uri = Uri(path = "/"), headers = Headers(Authorization(BasicCredentials(username, password))))
      val res = basicAuthedService.orNotFound(req).run

      res.status must_== (Ok)
    }
  }


  private def parse(value: String) = HttpHeaderParser.WWW_AUTHENTICATE(value).fold(err => sys.error(s"Couldn't parse: $value"), identity)

  "DigestAuthentication" should {
    "Respond to a request without authentication with 401" in {
      val authedService = DigestAuth(realm, authStore)(service)
      val req = Request[IO](uri = Uri(path = "/"))
      val res = authedService.orNotFound(req).run

      res.status must_== (Status.Unauthorized)
      val opt = res.headers.get(`WWW-Authenticate`).map(_.value)
      opt.isDefined must beTrue
      val challenge = parse(opt.get).values.head
      (challenge match {
        case Challenge("Digest", realm, _) => true
        case _ => false
      }) must_== true

      ok
    }

    // Send a request without authorization, receive challenge.
    def doDigestAuth1(digest: HttpService) = {
      // Get auth data
      val req = Request[IO](uri = Uri(path = "/"))
      val res = digest.orNotFound(req).run

      res.status must_== (Unauthorized)
      val opt = res.headers.get(`WWW-Authenticate`).map(_.value)
      opt.isDefined must beTrue
      val challenge = parse(opt.get).values.head
      challenge
    }

    // Respond to a challenge with a correct response.
    // If withReplay is true, also send a replayed request.
    def doDigestAuth2(digest: HttpService, challenge: Challenge, withReplay: Boolean) = {
      // Second request with credentials
      val method = "GET"
      val uri = "/"
      val qop = "auth"
      val nc = "00000001"
      val cnonce = "abcdef"
      val nonce = challenge.params("nonce")

      val response = DigestUtil.computeResponse(method, username, realm, password, uri, nonce, nc, cnonce, qop)
      val params: NonEmptyList[(String, String)] = NonEmptyList(
        "username" -> username, "realm" -> realm, "nonce" -> nonce,
        "uri" -> uri, "qop" -> qop, "nc" -> nc, "cnonce" -> cnonce,
        "response" -> response, "method" -> method
      )
      val header = Authorization(Credentials.AuthParams("Digest".ci, params))

      val req2 = Request[IO](uri = Uri(path = "/"), headers = Headers(header))
      val res2 = digest.orNotFound(req2).run

      if (withReplay) {
        val res3 = digest.orNotFound(req2).run
        (res2, res3)
      } else
        (res2, null)
    }

    "Respond to a request with correct credentials" in {
      val digestAuthService = DigestAuth(realm, authStore)(service)
      val challenge = doDigestAuth1(digestAuthService)

      (challenge match {
        case Challenge("Digest", realm, _) => true
        case _ => false
      }) must_== true

      val (res2, res3) = doDigestAuth2(digestAuthService, challenge, true)

      res2.status must_== (Ok)

      // Digest prevents replay
      res3.status must_== (Unauthorized)

      ok
    }

    "Respond to many concurrent requests while cleaning up nonces" in {
      val n = 100
      val sched = Executors.newFixedThreadPool(4)
      val digestAuthService = DigestAuth(realm, authStore, 2.millis, 2.millis)(service)
      val tasks = (1 to n).map(i =>
        Task {
          val challenge = doDigestAuth1(digestAuthService)
          (challenge match {
            case Challenge("Digest", realm, _) => true
            case _ => false
          }) must_== true
          val res = doDigestAuth2(digestAuthService, challenge, false)._1
          // We don't check whether res.status is Ok since it may not
          // be due to the low nonce stale timer.  Instead, we check
          // that it's found.
          res.status mustNotEqual (NotFound)
        }(sched))
      Task.gatherUnordered(tasks).run

      ok
    }

    "Avoid many concurrent replay attacks" in {
      val n = 100
      val sched = Executors.newFixedThreadPool(4)
      val digestAuthService = DigestAuth(realm, authStore)(service)
      val challenge = doDigestAuth1(digestAuthService)
      val tasks = (1 to n).map(i =>
        Task {
          val res = doDigestAuth2(digestAuthService, challenge, false)._1
          res.status
        }(sched))
      val res = Task.gatherUnordered(tasks).run
      res.filter(s => s == Ok).size must_== 1
      res.filter(s => s == Unauthorized).size must_== n - 1

      ok
    }

    "Respond to invalid requests with 401" in {
      val digestAuthService = DigestAuth(realm, authStore)(service)
      val method = "GET"
      val uri = "/"
      val qop = "auth"
      val nc = "00000001"
      val cnonce = "abcdef"
      val nonce = "abcdef"

      val response = DigestUtil.computeResponse(method, username, realm, password, uri, nonce, nc, cnonce, qop)
      val params = NonEmptyList(
        "username" -> username,
        "realm" -> realm,
        "nonce" -> nonce,
        "uri" -> uri,
        "qop" -> qop,
        "nc" -> nc,
        "cnonce" -> cnonce,
        "response" -> response,
        "method" -> method
      )

      val expected = (0 to params.size).map(i => Unauthorized)

      val result = (0 to params.size).map(i => {
<<<<<<< HEAD
        val invalid_params = params.take(i) ++ params.drop(i + 1)
        val header = Authorization(GenericCredentials(CaseInsensitiveString("Digest"), invalid_params))
        val req = Request[IO](uri = Uri(path = "/"), headers = Headers(header))
=======
        val invalidParams = params.list.take(i) ++ params.list.drop(i + 1)
        val header = Authorization(Credentials.AuthParams("Digest".ci, invalidParams.head, invalidParams.tail: _*))
        val req = Request(uri = Uri(path = "/"), headers = Headers(header))
>>>>>>> 1b43af7d
        val res = digestAuthService.orNotFound(req).run

        res.status
      })

      expected must_== result

      ok
    }
  }
}
  */<|MERGE_RESOLUTION|>--- conflicted
+++ resolved
@@ -238,15 +238,9 @@
       val expected = (0 to params.size).map(i => Unauthorized)
 
       val result = (0 to params.size).map(i => {
-<<<<<<< HEAD
-        val invalid_params = params.take(i) ++ params.drop(i + 1)
-        val header = Authorization(GenericCredentials(CaseInsensitiveString("Digest"), invalid_params))
-        val req = Request[IO](uri = Uri(path = "/"), headers = Headers(header))
-=======
         val invalidParams = params.list.take(i) ++ params.list.drop(i + 1)
         val header = Authorization(Credentials.AuthParams("Digest".ci, invalidParams.head, invalidParams.tail: _*))
         val req = Request(uri = Uri(path = "/"), headers = Headers(header))
->>>>>>> 1b43af7d
         val res = digestAuthService.orNotFound(req).run
 
         res.status
