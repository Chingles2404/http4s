--- conflicted
+++ resolved
@@ -14,14 +14,8 @@
 import org.http4s._
 import org.http4s.dsl.io._
 import org.http4s.headers.Referer
-<<<<<<< HEAD
+import org.http4s.server.middleware.CSRF.unlift
 import org.typelevel.ci.CIString
-import CSRF.unlift
-import cats.arrow.FunctionK
-=======
-import org.http4s.server.middleware.CSRF.unlift
-import org.http4s.util.CaseInsensitiveString
->>>>>>> cca0f4e7
 
 class CSRFSpec extends Http4sSpec {
 
@@ -376,7 +370,7 @@
           res <- csrfCatchFailure.validate()(dummyRoutes)(
             Request[IO](POST)
               .putHeaders(
-                Header(headerName.value, unlift(token)),
+                Header(headerName.toString, unlift(token)),
                 Header("Origin", "http://example.com"),
                 Referer(Uri.unsafeFromString("http://example.com/lol")))
               .addCookie(cookieName, unlift(token))
@@ -390,7 +384,7 @@
           token2 <- csrfCatchFailure.generateToken[IO]
           res <- csrfCatchFailure.validate()(dummyRoutes)(
             dummyRequest
-              .putHeaders(Header(headerName.value, unlift(token1)))
+              .putHeaders(Header(headerName.toString, unlift(token1)))
               .addCookie(cookieName, unlift(token2))
           )
         } yield res).unsafeRunSync()
