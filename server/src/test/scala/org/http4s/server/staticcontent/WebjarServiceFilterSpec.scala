--- conflicted
+++ resolved
@@ -10,25 +10,14 @@
 import org.http4s._
 import org.http4s.Method.GET
 
-<<<<<<< HEAD
 class WebjarServiceFilterSpec extends Http4sSpec with StaticContentShared {
 
   def routes: HttpRoutes[IO] =
     webjarServiceBuilder[IO](testBlocker)
-      .withWebjarAssetFilter((webjar) =>
+      .withWebjarAssetFilter(webjar =>
         webjar.library == "test-lib" && webjar.version == "1.0.0" && webjar.asset == "testresource.txt")
+      .withBlocker(testBlocker)
       .toRoutes
-=======
-object WebjarServiceFilterSpec extends Http4sSpec with StaticContentShared {
-  def routes: HttpRoutes[IO] =
-    webjarService(
-      Config(
-        filter = webjar =>
-          webjar.library == "test-lib" && webjar.version == "1.0.0" && webjar.asset == "testresource.txt",
-        blocker = testBlocker
-      )
-    )
->>>>>>> d3f38de0
 
   "The WebjarService" should {
     "Return a 200 Ok file" in {
