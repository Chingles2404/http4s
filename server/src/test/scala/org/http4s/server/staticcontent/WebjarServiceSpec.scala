package org.http4s
package server
package staticcontent

<<<<<<< HEAD
import cats.effect.IO
=======
import cats.effect._
import java.nio.file.Paths
>>>>>>> 9f8cf8fc
import org.http4s.Method.{GET, POST}
import org.http4s.Uri.uri
import org.http4s.server.staticcontent.WebjarService.Config
import org.http4s.testing.Http4sLegacyMatchersIO

object WebjarServiceSpec extends Http4sSpec with StaticContentShared with Http4sLegacyMatchersIO {
  def routes: HttpRoutes[IO] =
<<<<<<< HEAD
    webjarService(Config[IO](blocker = testBlocker))
=======
    webjarService(
      Config[IO](
        blockingExecutionContext = testBlockingExecutionContext
      ))
  val defaultBase =
    test.BuildInfo.test_resourceDirectory.toPath.resolve("META-INF/resources/webjars").toString
>>>>>>> 9f8cf8fc

  "The WebjarService" should {
    "Return a 200 Ok file" in {
      val req = Request[IO](GET, Uri(path = "/test-lib/1.0.0/testresource.txt"))
      val rb = runReq(req)

      rb._1 must_== testWebjarResource
      rb._2.status must_== Status.Ok
    }

    "Return a 200 Ok file in a subdirectory" in {
      val req = Request[IO](GET, Uri(path = "/test-lib/1.0.0/sub/testresource.txt"))
      val rb = runReq(req)

      rb._1 must_== testWebjarSubResource
      rb._2.status must_== Status.Ok
    }

    "Decodes path segments" in {
      val req = Request[IO](uri = uri("/deep+purple/machine+head/space+truckin%27.txt"))
      routes.orNotFound(req) must returnStatus(Status.Ok)
    }

    "Return a 400 on a relative link even if it's inside the context" in {
      val relativePath = "test-lib/1.0.0/sub/../testresource.txt"
      val file = Paths.get(defaultBase).resolve(relativePath).toFile
      file.exists() must beTrue

      val uri = Uri.unsafeFromString("/" + relativePath)
      val req = Request[IO](uri = uri)
      routes.orNotFound(req) must returnStatus(Status.BadRequest)
    }

    "Return a 400 if the request tries to escape the context" in {
      val relativePath = "../../../testresource.txt"
      val file = Paths.get(defaultBase).resolve(relativePath).toFile
      file.exists() must beTrue

      val uri = Uri.unsafeFromString("/" + relativePath)
      val req = Request[IO](uri = uri)
      routes.orNotFound(req) must returnStatus(Status.BadRequest)
    }

    "Return a 400 if the request tries to escape the context with /" in {
      val absPath = Paths.get(defaultBase).resolve("test-lib/1.0.0/testresource.txt")
      val file = absPath.toFile
      file.exists() must beTrue

      val uri = Uri.unsafeFromString("///" + absPath)
      val req = Request[IO](uri = uri)
      routes.orNotFound(req) must returnStatus(Status.BadRequest)
    }

    "Not find missing file" in {
      val req = Request[IO](uri = uri("/test-lib/1.0.0/doesnotexist.txt"))
      routes.apply(req).value must returnValue(Option.empty[Response[IO]])
    }

    "Not find missing library" in {
      val req = Request[IO](uri = uri("/1.0.0/doesnotexist.txt"))
      routes.apply(req).value must returnValue(Option.empty[Response[IO]])
    }

    "Return bad request on missing version" in {
      val req = Request[IO](uri = uri("/test-lib//doesnotexist.txt"))
      routes.orNotFound(req) must returnStatus(Status.BadRequest)
    }

    "Not find blank asset" in {
      val req = Request[IO](uri = uri("/test-lib/1.0.0/"))
      routes.apply(req).value must returnValue(Option.empty[Response[IO]])
    }

    "Not match a request with POST" in {
      val req = Request[IO](POST, Uri(path = "/test-lib/1.0.0/testresource.txt"))
      routes.apply(req).value must returnValue(Option.empty[Response[IO]])
    }
  }
}<|MERGE_RESOLUTION|>--- conflicted
+++ resolved
@@ -2,12 +2,9 @@
 package server
 package staticcontent
 
-<<<<<<< HEAD
 import cats.effect.IO
-=======
 import cats.effect._
 import java.nio.file.Paths
->>>>>>> 9f8cf8fc
 import org.http4s.Method.{GET, POST}
 import org.http4s.Uri.uri
 import org.http4s.server.staticcontent.WebjarService.Config
@@ -15,16 +12,9 @@
 
 object WebjarServiceSpec extends Http4sSpec with StaticContentShared with Http4sLegacyMatchersIO {
   def routes: HttpRoutes[IO] =
-<<<<<<< HEAD
     webjarService(Config[IO](blocker = testBlocker))
-=======
-    webjarService(
-      Config[IO](
-        blockingExecutionContext = testBlockingExecutionContext
-      ))
   val defaultBase =
     test.BuildInfo.test_resourceDirectory.toPath.resolve("META-INF/resources/webjars").toString
->>>>>>> 9f8cf8fc
 
   "The WebjarService" should {
     "Return a 200 Ok file" in {
