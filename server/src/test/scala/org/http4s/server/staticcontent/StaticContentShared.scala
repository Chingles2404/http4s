package org.http4s
package server
package staticcontent

import cats.effect._
import fs2._
import java.nio.charset.StandardCharsets
import java.nio.file.{Files, Paths}

private[staticcontent] trait StaticContentShared { this: Http4sSpec =>
  def routes: HttpRoutes[IO]

  lazy val testResource: Chunk[Byte] = {
    val s = getClass.getResourceAsStream("/testresource.txt")
    require(s != null, "Couldn't acquire resource!")
    val bytes = scala.io.Source
      .fromInputStream(s)
      .mkString
      .getBytes(StandardCharsets.UTF_8)

    Chunk.bytes(bytes)
  }

  lazy val testResourceGzipped: Chunk[Byte] = {
    val url = getClass.getResource("/testresource.txt.gz")
    require(url != null, "Couldn't acquire resource!")
    val bytes = Files.readAllBytes(Paths.get(url.toURI))

    Chunk.bytes(bytes)
  }

  lazy val testWebjarResource: Chunk[Byte] = {
    val s =
      getClass.getResourceAsStream("/META-INF/resources/webjars/test-lib/1.0.0/testresource.txt")
    require(s != null, "Couldn't acquire resource!")

    Chunk.bytes(
      scala.io.Source
        .fromInputStream(s)
        .mkString
        .getBytes(StandardCharsets.UTF_8))
  }

  lazy val testWebjarSubResource: Chunk[Byte] = {
    val s = getClass.getResourceAsStream(
      "/META-INF/resources/webjars/test-lib/1.0.0/sub/testresource.txt")
    require(s != null, "Couldn't acquire resource!")

    Chunk.bytes(
      scala.io.Source
        .fromInputStream(s)
        .mkString
        .getBytes(StandardCharsets.UTF_8))
  }

<<<<<<< HEAD
  def runReq(req: Request[IO]): (ByteVector, Response[IO]) = {
    val resp = routes.orNotFound(req).unsafeRunSync
    val body = resp.body.chunks.compile.toVector.unsafeRunSync.foldLeft(ByteVector.empty) {
      (bv, chunk) =>
        bv ++ ByteVector.view(chunk.toArray)
=======
  def runReq(req: Request[IO]): (Chunk[Byte], Response[IO]) = {
    val resp = s.orNotFound(req).unsafeRunSync
    val body = resp.body.chunks.compile.toVector.unsafeRunSync.foldLeft(Segment.empty[Byte]) {
      (c, chunk) =>
        c ++ chunk.toSegment
>>>>>>> f4f39f23
    }
    (body.force.toChunk, resp)
  }
}<|MERGE_RESOLUTION|>--- conflicted
+++ resolved
@@ -53,19 +53,11 @@
         .getBytes(StandardCharsets.UTF_8))
   }
 
-<<<<<<< HEAD
-  def runReq(req: Request[IO]): (ByteVector, Response[IO]) = {
+  def runReq(req: Request[IO]): (Chunk[Byte], Response[IO]) = {
     val resp = routes.orNotFound(req).unsafeRunSync
-    val body = resp.body.chunks.compile.toVector.unsafeRunSync.foldLeft(ByteVector.empty) {
-      (bv, chunk) =>
-        bv ++ ByteVector.view(chunk.toArray)
-=======
-  def runReq(req: Request[IO]): (Chunk[Byte], Response[IO]) = {
-    val resp = s.orNotFound(req).unsafeRunSync
     val body = resp.body.chunks.compile.toVector.unsafeRunSync.foldLeft(Segment.empty[Byte]) {
       (c, chunk) =>
         c ++ chunk.toSegment
->>>>>>> f4f39f23
     }
     (body.force.toChunk, resp)
   }
