--- conflicted
+++ resolved
@@ -1,24 +1,16 @@
 package org.http4s
 package server
 
-<<<<<<< HEAD
-import java.util.concurrent.CountDownLatch
-import java.util.concurrent.atomic.AtomicReference
-import scala.annotation.tailrec
-import fs2.Task
-=======
-import org.http4s.util.ProcessApp
+import org.http4s.util.StreamApp
 
-import scalaz.concurrent.Task
-import scalaz.stream.Process
->>>>>>> 858af9a8
+import fs2.{Strategy, Stream, Task}
 
 /**
  * Apps extending the server app trait get a graceful shutdown.  The
  *
  */
-@deprecated("Prefer org.http4s.ProcessApp, where main returns a Process. You can return a Process that runs forever from a ServerBuilder with `.serve`. Use `Process.bracket` to compose resources in a simpler way than overriding `shutdown`.", "0.16")
-trait ServerApp extends ProcessApp {
+@deprecated("Prefer org.http4s.util.StreamApp, where main returns a Stream. You can return a Stream that runs forever from a ServerBuilder with `.serve`. Use `Stream.bracket` to compose resources in a simpler way than overriding `shutdown`.", "0.16")
+trait ServerApp extends StreamApp {
   private[this] val logger = org.log4s.getLogger
 
   /** Return a server to run */
@@ -36,70 +28,8 @@
   def shutdown(server: Server): Task[Unit] =
     server.shutdown
 
-<<<<<<< HEAD
-  private sealed trait LifeCycle
-  private case object Init extends LifeCycle
-  private case object Started extends LifeCycle
-  private case object Stopping extends LifeCycle
-  private case object Stopped extends LifeCycle
-
-  /** The current state of the server. */
-  private val state =
-    new AtomicReference[LifeCycle](Init)
-
-  @tailrec
-  private def doShutdown(s: Server): Unit =
-    state.get match {
-      case _ if state.compareAndSet(Started, Stopping) =>
-        logger.info(s"Shutting down server on ${s.address}")
-        try shutdown(s).unsafeRun
-        finally state.set(Stopped)
-        logger.info(s"Stopped server on ${s.address}")
-      case Stopping | Stopped =>
-        logger.debug(s"Ignoring duplicate shutdown request for ${s.address}")
-      case state =>
-        logger.warn(s"Tried to shutdown server $s, but was in state $state.  Trying again in 1 second")
-        Thread.sleep(1000)
-        doShutdown(s)
-    }
-
-  private[this] val latch =
-    new CountDownLatch(1)
-
-  /** Explicitly request a graceful shutdown of the service.
-   *
-   *  There is no operational standard for this, but some common
-   *  implementations include:
-   *  - an admin port receiving a connection
-   *  - a JMX command
-   *  - monitoring a file
-   *  - console input in an interactive session
-   */
-  def requestShutdown(): Unit = {
-    logger.info("Received shutdown request")
-    latch.countDown()
-  }
-
-  private def run(args: List[String]): Unit = {
-    val s = server(args).map { s =>
-      sys.addShutdownHook {
-        doShutdown(s)
-      }
-      s
-    }.unsafeRun
-    state.set(Started)
-    logger.info(s"Started server on ${s.address}")
-    latch.await()
-    doShutdown(s)
-  }
-
-  final def main(args: Array[String]): Unit =
-    run(args.toList)
-}
-=======
-  final def main(args: List[String]): Process[Task, Nothing] =
-    Process.bracket(server(args))(s => Process.eval_(s.shutdown)) { s =>
-      Process.eval_(Task.async[Nothing](_ => ()))
-    }
-}
->>>>>>> 858af9a8
+  final def main(args: List[String]): Stream[Task, Nothing] =
+    Stream.bracket(server(args))({ s =>
+      Stream.eval_(Task.async[Nothing](_ => ())(Strategy.sequential))
+    }, _.shutdown)
+}