--- conflicted
+++ resolved
@@ -15,16 +15,12 @@
 import org.http4s.internal.CollectionCompat.CollectionConverters._
 import scala.util.control.NoStackTrace
 
-<<<<<<< HEAD
 /** [[org.http4s.server.staticcontent.WebjarServiceBuilder]] builder
   *
   * @param blocker execution context for blocking I/O
   * @param filter To filter which assets from the webjars should be served
   * @param cacheStrategy strategy to use for caching purposes.
   * @param classLoader optional classloader for extracting the resources
-=======
-/** Constructs new services to serve assets from Webjars
->>>>>>> cca0f4e7
   */
 class WebjarServiceBuilder[F[_]] private (
     blocker: Blocker,
@@ -71,15 +67,14 @@
           .subflatMap(toWebjarAsset)
           .filter(webjarAssetFilter)
           .flatMap(serveWebjarAsset(blocker, cacheStrategy, classLoader, request)(_))
-          .recover {
-            case BadTraversal => Response(Status.BadRequest)
+          .recover { case BadTraversal =>
+            Response(Status.BadRequest)
           }
       case _ => OptionT.none
     }
   }
 
-  /**
-    * Returns an Option(WebjarAsset) for a Request, or None if it couldn't be mapped
+  /** Returns an Option(WebjarAsset) for a Request, or None if it couldn't be mapped
     *
     * @param p The request path without the prefix
     * @return The WebjarAsset, or None if it couldn't be mapped
@@ -117,15 +112,13 @@
       cacheStrategy = NoopCacheStrategy[F],
       classLoader = None)
 
-  /**
-    * A filter callback for Webjar asset
+  /** A filter callback for Webjar asset
     * It's a function that takes the WebjarAsset and returns whether or not the asset
     * should be served to the client.
     */
   type WebjarAssetFilter = WebjarAsset => Boolean
 
-  /**
-    * Contains the information about an asset inside a webjar
+  /** Contains the information about an asset inside a webjar
     *
     * @param library The webjar's library name
     * @param version The version of the webjar
@@ -133,8 +126,7 @@
     */
   final case class WebjarAsset(library: String, version: String, asset: String) {
 
-    /**
-      * Constructs a full path for an asset inside a webjar asset
+    /** Constructs a full path for an asset inside a webjar asset
       *
       * @return The full name in the Webjar
       */
@@ -142,8 +134,7 @@
       s"/META-INF/resources/webjars/$library/$version/$asset"
   }
 
-  /**
-    * Returns an asset that matched the request if it's found in the webjar path
+  /** Returns an asset that matched the request if it's found in the webjar path
     *
     * @param webjarAsset The WebjarAsset
     * @param config The configuration
@@ -207,7 +198,6 @@
     val Root = Paths.get("")
     Kleisli {
       // Intercepts the routes that match webjar asset names
-<<<<<<< HEAD
       case request if request.method == Method.GET && request.pathInfo.nonEmpty =>
         val segments = request.pathInfo.segments.map(_.decoded(plusIsSpace = true))
         OptionT
@@ -221,30 +211,9 @@
           .subflatMap(toWebjarAsset)
           .filter(config.filter)
           .flatMap(serveWebjarAsset(config, request)(_))
-          .recover {
-            case BadTraversal => Response(Status.BadRequest)
+          .recover { case BadTraversal =>
+            Response(Status.BadRequest)
           }
-=======
-      case request if request.method == Method.GET =>
-        request.pathInfo.split("/") match {
-          case Array(head, segments @ _*) if head.isEmpty =>
-            OptionT
-              .liftF(F.catchNonFatal {
-                segments.foldLeft(Root) {
-                  case (_, "" | "." | "..") => throw BadTraversal
-                  case (path, segment) =>
-                    path.resolve(Uri.decode(segment, plusIsSpace = true))
-                }
-              })
-              .subflatMap(toWebjarAsset)
-              .filter(config.filter)
-              .flatMap(serveWebjarAsset(config, request)(_))
-              .recover { case BadTraversal =>
-                Response(Status.BadRequest)
-              }
-          case _ => OptionT.none
-        }
->>>>>>> cca0f4e7
       case _ => OptionT.none
     }
   }
