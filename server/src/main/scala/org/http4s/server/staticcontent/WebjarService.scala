--- conflicted
+++ resolved
@@ -3,16 +3,11 @@
 package staticcontent
 
 import cats.data.{Kleisli, OptionT}
-<<<<<<< HEAD
 import cats.effect.{ContextShift, Effect}
-import scala.concurrent.ExecutionContext
-=======
-import cats.effect.Effect
 import cats.implicits._
 import java.nio.file.{Path, Paths}
-import org.http4s.util.UrlCodingUtils.urlDecode
+import scala.concurrent.ExecutionContext
 import scala.util.control.NoStackTrace
->>>>>>> 464060da
 
 /**
   * Constructs new services to serve assets from Webjars
@@ -62,19 +57,7 @@
     * @param config The configuration for this service
     * @return The HttpRoutes
     */
-<<<<<<< HEAD
-  def apply[F[_]: Effect: ContextShift](config: Config[F]): HttpRoutes[F] = Kleisli {
-    // Intercepts the routes that match webjar asset names
-    case request if request.method == Method.GET =>
-      OptionT
-        .pure[F](request.pathInfo)
-        .map(Uri.removeDotSegments)
-        .subflatMap(toWebjarAsset)
-        .filter(config.filter)
-        .flatMap(serveWebjarAsset(config, request)(_))
-    case _ => OptionT.none
-=======
-  def apply[F[_]](config: Config[F])(implicit F: Effect[F]): HttpService[F] = {
+  def apply[F[_]](config: Config[F])(implicit F: Effect[F], cs: ContextShift[F]): HttpRoutes[F] = {
     object BadTraversal extends Exception with NoStackTrace
     val Root = Paths.get("")
     Kleisli {
@@ -87,7 +70,7 @@
                 segments.foldLeft(Root) {
                   case (_, "" | "." | "..") => throw BadTraversal
                   case (path, segment) =>
-                    path.resolve(urlDecode(segment, plusIsSpace = true))
+                    path.resolve(Uri.decode(segment, plusIsSpace = true))
                 }
               })
               .subflatMap(toWebjarAsset)
@@ -100,7 +83,6 @@
         }
       case _ => OptionT.none
     }
->>>>>>> 464060da
   }
 
   /**
