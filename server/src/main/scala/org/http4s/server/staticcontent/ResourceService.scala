--- conflicted
+++ resolved
@@ -7,7 +7,6 @@
 import cats.implicits._
 import java.nio.file.Paths
 import org.http4s.server.middleware.TranslateUri
-import org.http4s.util.UrlCodingUtils.urlDecode
 import org.log4s.getLogger
 import scala.concurrent.ExecutionContext
 import scala.util.{Failure, Success, Try}
@@ -33,25 +32,9 @@
       cacheStrategy: CacheStrategy[F] = NoopCacheStrategy[F],
       preferGzipped: Boolean = false)
 
-<<<<<<< HEAD
   /** Make a new [[org.http4s.HttpRoutes]] that serves static files. */
-  private[staticcontent] def apply[F[_]: Effect: ContextShift](config: Config[F]): HttpRoutes[F] =
-    Kleisli {
-      case request if request.pathInfo.startsWith(config.pathPrefix) =>
-        StaticFile
-          .fromResource(
-            Uri.removeDotSegments(
-              s"${config.basePath}/${getSubPath(request.pathInfo, config.pathPrefix)}"),
-            config.blockingExecutionContext,
-            Some(request),
-            preferGzipped = config.preferGzipped
-          )
-          .semiflatMap(config.cacheStrategy.cache(request.pathInfo, _))
-      case _ => OptionT.none
-=======
-  /** Make a new [[org.http4s.HttpService]] that serves static files. */
-  private[staticcontent] def apply[F[_]](config: Config[F])(
-      implicit F: Effect[F]): HttpService[F] = {
+  private[staticcontent] def apply[F[_]](
+      config: Config[F])(implicit F: Effect[F], cs: ContextShift[F]): HttpRoutes[F] = {
     val basePath = if (config.basePath.isEmpty) "/" else config.basePath
     object BadTraversal extends Exception with NoStackTrace
 
@@ -66,7 +49,7 @@
                     segments.foldLeft(rootPath) {
                       case (_, "" | "." | "..") => throw BadTraversal
                       case (path, segment) =>
-                        path.resolve(urlDecode(segment, plusIsSpace = true))
+                        path.resolve(Uri.decode(segment, plusIsSpace = true))
                     }
                   })
                   .collect {
@@ -75,6 +58,7 @@
                   .flatMap { path =>
                     StaticFile.fromResource(
                       path.toString,
+                      config.blockingExecutionContext,
                       Some(request),
                       preferGzipped = config.preferGzipped
                     )
@@ -92,7 +76,6 @@
         logger.error(e)(
           s"Could not get root path from ResourceService config: basePath = ${config.basePath}, pathPrefix = ${config.pathPrefix}. All requests will fail.")
         Kleisli(_ => OptionT.pure(Response(Status.InternalServerError)))
->>>>>>> 464060da
     }
   }
 }