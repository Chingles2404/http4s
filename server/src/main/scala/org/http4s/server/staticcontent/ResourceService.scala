--- conflicted
+++ resolved
@@ -4,16 +4,10 @@
 
 import java.util.concurrent.ExecutorService
 
-<<<<<<< HEAD
 import fs2._
-=======
 import org.http4s.server._
 import org.http4s.{Response, Request, StaticFile}
 import org.http4s.util.threads.DefaultPool
-
-import scalaz.concurrent.{Strategy, Task}
-
->>>>>>> c7987887
 
 object ResourceService {
 
@@ -28,11 +22,7 @@
   final case class Config(basePath: String,
                           pathPrefix: String = "",
                           bufferSize: Int = 50*1024,
-<<<<<<< HEAD
-                          executor: ExecutorService,
-=======
                           executor: ExecutorService = DefaultPool,
->>>>>>> c7987887
                           cacheStrategy: CacheStrategy = NoopCacheStrategy)
 
   /** Make a new [[org.http4s.HttpService]] that serves static files. */
