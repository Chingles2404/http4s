package org.http4s

<<<<<<< HEAD
import cats.arrow.Choice
import cats.data._
import fs2._
import org.http4s.batteries._
=======
import org.log4s.getLogger
import scalaz._, Scalaz._
import scalaz.concurrent.Task
>>>>>>> a4503409

package object server {
  /**
   * A middleware is a function of one [[Service]] to another, possibly of a
   * different [[Request]] and [[Response]] type.  http4s comes with several
   * middlewares for composing common functionality into services.
   *
   * @tparam A the request type of the original service
   * @tparam B the response type of the original service
   * @tparam C the request type of the resulting service
   * @tparam D the response type of the resulting service
   */
  type Middleware[A, B, C, D] = Service[A, B] => Service[C, D]

  object Middleware {
    def apply[A, B, C, D](f: (C, Service[A, B]) => Task[D]): Middleware[A, B, C, D] = {
      service => Service.lift {
        req => f(req, service)
      }
    }
  }

  /**
   * An HTTP middleware converts an [[HttpService]] to another.
   */
  type HttpMiddleware = Middleware[Request, MaybeResponse, Request, MaybeResponse]

  /**
   * An HTTP middleware that authenticates users.
   */
  type AuthMiddleware[T] = Middleware[AuthedRequest[T], MaybeResponse, Request, MaybeResponse]

  /**
    * Old name for SSLConfig
    */
  @deprecated("Use SSLConfig", "2016-12-31")
  type SSLBits = SSLConfig

  object AuthMiddleware {
    def apply[T](authUser: Service[Request, T]): AuthMiddleware[T] = {
      service => service.compose(AuthedRequest(authUser.run))
    }

    def apply[Err, T](
      authUser: Service[Request, Either[Err, T]],
      onFailure: Service[AuthedRequest[Err], MaybeResponse]
    ): AuthMiddleware[T] = {
      service: Service[AuthedRequest[T], MaybeResponse] =>
        Choice[Service]
          .choice(onFailure, service)
          .local({ authed: AuthedRequest[Either[Err, T]] =>
            authed.authInfo.bimap(
                                   err => AuthedRequest(err, authed.req),
                                   suc => AuthedRequest(suc, authed.req)
                                 )
                 })
          .compose(AuthedRequest(authUser.run))
    }

  }

  private[this] val messageFailureLogger = getLogger("org.http4s.server.message-failures")
  def messageFailureHandler(req: Request): PartialFunction[Throwable, Task[Response]] = {
    case mf: MessageFailure =>
      messageFailureLogger.debug(mf)(s"""Message failure handling request: ${req.method} ${req.pathInfo} from ${req.remoteAddr.getOrElse("<unknown>")}""")
      mf.toHttpResponse(req.httpVersion)
  }
}<|MERGE_RESOLUTION|>--- conflicted
+++ resolved
@@ -1,15 +1,10 @@
 package org.http4s
 
-<<<<<<< HEAD
 import cats.arrow.Choice
 import cats.data._
 import fs2._
 import org.http4s.batteries._
-=======
 import org.log4s.getLogger
-import scalaz._, Scalaz._
-import scalaz.concurrent.Task
->>>>>>> a4503409
 
 package object server {
   /**
