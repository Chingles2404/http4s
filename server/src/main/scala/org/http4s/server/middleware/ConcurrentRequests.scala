/*
 * Copyright 2014 http4s.org
 *
 * Licensed under the Apache License, Version 2.0 (the "License");
 * you may not use this file except in compliance with the License.
 * You may obtain a copy of the License at
 *
 *     http://www.apache.org/licenses/LICENSE-2.0
 *
 * Unless required by applicable law or agreed to in writing, software
 * distributed under the License is distributed on an "AS IS" BASIS,
 * WITHOUT WARRANTIES OR CONDITIONS OF ANY KIND, either express or implied.
 * See the License for the specific language governing permissions and
 * limitations under the License.
 */

package org.http4s.server.middleware

import cats.data._
import cats.effect._
import cats.implicits._
import org.http4s._
import org.http4s.server._

/** Middlewares for tracking the quantity of concurrent requests.
  *
  * These are generalized middlewares and can be used to implement metrics,
  * logging, max concurrent requests, etc.
  *
  * @note The concurrent request count is decremented on the completion of the
  *       Response body, or in the event of any error, and is guaranteed to
  *       only occur once.
  */
object ConcurrentRequests {

  /** Run a side effect each time the concurrent request count increments and
    * decrements.
    *
    * @note Each side effect is given the current number of concurrent
    *       requests as an argument.
    *
    * @note `onIncrement` should never be < 1 and `onDecrement` should never
    *       be value < 0.
    *
    * @note This is the same as [[#route]], but allows for the inner and outer
    *       effect types to differ.
    */
<<<<<<< HEAD
  def route2[F[_]: Sync, G[_]: Async]( // TODO (ce3-ra): Sync + MonadCancel
      onIncrement: Long => G[Unit], onDecrement: Long => G[Unit]): F[ContextMiddleware[G, Long]] =
=======
  def route2[F[_]: Sync, G[_]: Sync](
      onIncrement: Long => G[Unit],
      onDecrement: Long => G[Unit],
  ): F[ContextMiddleware[G, Long]] =
>>>>>>> 37f452b1
    Ref
      .in[F, G, Long](0L)
      .map(ref =>
        BracketRequestResponse.bracketRequestResponseRoutes[G, Long](
          ref.updateAndGet(_ + 1L).flatTap(onIncrement)
        )(Function.const(ref.updateAndGet(_ - 1L).flatMap(onDecrement)))
      )

  /** Run a side effect each time the concurrent request count increments and
    * decrements.
    *
    * @note Each side effect is given the current number of concurrent
    *       requests as an argument.
    *
    * @note `onIncrement` should never be < 1 and `onDecrement` should never
    *       be value < 0.
    */
  def route[F[_]: Async](
      onIncrement: Long => F[Unit],
      onDecrement: Long => F[Unit],
  ): F[ContextMiddleware[F, Long]] =
    route2[F, F](onIncrement, onDecrement)

  /** As [[#route]], but runs the same effect on increment and decrement of the concurrent request count. */
  def onChangeRoute[F[_]: Async](onChange: Long => F[Unit]): F[ContextMiddleware[F, Long]] =
    route[F](onChange, onChange)

  /** Run a side effect each time the concurrent request count increments and
    * decrements.
    *
    * @note Each side effect is given the current number of concurrent
    *       requests as an argument.
    *
    * @note `onIncrement` should never be < 1 and `onDecrement` should never
    *       be value < 0.
    *
    * @note This is the same as [[#app]], but allows for the inner and outer
    *       effect types to differ.
    */
  def app2[F[_]: Sync, G[_]: Async](
      onIncrement: Long => G[Unit],
      onDecrement: Long => G[Unit],
  ): F[Kleisli[G, ContextRequest[G, Long], Response[G]] => Kleisli[G, Request[G], Response[G]]] =
    Ref
      .in[F, G, Long](0L)
      .map(ref =>
        BracketRequestResponse.bracketRequestResponseApp[G, Long](
          ref.updateAndGet(_ + 1L).flatTap(onIncrement)
        )(Function.const(ref.updateAndGet(_ - 1L).flatMap(onDecrement)))
      )

  /** Run a side effect each time the concurrent request count increments and
    * decrements.
    *
    * @note Each side effect is given the current number of concurrent
    *       requests as an argument.
    *
    * @note `onIncrement` should never be < 1 and `onDecrement` should never
    *       be value < 0.
    */
  def app[F[_]: Async](
      onIncrement: Long => F[Unit],
      onDecrement: Long => F[Unit],
  ): F[Kleisli[F, ContextRequest[F, Long], Response[F]] => Kleisli[F, Request[F], Response[F]]] =
    app2[F, F](onIncrement, onDecrement)

  /** As [[#app]], but runs the same effect on increment and decrement of the concurrent request count. */
<<<<<<< HEAD
  def onChangeApp[F[_]: Async](onChange: Long => F[Unit])
      : F[Kleisli[F, ContextRequest[F, Long], Response[F]] => Kleisli[F, Request[F], Response[F]]] =
=======
  def onChangeApp[F[_]: Sync](
      onChange: Long => F[Unit]
  ): F[Kleisli[F, ContextRequest[F, Long], Response[F]] => Kleisli[F, Request[F], Response[F]]] =
>>>>>>> 37f452b1
    app[F](onChange, onChange)
}<|MERGE_RESOLUTION|>--- conflicted
+++ resolved
@@ -45,15 +45,10 @@
     * @note This is the same as [[#route]], but allows for the inner and outer
     *       effect types to differ.
     */
-<<<<<<< HEAD
   def route2[F[_]: Sync, G[_]: Async]( // TODO (ce3-ra): Sync + MonadCancel
-      onIncrement: Long => G[Unit], onDecrement: Long => G[Unit]): F[ContextMiddleware[G, Long]] =
-=======
-  def route2[F[_]: Sync, G[_]: Sync](
       onIncrement: Long => G[Unit],
       onDecrement: Long => G[Unit],
   ): F[ContextMiddleware[G, Long]] =
->>>>>>> 37f452b1
     Ref
       .in[F, G, Long](0L)
       .map(ref =>
@@ -121,13 +116,8 @@
     app2[F, F](onIncrement, onDecrement)
 
   /** As [[#app]], but runs the same effect on increment and decrement of the concurrent request count. */
-<<<<<<< HEAD
-  def onChangeApp[F[_]: Async](onChange: Long => F[Unit])
-      : F[Kleisli[F, ContextRequest[F, Long], Response[F]] => Kleisli[F, Request[F], Response[F]]] =
-=======
-  def onChangeApp[F[_]: Sync](
+  def onChangeApp[F[_]: Async](
       onChange: Long => F[Unit]
   ): F[Kleisli[F, ContextRequest[F, Long], Response[F]] => Kleisli[F, Request[F], Response[F]]] =
->>>>>>> 37f452b1
     app[F](onChange, onChange)
 }