--- conflicted
+++ resolved
@@ -35,14 +35,9 @@
   /** Middleware that implies responses should NOT be cached.
     * This is a best attempt, many implementors of caching have done so differently.
     */
-<<<<<<< HEAD
   def `no-store`[G[_]: Temporal, F[_], A](
-      http: Kleisli[G, A, Response[F]]): Kleisli[G, A, Response[F]] =
-=======
-  def `no-store`[G[_]: Monad: Clock, F[_], A](
       http: Kleisli[G, A, Response[F]]
   ): Kleisli[G, A, Response[F]] =
->>>>>>> 37f452b1
     Kleisli { (a: A) =>
       for {
         resp <- http(a)
@@ -186,13 +181,7 @@
       // to explicitly set an Expire which requires some time interval to work
     }
     new PartiallyAppliedCache[G] {
-<<<<<<< HEAD
       override def apply[F[_]](resp: Response[F])(implicit G: Temporal[G]): G[Response[F]] =
-=======
-      override def apply[F[_]](
-          resp: Response[F]
-      )(implicit M: MonadThrow[G], C: Clock[G]): G[Response[F]] =
->>>>>>> 37f452b1
         for {
           now <- HttpDate.current[G]
           expires <-
