/*
 * Copyright 2014 http4s.org
 *
 * Licensed under the Apache License, Version 2.0 (the "License");
 * you may not use this file except in compliance with the License.
 * You may obtain a copy of the License at
 *
 *     http://www.apache.org/licenses/LICENSE-2.0
 *
 * Unless required by applicable law or agreed to in writing, software
 * distributed under the License is distributed on an "AS IS" BASIS,
 * WITHOUT WARRANTIES OR CONDITIONS OF ANY KIND, either express or implied.
 * See the License for the specific language governing permissions and
 * limitations under the License.
 */

package org.http4s.server.middleware

<<<<<<< HEAD
import cats._
=======
import cats.syntax.all._
import cats.effect._
>>>>>>> 77bd589d
import cats.data._
import cats.effect.{MonadThrow => _, _}
import cats.mtl._
import cats.syntax.all._
import org.http4s._
import org.http4s.headers.{Date => HDate, _}
import org.typelevel.ci.CIString
import scala.concurrent.duration._

/** Caching contains middlewares to support caching functionality.
  *
  * Helper functions to support [[Caching.cache]] can be found in
  * [[Caching.Helpers]]
  */
object Caching {

  /** Middleware that implies responses should NOT be cached.
    * This is a best attempt, many implementors of caching have done so differently.
    */
<<<<<<< HEAD
  def `no-store`[F[_]: Monad: Clock, G[_]](http: F[Response[G]]): F[Response[G]] =
    http.flatMap(`no-store-response`[F](_))

  /** Transform a Response so that it will not be cached.
    */
  def `no-store-response`[F[_]]: PartiallyAppliedNoStoreCache[F] =
    new PartiallyAppliedNoStoreCache[F] {
      def apply[G[_]](resp: Response[G])(implicit F: Functor[F], C: Clock[F]): F[Response[G]] =
        HttpDate.current[F].map(now => resp.putHeaders(HDate(now)).putHeaders(noStoreStaticHeaders))
=======
  def `no-store`[G[_]: Temporal, F[_], A](
      http: Kleisli[G, A, Response[F]]): Kleisli[G, A, Response[F]] =
    Kleisli { (a: A) =>
      for {
        resp <- http(a)
        out <- `no-store-response`[G](resp)
      } yield out
    }

  /** Transform a Response so that it will not be cached.
    */
  def `no-store-response`[G[_]]: PartiallyAppliedNoStoreCache[G] =
    new PartiallyAppliedNoStoreCache[G] {
      def apply[F[_]](resp: Response[F])(implicit G: Temporal[G]): G[Response[F]] =
        HttpDate.current[G].map(now => resp.putHeaders(HDate(now)).putHeaders(noStoreStaticHeaders))
>>>>>>> 77bd589d
    }

  // These never change, so don't recreate them each time.
  private val noStoreStaticHeaders: List[Header.ToRaw] = List(
    `Cache-Control`(
      NonEmptyList.of[CacheDirective](
        CacheDirective.`no-store`,
        CacheDirective.`no-cache`(),
        CacheDirective.`max-age`(0.seconds)
      )
    ),
    "Pragma" -> "no-cache",
    Expires(HttpDate.Epoch) // Expire at the epoch for no time confusion
  )

  /** Helpers Contains the default arguments used to help construct middleware
    * with caching. They serve to support the default arguments for
    * [[publicCache]] and [[privateCache]].
    */
  object Helpers {
    def defaultStatusToSetOn(s: Status): Boolean =
      s match {
        case Status.NotModified => true
        case otherwise => otherwise.isSuccess
      }

    def defaultMethodsToSetOn(m: Method): Boolean = methodsToSetOn.contains(m)

    private lazy val methodsToSetOn: Set[Method] = Set(
      Method.GET,
      Method.HEAD
    )
  }

  /** Sets headers for response to be publicly cached for the specified duration.
    *
    * Note: If set to Duration.Inf, lifetime falls back to
    * 10 years for support of Http1 caches.
    */
<<<<<<< HEAD
  def publicCache[F[_], G[_]](lifetime: Duration, http: F[Response[G]])(implicit
      F: MonadThrow[F],
      C: Clock[F],
      A: Ask[F, Request[G]]): F[Response[G]] =
=======
  def publicCache[G[_]: Temporal, F[_]](lifetime: Duration, http: Http[G, F]): Http[G, F] =
>>>>>>> 77bd589d
    cache(
      lifetime,
      Either.left(CacheDirective.public),
      Helpers.defaultMethodsToSetOn,
      Helpers.defaultStatusToSetOn,
      http)

  /** Publicly Cache a Response for the given lifetime.
    *
    * Note: If set to Duration.Inf, lifetime falls back to
    * 10 years for support of Http1 caches.
    */
  def publicCacheResponse[G[_]](lifetime: Duration): PartiallyAppliedCache[G] =
    cacheResponse(lifetime, Either.left(CacheDirective.public))

  /** Sets headers for response to be privately cached for the specified duration.
    *
    * Note: If set to Duration.Inf, lifetime falls back to
    * 10 years for support of Http1 caches.
    */
<<<<<<< HEAD
  def privateCache[F[_], G[_]](
=======
  def privateCache[G[_]: Temporal, F[_]](
>>>>>>> 77bd589d
      lifetime: Duration,
      http: F[Response[G]],
      fieldNames: List[CIString] = Nil)(implicit
      F: MonadThrow[F],
      C: Clock[F],
      A: Ask[F, Request[G]]): F[Response[G]] =
    cache(
      lifetime,
      Either.right(CacheDirective.`private`(fieldNames)),
      Helpers.defaultMethodsToSetOn,
      Helpers.defaultStatusToSetOn,
      http)

  /** Privately Caches A Response for the given lifetime.
    *
    * Note: If set to Duration.Inf, lifetime falls back to
    * 10 years for support of Http1 caches.
    */
  def privateCacheResponse[F[_]](
      lifetime: Duration,
      fieldNames: List[CIString] = Nil
  ): PartiallyAppliedCache[F] =
    cacheResponse(lifetime, Either.right(CacheDirective.`private`(fieldNames)))

  /** Construct a Middleware that will apply the appropriate caching headers.
    *
    * Helper functions for methodToSetOn and statusToSetOn can be found in [[Helpers]].
    *
    * Note: If set to Duration.Inf, lifetime falls back to
    * 10 years for support of Http1 caches.
    */
<<<<<<< HEAD
  def cache[F[_], G[_]](
=======
  def cache[G[_]: Temporal, F[_]](
>>>>>>> 77bd589d
      lifetime: Duration,
      isPublic: Either[CacheDirective.public.type, CacheDirective.`private`],
      methodToSetOn: Method => Boolean,
      statusToSetOn: Status => Boolean,
      http: F[Response[G]]
  )(implicit F: MonadThrow[F], C: Clock[F], A: Ask[F, Request[G]]): F[Response[G]] =
    A.ask.flatMap { req =>
      for {
        resp <- http
        out <-
          if (methodToSetOn(req.method) && statusToSetOn(resp.status))
            cacheResponse[F](lifetime, isPublic)(resp)
          else resp.pure[F]
      } yield out
    }

  // Here as an optimization so we don't recreate durations
  // in cacheResponse #TeamStatic
  private val tenYearDuration: FiniteDuration = 315360000.seconds

  /**  Method in order to turn a generated Response into one that
    * will be appropriately cached.
    *
    *  Note: If set to Duration.Inf, lifetime falls back to
    * 10 years for support of Http1 caches.
    */
  def cacheResponse[G[_]](
      lifetime: Duration,
      isPublic: Either[CacheDirective.public.type, CacheDirective.`private`]
  ): PartiallyAppliedCache[G] = {
    val actualLifetime = lifetime match {
      case finite: FiniteDuration => finite
      case _ => tenYearDuration
      // Http1 caches do not respect max-age headers, so to work globally it is recommended
      // to explicitly set an Expire which requires some time interval to work
    }
    new PartiallyAppliedCache[G] {
      override def apply[F[_]](resp: Response[F])(implicit G: Temporal[G]): G[Response[F]] =
        for {
          now <- HttpDate.current[G]
          expires <-
            HttpDate
              .fromEpochSecond(now.epochSecond + actualLifetime.toSeconds)
              .liftTo[G]
        } yield resp.putHeaders(
          `Cache-Control`(
            NonEmptyList.of(
              isPublic.fold[CacheDirective](identity, identity),
              CacheDirective.`max-age`(actualLifetime)
            )),
          HDate(now),
          Expires(expires)
        )

    }
  }

<<<<<<< HEAD
  trait PartiallyAppliedCache[F[_]] {
    def apply[G[_]](resp: Response[G])(implicit M: MonadThrow[F], C: Clock[F]): F[Response[G]]
  }

  trait PartiallyAppliedNoStoreCache[F[_]] {
    def apply[G[_]](resp: Response[G])(implicit F: Functor[F], C: Clock[F]): F[Response[G]]
=======
  trait PartiallyAppliedCache[G[_]] {
    def apply[F[_]](resp: Response[F])(implicit G: Temporal[G]): G[Response[F]]
  }

  trait PartiallyAppliedNoStoreCache[G[_]] {
    def apply[F[_]](resp: Response[F])(implicit G: Temporal[G]): G[Response[F]]
>>>>>>> 77bd589d
  }
}<|MERGE_RESOLUTION|>--- conflicted
+++ resolved
@@ -16,14 +16,9 @@
 
 package org.http4s.server.middleware
 
-<<<<<<< HEAD
 import cats._
-=======
-import cats.syntax.all._
+import cats.data._
 import cats.effect._
->>>>>>> 77bd589d
-import cats.data._
-import cats.effect.{MonadThrow => _, _}
 import cats.mtl._
 import cats.syntax.all._
 import org.http4s._
@@ -41,33 +36,15 @@
   /** Middleware that implies responses should NOT be cached.
     * This is a best attempt, many implementors of caching have done so differently.
     */
-<<<<<<< HEAD
-  def `no-store`[F[_]: Monad: Clock, G[_]](http: F[Response[G]]): F[Response[G]] =
+  def `no-store`[F[_]: Temporal, G[_]](http: F[Response[G]]): F[Response[G]] =
     http.flatMap(`no-store-response`[F](_))
 
   /** Transform a Response so that it will not be cached.
     */
   def `no-store-response`[F[_]]: PartiallyAppliedNoStoreCache[F] =
     new PartiallyAppliedNoStoreCache[F] {
-      def apply[G[_]](resp: Response[G])(implicit F: Functor[F], C: Clock[F]): F[Response[G]] =
+      def apply[G[_]](resp: Response[G])(implicit F: Temporal[F]): F[Response[G]] =
         HttpDate.current[F].map(now => resp.putHeaders(HDate(now)).putHeaders(noStoreStaticHeaders))
-=======
-  def `no-store`[G[_]: Temporal, F[_], A](
-      http: Kleisli[G, A, Response[F]]): Kleisli[G, A, Response[F]] =
-    Kleisli { (a: A) =>
-      for {
-        resp <- http(a)
-        out <- `no-store-response`[G](resp)
-      } yield out
-    }
-
-  /** Transform a Response so that it will not be cached.
-    */
-  def `no-store-response`[G[_]]: PartiallyAppliedNoStoreCache[G] =
-    new PartiallyAppliedNoStoreCache[G] {
-      def apply[F[_]](resp: Response[F])(implicit G: Temporal[G]): G[Response[F]] =
-        HttpDate.current[G].map(now => resp.putHeaders(HDate(now)).putHeaders(noStoreStaticHeaders))
->>>>>>> 77bd589d
     }
 
   // These never change, so don't recreate them each time.
@@ -107,14 +84,9 @@
     * Note: If set to Duration.Inf, lifetime falls back to
     * 10 years for support of Http1 caches.
     */
-<<<<<<< HEAD
   def publicCache[F[_], G[_]](lifetime: Duration, http: F[Response[G]])(implicit
-      F: MonadThrow[F],
-      C: Clock[F],
+      F: Temporal[F],
       A: Ask[F, Request[G]]): F[Response[G]] =
-=======
-  def publicCache[G[_]: Temporal, F[_]](lifetime: Duration, http: Http[G, F]): Http[G, F] =
->>>>>>> 77bd589d
     cache(
       lifetime,
       Either.left(CacheDirective.public),
@@ -135,11 +107,7 @@
     * Note: If set to Duration.Inf, lifetime falls back to
     * 10 years for support of Http1 caches.
     */
-<<<<<<< HEAD
-  def privateCache[F[_], G[_]](
-=======
-  def privateCache[G[_]: Temporal, F[_]](
->>>>>>> 77bd589d
+  def privateCache[F[_]: Temporal, G[_]](
       lifetime: Duration,
       http: F[Response[G]],
       fieldNames: List[CIString] = Nil)(implicit
@@ -171,11 +139,7 @@
     * Note: If set to Duration.Inf, lifetime falls back to
     * 10 years for support of Http1 caches.
     */
-<<<<<<< HEAD
-  def cache[F[_], G[_]](
-=======
-  def cache[G[_]: Temporal, F[_]](
->>>>>>> 77bd589d
+  def cache[F[_]: Temporal, G[_]](
       lifetime: Duration,
       isPublic: Either[CacheDirective.public.type, CacheDirective.`private`],
       methodToSetOn: Method => Boolean,
@@ -202,24 +166,24 @@
     *  Note: If set to Duration.Inf, lifetime falls back to
     * 10 years for support of Http1 caches.
     */
-  def cacheResponse[G[_]](
+  def cacheResponse[F[_]](
       lifetime: Duration,
       isPublic: Either[CacheDirective.public.type, CacheDirective.`private`]
-  ): PartiallyAppliedCache[G] = {
+  ): PartiallyAppliedCache[F] = {
     val actualLifetime = lifetime match {
       case finite: FiniteDuration => finite
       case _ => tenYearDuration
       // Http1 caches do not respect max-age headers, so to work globally it is recommended
       // to explicitly set an Expire which requires some time interval to work
     }
-    new PartiallyAppliedCache[G] {
-      override def apply[F[_]](resp: Response[F])(implicit G: Temporal[G]): G[Response[F]] =
+    new PartiallyAppliedCache[F] {
+      override def apply[G[_]](resp: Response[G])(implicit F: Temporal[F]): F[Response[G]] =
         for {
-          now <- HttpDate.current[G]
+          now <- HttpDate.current[F]
           expires <-
             HttpDate
               .fromEpochSecond(now.epochSecond + actualLifetime.toSeconds)
-              .liftTo[G]
+              .liftTo[F]
         } yield resp.putHeaders(
           `Cache-Control`(
             NonEmptyList.of(
@@ -233,20 +197,11 @@
     }
   }
 
-<<<<<<< HEAD
   trait PartiallyAppliedCache[F[_]] {
-    def apply[G[_]](resp: Response[G])(implicit M: MonadThrow[F], C: Clock[F]): F[Response[G]]
+    def apply[G[_]](resp: Response[G])(implicit F: Temporal[F]): F[Response[G]]
   }
 
   trait PartiallyAppliedNoStoreCache[F[_]] {
-    def apply[G[_]](resp: Response[G])(implicit F: Functor[F], C: Clock[F]): F[Response[G]]
-=======
-  trait PartiallyAppliedCache[G[_]] {
-    def apply[F[_]](resp: Response[F])(implicit G: Temporal[G]): G[Response[F]]
-  }
-
-  trait PartiallyAppliedNoStoreCache[G[_]] {
-    def apply[F[_]](resp: Response[F])(implicit G: Temporal[G]): G[Response[F]]
->>>>>>> 77bd589d
+    def apply[G[_]](resp: Response[G])(implicit F: Temporal[F]): F[Response[G]]
   }
 }