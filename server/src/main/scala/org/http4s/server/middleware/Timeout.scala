/*
 * Copyright 2014 http4s.org
 *
 * Licensed under the Apache License, Version 2.0 (the "License");
 * you may not use this file except in compliance with the License.
 * You may obtain a copy of the License at
 *
 *     http://www.apache.org/licenses/LICENSE-2.0
 *
 * Unless required by applicable law or agreed to in writing, software
 * distributed under the License is distributed on an "AS IS" BASIS,
 * WITHOUT WARRANTIES OR CONDITIONS OF ANY KIND, either express or implied.
 * See the License for the specific language governing permissions and
 * limitations under the License.
 */

package org.http4s
package server
package middleware

import cats.data.Kleisli
import cats.effect.kernel.Temporal
import cats.syntax.applicative._

import scala.concurrent.duration.FiniteDuration

object Timeout {

  /** Transform the service to return a timeout response after the given
    * duration if the service has not yet responded.  If the timeout
    * fires, the service's response is canceled.
    *
    * @param timeout Finite duration to wait before returning the provided response
    * @param service [[HttpRoutes]] to transform
    */
  def apply[F[_], G[_], A](timeout: FiniteDuration, timeoutResponse: F[Response[G]])(
<<<<<<< HEAD
      http: Kleisli[F, A, Response[G]])(implicit F: Temporal[F]): Kleisli[F, A, Response[G]] =
    http.mapF(F.timeoutTo(_, timeout, timeoutResponse))
=======
      http: Kleisli[F, A, Response[G]]
  )(implicit F: Concurrent[F], T: Timer[F]): Kleisli[F, A, Response[G]] =
    http.mapF(Concurrent.timeoutTo(_, timeout, timeoutResponse))
>>>>>>> 37f452b1

  /** Transform the service to return a timeout response after the given
    * duration if the service has not yet responded.  If the timeout
    * fires, the service's response is canceled.
    *
    * @param timeout Finite duration to wait before returning a `503
    * Service Unavailable` response
    * @param service [[HttpRoutes]] to transform
    */
  def apply[F[_], G[_], A](timeout: FiniteDuration)(http: Kleisli[F, A, Response[G]])(implicit
<<<<<<< HEAD
      F: Temporal[F]): Kleisli[F, A, Response[G]] =
=======
      F: Concurrent[F],
      T: Timer[F],
  ): Kleisli[F, A, Response[G]] =
>>>>>>> 37f452b1
    apply(timeout, Response.timeout[G].pure[F])(http)
}<|MERGE_RESOLUTION|>--- conflicted
+++ resolved
@@ -34,14 +34,9 @@
     * @param service [[HttpRoutes]] to transform
     */
   def apply[F[_], G[_], A](timeout: FiniteDuration, timeoutResponse: F[Response[G]])(
-<<<<<<< HEAD
-      http: Kleisli[F, A, Response[G]])(implicit F: Temporal[F]): Kleisli[F, A, Response[G]] =
+      http: Kleisli[F, A, Response[G]]
+  )(implicit F: Temporal[F]): Kleisli[F, A, Response[G]] =
     http.mapF(F.timeoutTo(_, timeout, timeoutResponse))
-=======
-      http: Kleisli[F, A, Response[G]]
-  )(implicit F: Concurrent[F], T: Timer[F]): Kleisli[F, A, Response[G]] =
-    http.mapF(Concurrent.timeoutTo(_, timeout, timeoutResponse))
->>>>>>> 37f452b1
 
   /** Transform the service to return a timeout response after the given
     * duration if the service has not yet responded.  If the timeout
@@ -52,12 +47,7 @@
     * @param service [[HttpRoutes]] to transform
     */
   def apply[F[_], G[_], A](timeout: FiniteDuration)(http: Kleisli[F, A, Response[G]])(implicit
-<<<<<<< HEAD
-      F: Temporal[F]): Kleisli[F, A, Response[G]] =
-=======
-      F: Concurrent[F],
-      T: Timer[F],
+      F: Temporal[F]
   ): Kleisli[F, A, Response[G]] =
->>>>>>> 37f452b1
     apply(timeout, Response.timeout[G].pure[F])(http)
 }