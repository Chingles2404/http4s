--- conflicted
+++ resolved
@@ -214,7 +214,6 @@
       release(a)
     }
 
-<<<<<<< HEAD
   // TODO (ce3-ra): replace with ExitCase#toOutcome after CE3-M5
   def exitCaseToOutcome[F[_]](ec: ExitCase)(implicit
       F: Applicative[F]): Outcome[F, Throwable, Unit] =
@@ -223,38 +222,37 @@
       case ExitCase.Errored(e) => Outcome.errored(e)
       case ExitCase.Canceled => Outcome.canceled
     }
-=======
-  /** As [[#bracketRequestResponseRoutes]], but `acquire` and `release` are
-    * defined in terms of a [[cats.effect.Resource]].
-    *
-    * @note $releaseWarning
-    */
-  def bracketRequestResponseRoutesR[F[_], A](
-      resource: Resource[F, A]
-  )(implicit F: Bracket[F, Throwable]): ContextMiddleware[F, A] = {
-    (contextRoutes: ContextRoutes[A, F]) =>
-      val contextRoutes0: ContextRoutes[(A, F[Unit]), F] =
-        contextRoutes.local(_.map(_._1))
-      bracketRequestResponseRoutes(
-        resource.allocated
-      )(_._2)(F)(contextRoutes0)
-  }
-
-  /** As [[#bracketRequestResponseApp]], but `acquire` and `release` are defined
-    * in terms of a [[cats.effect.Resource]].
-    *
-    * @note $releaseWarning
-    */
-  def bracketRequestResponseAppR[F[_], A](
-      resource: Resource[F, A]
-  )(implicit F: Bracket[F, Throwable])
-      : Kleisli[F, ContextRequest[F, A], Response[F]] => Kleisli[F, Request[F], Response[F]] = {
-    (contextApp: Kleisli[F, ContextRequest[F, A], Response[F]]) =>
-      val contextApp0: Kleisli[F, ContextRequest[F, (A, F[Unit])], Response[F]] =
-        contextApp.local(_.map(_._1))
-      bracketRequestResponseApp(
-        resource.allocated
-      )(_._2)(F)(contextApp0)
-  }
->>>>>>> c839abf6
+
+  // /** As [[#bracketRequestResponseRoutes]], but `acquire` and `release` are
+  //   * defined in terms of a [[cats.effect.Resource]].
+  //   *
+  //   * @note $releaseWarning
+  //   */
+  // def bracketRequestResponseRoutesR[F[_], A](
+  //     resource: Resource[F, A]
+  // )(implicit F: Bracket[F, Throwable]): ContextMiddleware[F, A] = {
+  //   (contextRoutes: ContextRoutes[A, F]) =>
+  //     val contextRoutes0: ContextRoutes[(A, F[Unit]), F] =
+  //       contextRoutes.local(_.map(_._1))
+  //     bracketRequestResponseRoutes(
+  //       resource.allocated
+  //     )(_._2)(F)(contextRoutes0)
+  // }
+
+  // /** As [[#bracketRequestResponseApp]], but `acquire` and `release` are defined
+  //   * in terms of a [[cats.effect.Resource]].
+  //   *
+  //   * @note $releaseWarning
+  //   */
+  // def bracketRequestResponseAppR[F[_], A](
+  //     resource: Resource[F, A]
+  // )(implicit F: Bracket[F, Throwable])
+  //     : Kleisli[F, ContextRequest[F, A], Response[F]] => Kleisli[F, Request[F], Response[F]] = {
+  //   (contextApp: Kleisli[F, ContextRequest[F, A], Response[F]]) =>
+  //     val contextApp0: Kleisli[F, ContextRequest[F, (A, F[Unit])], Response[F]] =
+  //       contextApp.local(_.map(_._1))
+  //     bracketRequestResponseApp(
+  //       resource.allocated
+  //     )(_._2)(F)(contextApp0)
+  // }
 }