--- conflicted
+++ resolved
@@ -6,15 +6,7 @@
 import org.http4s.headers._
 
 package object authentication {
-<<<<<<< HEAD
-  // A function mapping (realm, username) to password, None if no password
-  // exists for that (realm, username) pair.
-  type AuthenticationStore = (String, String) => Task[Option[String]]
-
   def challenged[A](challenge: Service[Request, Either[Challenge, AuthedRequest[A]]])
-=======
-  def challenged[A](challenge: Service[Request, Challenge \/ AuthedRequest[A]])
->>>>>>> 8358381e
                    (service: AuthedService[A]): HttpService =
     Service.lift { req =>
       challenge(req) flatMap {
