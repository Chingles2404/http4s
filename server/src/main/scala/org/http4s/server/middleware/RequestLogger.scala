/*
 * Copyright 2014 http4s.org
 *
 * Licensed under the Apache License, Version 2.0 (the "License");
 * you may not use this file except in compliance with the License.
 * You may obtain a copy of the License at
 *
 *     http://www.apache.org/licenses/LICENSE-2.0
 *
 * Unless required by applicable law or agreed to in writing, software
 * distributed under the License is distributed on an "AS IS" BASIS,
 * WITHOUT WARRANTIES OR CONDITIONS OF ANY KIND, either express or implied.
 * See the License for the specific language governing permissions and
 * limitations under the License.
 */

package org.http4s
package server
package middleware

import cats.arrow.FunctionK
import cats.data.Kleisli
import cats.data.OptionT
import cats.effect.implicits._
import cats.effect.kernel.Async
import cats.effect.kernel.MonadCancelThrow
import cats.effect.kernel.Outcome
import cats.effect.kernel.Sync
import cats.syntax.all._
import cats.~>
import fs2.Chunk
import fs2.Stream
import org.log4s.getLogger
import org.typelevel.ci.CIString

/** Simple Middleware for Logging Requests As They Are Processed
  */
object RequestLogger {
  private[this] val logger = getLogger

  def apply[G[_], F[_]](
      logHeaders: Boolean,
      logBody: Boolean,
      fk: F ~> G,
      redactHeadersWhen: CIString => Boolean = Headers.SensitiveHeaders.contains,
      logAction: Option[String => F[Unit]] = None,
  )(http: Http[G, F])(implicit
<<<<<<< HEAD
      F: Async[F],
      G: MonadCancelThrow[G]
=======
      F: Concurrent[F],
      G: BracketThrow[G],
>>>>>>> 37f452b1
  ): Http[G, F] =
    impl[G, F](logHeaders, Left(logBody), fk, redactHeadersWhen, logAction)(http)

  private[server] def impl[G[_], F[_]](
      logHeaders: Boolean,
      logBodyText: Either[Boolean, Stream[F, Byte] => Option[F[String]]],
      fk: F ~> G,
      redactHeadersWhen: CIString => Boolean,
      logAction: Option[String => F[Unit]],
  )(http: Http[G, F])(implicit
<<<<<<< HEAD
      F: Async[F],
      G: MonadCancelThrow[G]
=======
      F: Concurrent[F],
      G: BracketThrow[G],
>>>>>>> 37f452b1
  ): Http[G, F] = {
    val log = logAction.fold { (s: String) =>
      Sync[F].delay(logger.info(s))
    }(identity)

    def logMessage(r: Request[F]): F[Unit] =
      logBodyText match {
        case Left(bool) =>
          Logger.logMessage[F, Request[F]](r)(logHeaders, bool, redactHeadersWhen)(log(_))
        case Right(f) =>
          org.http4s.internal.Logger
            .logMessageWithBodyText[F, Request[F]](r)(logHeaders, f, redactHeadersWhen)(log(_))
      }

    val logBody: Boolean = logBodyText match {
      case Left(bool) => bool
      case Right(_) => true
    }

    Kleisli { req =>
      if (!logBody) {
        def logAct = logMessage(req)
        // This construction will log on Any Error/Cancellation
        // The Completed Case is Unit, as we rely on the semantics of G
        // As None Is Successful, but we oly want to log on Some
        http(req)
          .guaranteeCase {
            case Outcome.Succeeded(_) => G.unit
            case _ => fk(logAct)
          } <* fk(logAct)
      } else
        fk(F.ref(Vector.empty[Chunk[Byte]]))
          .flatMap { vec =>
            val newBody = Stream
              .eval(vec.get)
              .flatMap(v => Stream.emits(v).covary[F])
              .flatMap(c => Stream.chunk(c).covary[F])

            val changedRequest = req.withBodyStream(
              req.body
                // Cannot Be Done Asynchronously - Otherwise All Chunks May Not Be Appended Previous to Finalization
                .observe(_.chunks.flatMap(c => Stream.exec(vec.update(_ :+ c))))
            )
            def logRequest: F[Unit] =
              logMessage(req.withBodyStream(newBody))
            val response: G[Response[F]] =
              http(changedRequest)
                .guaranteeCase {
                  case Outcome.Succeeded(_) => G.unit
                  case _ => fk(logRequest)

                }
                .map(resp => resp.withBodyStream(resp.body.onFinalizeWeak(logRequest)))
            response
          }
    }
  }

  def httpApp[F[_]: Async](
      logHeaders: Boolean,
      logBody: Boolean,
      redactHeadersWhen: CIString => Boolean = Headers.SensitiveHeaders.contains,
      logAction: Option[String => F[Unit]] = None,
  )(httpApp: HttpApp[F]): HttpApp[F] =
    apply(logHeaders, logBody, FunctionK.id[F], redactHeadersWhen, logAction)(httpApp)

  def httpRoutes[F[_]: Async](
      logHeaders: Boolean,
      logBody: Boolean,
      redactHeadersWhen: CIString => Boolean = Headers.SensitiveHeaders.contains,
      logAction: Option[String => F[Unit]] = None,
  )(httpRoutes: HttpRoutes[F]): HttpRoutes[F] =
    apply(logHeaders, logBody, OptionT.liftK[F], redactHeadersWhen, logAction)(httpRoutes)

  def httpAppLogBodyText[F[_]: Async](
      logHeaders: Boolean,
      logBody: Stream[F, Byte] => Option[F[String]],
      redactHeadersWhen: CIString => Boolean = Headers.SensitiveHeaders.contains,
      logAction: Option[String => F[Unit]] = None,
  )(httpApp: HttpApp[F]): HttpApp[F] =
    impl[F, F](logHeaders, Right(logBody), FunctionK.id[F], redactHeadersWhen, logAction)(httpApp)

  def httpRoutesLogBodyText[F[_]: Async](
      logHeaders: Boolean,
      logBody: Stream[F, Byte] => Option[F[String]],
      redactHeadersWhen: CIString => Boolean = Headers.SensitiveHeaders.contains,
      logAction: Option[String => F[Unit]] = None,
  )(httpRoutes: HttpRoutes[F]): HttpRoutes[F] =
    impl[OptionT[F, *], F](
      logHeaders,
      Right(logBody),
      OptionT.liftK[F],
      redactHeadersWhen,
      logAction,
    )(httpRoutes)
}<|MERGE_RESOLUTION|>--- conflicted
+++ resolved
@@ -45,13 +45,8 @@
       redactHeadersWhen: CIString => Boolean = Headers.SensitiveHeaders.contains,
       logAction: Option[String => F[Unit]] = None,
   )(http: Http[G, F])(implicit
-<<<<<<< HEAD
       F: Async[F],
-      G: MonadCancelThrow[G]
-=======
-      F: Concurrent[F],
-      G: BracketThrow[G],
->>>>>>> 37f452b1
+      G: MonadCancelThrow[G],
   ): Http[G, F] =
     impl[G, F](logHeaders, Left(logBody), fk, redactHeadersWhen, logAction)(http)
 
@@ -62,13 +57,8 @@
       redactHeadersWhen: CIString => Boolean,
       logAction: Option[String => F[Unit]],
   )(http: Http[G, F])(implicit
-<<<<<<< HEAD
       F: Async[F],
-      G: MonadCancelThrow[G]
-=======
-      F: Concurrent[F],
-      G: BracketThrow[G],
->>>>>>> 37f452b1
+      G: MonadCancelThrow[G],
   ): Http[G, F] = {
     val log = logAction.fold { (s: String) =>
       Sync[F].delay(logger.info(s))
