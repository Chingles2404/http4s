/*
 * Copyright 2014 http4s.org
 *
 * Licensed under the Apache License, Version 2.0 (the "License");
 * you may not use this file except in compliance with the License.
 * You may obtain a copy of the License at
 *
 *     http://www.apache.org/licenses/LICENSE-2.0
 *
 * Unless required by applicable law or agreed to in writing, software
 * distributed under the License is distributed on an "AS IS" BASIS,
 * WITHOUT WARRANTIES OR CONDITIONS OF ANY KIND, either express or implied.
 * See the License for the specific language governing permissions and
 * limitations under the License.
 */

package org.http4s
package server
package middleware

import cats.effect._
import cats.implicits._
import fs2.Stream._
import fs2._
import org.http4s.Entity
import org.http4s.Method._
import org.http4s.Status._
import org.http4s.server.middleware.EntityLimiter.EntityTooLarge
import org.http4s.syntax.all._

import java.nio.charset.StandardCharsets

class EntityLimiterSuite extends Http4sSuite {
  private val routes = HttpRoutes.of[IO] {
    case r if r.pathInfo == path"/echo" => r.decode[String](Response[IO](Ok).withEntity(_).pure[IO])
  }

<<<<<<< HEAD
  val e = Entity(chunk(Chunk.array("hello".getBytes(StandardCharsets.UTF_8))))
=======
  private val b = chunk(Chunk.array("hello".getBytes(StandardCharsets.UTF_8)))
>>>>>>> 8ca0998f

  test("Allow reasonable entities") {
    EntityLimiter(routes, 100)
      .apply(Request[IO](POST, uri"/echo", entity = e))
      .map(_ => -1)
      .value
      .assertEquals(Some(-1))
  }

  test("Limit the maximum size of an EntityBody") {
    EntityLimiter(routes, 3)
      .apply(Request[IO](POST, uri"/echo", entity = e))
      .map(_ => -1L)
      .value
      .handleError { case EntityTooLarge(i) => Some(i) }
      .assertEquals(Some(3L))
  }

  test("Chain correctly with other HttpRoutes") {
    val routes2 = HttpRoutes.of[IO] {
      case r if r.pathInfo == path"/echo2" =>
        r.decode[String](Response[IO](Ok).withEntity(_).pure[IO])
    }

    val st = EntityLimiter(routes, 3) <+> routes2

    st.apply(Request[IO](POST, uri"/echo2", entity = e))
      .map(_ => -1)
      .value
      .assertEquals(Some(-1)) *>
      st.apply(Request[IO](POST, uri"/echo", entity = e))
        .map(_ => -1L)
        .value
        .handleError { case EntityTooLarge(i) => Some(i) }
        .assertEquals(Some(3L))
  }

  test("Be created via the httpRoutes constructor") {
    EntityLimiter
      .httpRoutes(routes, 3)
      .apply(Request[IO](POST, uri"/echo", entity = e))
      .map(_ => -1L)
      .value
      .handleError { case EntityTooLarge(i) => Some(i) }
      .assertEquals(Some(3L))
  }

  test("Be created via the httpRoutes constructor") {
    val app: HttpApp[IO] = routes.orNotFound

    EntityLimiter
      .httpApp(app, 3L)
      .apply(Request[IO](POST, uri"/echo", entity = e))
      .map(_ => -1L)
      .handleError { case EntityTooLarge(i) => i }
      .assertEquals(3L)
  }
}<|MERGE_RESOLUTION|>--- conflicted
+++ resolved
@@ -35,11 +35,7 @@
     case r if r.pathInfo == path"/echo" => r.decode[String](Response[IO](Ok).withEntity(_).pure[IO])
   }
 
-<<<<<<< HEAD
-  val e = Entity(chunk(Chunk.array("hello".getBytes(StandardCharsets.UTF_8))))
-=======
-  private val b = chunk(Chunk.array("hello".getBytes(StandardCharsets.UTF_8)))
->>>>>>> 8ca0998f
+  private val e = Entity(chunk(Chunk.array("hello".getBytes(StandardCharsets.UTF_8))))
 
   test("Allow reasonable entities") {
     EntityLimiter(routes, 100)
