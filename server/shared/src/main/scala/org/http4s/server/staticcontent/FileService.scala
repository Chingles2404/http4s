/*
 * Copyright 2014 http4s.org
 *
 * Licensed under the Apache License, Version 2.0 (the "License");
 * you may not use this file except in compliance with the License.
 * You may obtain a copy of the License at
 *
 *     http://www.apache.org/licenses/LICENSE-2.0
 *
 * Unless required by applicable law or agreed to in writing, software
 * distributed under the License is distributed on an "AS IS" BASIS,
 * WITHOUT WARRANTIES OR CONDITIONS OF ANY KIND, either express or implied.
 * See the License for the specific language governing permissions and
 * limitations under the License.
 */

package org.http4s
package server
package staticcontent

import cats.data.Kleisli
import cats.data.NonEmptyList
import cats.data.OptionT
import cats.effect.kernel.Async
import cats.syntax.all._
import fs2.io.file.Files
import fs2.io.file.NoSuchFileException
import fs2.io.file.Path
import org.http4s.headers.Range.SubRange
import org.http4s.headers._
import org.http4s.server.middleware.TranslateUri
import org.log4s.getLogger
import org.typelevel.ci._

import scala.util.control.NoStackTrace

object FileService {
  private[this] val logger = getLogger

  type PathCollector[F[_]] = (Path, Config[F], Request[F]) => OptionT[F, Response[F]]

  /** [[org.http4s.server.staticcontent.FileService]] configuration
    *
    * @param systemPath path prefix to the folder from which content will be served
    * @param pathPrefix prefix of Uri from which content will be served
    * @param pathCollector function that performs the work of collecting the file or rendering the directory into a response.
    * @param bufferSize buffer size to use for internal read buffers
    * @param cacheStrategy strategy to use for caching purposes. Default to no caching.
    */
<<<<<<< HEAD
  final case class Config[F[_]](
      systemPath: String,
      pathCollector: PathCollector[F],
      pathPrefix: String,
      bufferSize: Int,
      cacheStrategy: CacheStrategy[F],
  )
=======
  final class Config[F[_]](
      val systemPath: String,
      val fs2PathCollector: Fs2PathCollector[F],
      val pathPrefix: String,
      val cacheStrategy: CacheStrategy[F],
      val bufferSize: Int,
  ) extends Product
      with Serializable
      with Equals {

    /** For binary compatibility.
      * @param systemPath path prefix to the folder from which content will be served
      * @param pathCollector function that performs the work of collecting the file or rendering the directory into a response.
      * @param pathPrefix prefix of Uri from which content will be served
      * @param bufferSize buffer size to use for internal read buffers
      * @param cacheStrategy strategy to use for caching purposes. Default to no caching.
      */
    @deprecated("use the constructor with fs2PathCollector", "0.23.8")
    def this(
        systemPath: String,
        pathCollector: PathCollector[F],
        pathPrefix: String,
        bufferSize: Int,
        cacheStrategy: CacheStrategy[F],
    ) =
      this(
        systemPath,
        (path: Path, config: Config[F], request: Request[F]) =>
          pathCollector(
            path.toNioPath.toFile,
            config,
            request,
          ),
        pathPrefix,
        cacheStrategy,
        bufferSize,
      )

    /** For binary compatibility.
      * @return an instance of PathCollector[F] created (converted) from fs2PathCollector
      */
    @deprecated("use fs2PathCollector", "0.23.8")
    def pathCollector: PathCollector[F] = (file, config, request) =>
      fs2PathCollector(
        Path.fromNioPath(file.toPath()),
        config,
        request,
      )

    @deprecated(
      "Config is no longer a case class. The copy method is provided for binary compatibility.",
      "0.23.8",
    )
    def copy(
        systemPath: String = this.systemPath,
        @nowarn pathCollector: PathCollector[F] = this.pathCollector,
        pathPrefix: String = this.pathPrefix,
        bufferSize: Int = this.bufferSize,
        cacheStrategy: CacheStrategy[F] = this.cacheStrategy,
    ): Config[F] = new Config[F](
      systemPath,
      fs2PathCollector,
      pathPrefix,
      cacheStrategy,
      bufferSize,
    )

    @deprecated(
      "Config is no longer a case class. The productArity method is provided for binary compatibility.",
      "0.23.8",
    )
    override def productArity: Int = 5

    @deprecated(
      "Config is no longer a case class. The productElement method is provided for binary compatibility.",
      "0.23.8",
    )
    override def productElement(n: Int): Any = n match {
      case 0 => systemPath
      case 1 => if (Platform.isJvm) pathCollector else fs2PathCollector
      case 2 => pathPrefix
      case 3 => bufferSize
      case 4 => cacheStrategy
    }

    override def canEqual(that: Any): Boolean = that match {
      case _: Config[_] => true
      case _ => false
    }

    override def equals(other: Any): Boolean = other match {
      case that: Config[_] =>
        systemPath == that.systemPath &&
        fs2PathCollector == that.fs2PathCollector &&
        pathPrefix == that.pathPrefix &&
        cacheStrategy == that.cacheStrategy &&
        bufferSize == that.bufferSize
      case _ => false
    }

    override def hashCode(): Int = {
      val state = Seq[Any](systemPath, fs2PathCollector, pathPrefix, bufferSize, cacheStrategy)
      state.map(_.hashCode()).foldLeft(0)((a, b) => 31 * a + b)
    }

    override def toString =
      s"Config($systemPath, $fs2PathCollector, $pathPrefix, $bufferSize, $cacheStrategy)"

  }
>>>>>>> cdb688e9

  object Config {
    def apply[F[_]: Async](
        systemPath: String,
        pathPrefix: String = "",
        bufferSize: Int = 50 * 1024,
        cacheStrategy: CacheStrategy[F] = NoopCacheStrategy[F],
    ): Config[F] = {
      val pathCollector: PathCollector[F] = (p, c, r) => filesOnly(p, c, r)
      Config(systemPath, pathCollector, pathPrefix, bufferSize, cacheStrategy)
    }
  }

  /** Make a new [[org.http4s.HttpRoutes]] that serves static files. */
  private[staticcontent] def apply[F[_]](config: Config[F])(implicit F: Async[F]): HttpRoutes[F] = {
    object BadTraversal extends Exception with NoStackTrace
<<<<<<< HEAD
    Kleisli
      .liftF[OptionT[F, *], Any, HttpRoutes[F]] {
        OptionT.liftF[F, HttpRoutes[F]] {
          Files[F].realPath(Path(config.systemPath)).attempt.map {
            case Right(rootPath) =>
              TranslateUri(config.pathPrefix)(Kleisli { request =>
                def resolvedPath: OptionT[F, Path] = {
                  val segments = request.pathInfo.segments.map(_.decoded(plusIsSpace = true))
                  if (request.pathInfo.isEmpty) OptionT.some(rootPath)
                  else
                    OptionT
                      .liftF(F.catchNonFatal {
                        segments.foldLeft(rootPath) {
                          case (_, "" | "." | "..") => throw BadTraversal
                          case (path, segment) =>
                            path.resolve(segment)
                        }
                      })
                }
                resolvedPath
                  .flatMapF(path =>
                    F.ifM(Files[F].exists(path, false))(
                      path.absolute.normalize.some.pure,
                      none[Path].pure,
                    )
                  )
                  .collect { case path if path.startsWith(rootPath) => path }
                  .flatMap(f => config.pathCollector(f, config, request))
                  .semiflatMap(config.cacheStrategy.cache(request.pathInfo, _))
                  .recoverWith { case BadTraversal =>
                    OptionT.some(Response(Status.BadRequest))
                  }
              })

            case Left(_: NoSuchFileException) =>
              logger.error(
                s"Could not find root path from FileService config: systemPath = ${config.systemPath}, pathPrefix = ${config.pathPrefix}. All requests will return none."
              )
              Kleisli(_ => OptionT.none)

            case Left(e) =>
              logger.error(e)(
                s"Could not resolve root path from FileService config: systemPath = ${config.systemPath}, pathPrefix = ${config.pathPrefix}. All requests will fail with a 500."
              )
              Kleisli(_ => OptionT.pure(Response(Status.InternalServerError)))
=======
    def withPath(rootPath: Path)(request: Request[F]): OptionT[F, Response[F]] = {
      val resolvePath: F[Path] =
        if (request.pathInfo.isEmpty) F.pure(rootPath)
        else {
          val segments = request.pathInfo.segments.map(_.decoded(plusIsSpace = true))
          F.catchNonFatal {
            segments.foldLeft(rootPath) {
              case (_, "" | "." | "..") => throw BadTraversal
              case (path, segment) => path.resolve(segment)
            }
>>>>>>> cdb688e9
          }
        }

      val matchingPath: F[Option[Path]] =
        for {
          path <- resolvePath
          existsPath <- Files[F].exists(path, false)
        } yield
          if (existsPath && path.startsWith(rootPath))
            Some(path.absolute.normalize)
          else None

      OptionT(matchingPath)
        .flatMap(path => config.fs2PathCollector(path, config, request))
        .semiflatMap(config.cacheStrategy.cache(request.pathInfo, _))
        .recoverWith { case BadTraversal => OptionT.some(Response(Status.BadRequest)) }
    }

    val readPath: F[Path] = Files[F].realPath(Path(config.systemPath))
    val inner: F[HttpRoutes[F]] = readPath.attempt.map {
      case Right(rootPath) =>
        TranslateUri(config.pathPrefix)(Kleisli(withPath(rootPath)))

      case Left(_: NoSuchFileException) =>
        logger.error(
          s"Could not find root path from FileService config: systemPath = ${config.systemPath}, pathPrefix = ${config.pathPrefix}. All requests will return none."
        )
        HttpRoutes.empty

      case Left(e) =>
        logger.error(e)(
          s"Could not resolve root path from FileService config: systemPath = ${config.systemPath}, pathPrefix = ${config.pathPrefix}. All requests will fail with a 500."
        )
        HttpRoutes.pure(Response(Status.InternalServerError))
    }

    Kleisli((_: Any) => OptionT.liftF(inner)).flatten
  }

  private def filesOnly[F[_]](path: Path, config: Config[F], req: Request[F])(implicit
      F: Async[F]
  ): OptionT[F, Response[F]] =
    OptionT(Files[F].getBasicFileAttributes(path).flatMap { attr =>
      if (attr.isDirectory)
        StaticFile
          .fromPath(path / "index.html", Some(req))
          .value
      else if (!attr.isRegularFile) F.pure(None)
      else
        OptionT(getPartialContentFile(path, config, req))
          .orElse(
            StaticFile
              .fromPath(path, config.bufferSize, Some(req), StaticFile.calculateETag)
              .map(_.putHeaders(AcceptRangeHeader))
          )
          .value
    })

  private def validRange(start: Long, end: Option[Long], fileLength: Long): Boolean =
    start < fileLength && (end match {
      case Some(end) => start >= 0 && start <= end
      case None => start >= 0 || fileLength + start - 1 >= 0
    })

  // Attempt to find a Range header and collect only the subrange of content requested
  private def getPartialContentFile[F[_]](file: Path, config: Config[F], req: Request[F])(implicit
      F: Async[F]
  ): F[Option[Response[F]]] =
    Files[F].getBasicFileAttributes(file).flatMap { attr =>
      def nope: F[Option[Response[F]]] =
        Some(
          Response[F](
            status = Status.RangeNotSatisfiable,
            headers = Headers
              .apply(
                AcceptRangeHeader,
                `Content-Range`(SubRange(0, attr.size - 1), Some(attr.size)),
              ),
          )
        ).pure[F].widen

      req.headers.get[Range] match {
        case Some(Range(RangeUnit.Bytes, NonEmptyList(SubRange(s, e), Nil))) =>
          if (validRange(s, e, attr.size)) {
            val size = attr.size
            val start = if (s >= 0) s else math.max(0, size + s)
            val end = math.min(size - 1, e.getOrElse(size - 1)) // end is inclusive

            StaticFile
              .fromPath(
                file,
                start,
                end + 1,
                config.bufferSize,
                Some(req),
                StaticFile.calculateETag,
              )
              .map { resp =>
                val hs = resp.headers
                  .put(AcceptRangeHeader, `Content-Range`(SubRange(start, end), Some(size)))
                resp.copy(status = Status.PartialContent, headers = hs)
              }
              .value
          } else nope
        case _ =>
          req.headers.get(ci"Range") match {
            case Some(_) =>
              // It exists, but it didn't parse
              nope
            case None =>
              F.pure(None)
          }
      }
    }
}<|MERGE_RESOLUTION|>--- conflicted
+++ resolved
@@ -32,30 +32,25 @@
 import org.log4s.getLogger
 import org.typelevel.ci._
 
+import java.io.File
 import scala.util.control.NoStackTrace
 
 object FileService {
   private[this] val logger = getLogger
 
-  type PathCollector[F[_]] = (Path, Config[F], Request[F]) => OptionT[F, Response[F]]
+  @deprecated("use FileService.Fs2PathCollector", "0.23.8")
+  type PathCollector[F[_]] = (File, Config[F], Request[F]) => OptionT[F, Response[F]]
+
+  type Fs2PathCollector[F[_]] = (Path, Config[F], Request[F]) => OptionT[F, Response[F]]
 
   /** [[org.http4s.server.staticcontent.FileService]] configuration
     *
     * @param systemPath path prefix to the folder from which content will be served
+    * @param fs2PathCollector function that performs the work of collecting the file or rendering the directory into a response.
     * @param pathPrefix prefix of Uri from which content will be served
-    * @param pathCollector function that performs the work of collecting the file or rendering the directory into a response.
+    * @param cacheStrategy strategy to use for caching purposes. Default to no caching.
     * @param bufferSize buffer size to use for internal read buffers
-    * @param cacheStrategy strategy to use for caching purposes. Default to no caching.
     */
-<<<<<<< HEAD
-  final case class Config[F[_]](
-      systemPath: String,
-      pathCollector: PathCollector[F],
-      pathPrefix: String,
-      bufferSize: Int,
-      cacheStrategy: CacheStrategy[F],
-  )
-=======
   final class Config[F[_]](
       val systemPath: String,
       val fs2PathCollector: Fs2PathCollector[F],
@@ -66,63 +61,6 @@
       with Serializable
       with Equals {
 
-    /** For binary compatibility.
-      * @param systemPath path prefix to the folder from which content will be served
-      * @param pathCollector function that performs the work of collecting the file or rendering the directory into a response.
-      * @param pathPrefix prefix of Uri from which content will be served
-      * @param bufferSize buffer size to use for internal read buffers
-      * @param cacheStrategy strategy to use for caching purposes. Default to no caching.
-      */
-    @deprecated("use the constructor with fs2PathCollector", "0.23.8")
-    def this(
-        systemPath: String,
-        pathCollector: PathCollector[F],
-        pathPrefix: String,
-        bufferSize: Int,
-        cacheStrategy: CacheStrategy[F],
-    ) =
-      this(
-        systemPath,
-        (path: Path, config: Config[F], request: Request[F]) =>
-          pathCollector(
-            path.toNioPath.toFile,
-            config,
-            request,
-          ),
-        pathPrefix,
-        cacheStrategy,
-        bufferSize,
-      )
-
-    /** For binary compatibility.
-      * @return an instance of PathCollector[F] created (converted) from fs2PathCollector
-      */
-    @deprecated("use fs2PathCollector", "0.23.8")
-    def pathCollector: PathCollector[F] = (file, config, request) =>
-      fs2PathCollector(
-        Path.fromNioPath(file.toPath()),
-        config,
-        request,
-      )
-
-    @deprecated(
-      "Config is no longer a case class. The copy method is provided for binary compatibility.",
-      "0.23.8",
-    )
-    def copy(
-        systemPath: String = this.systemPath,
-        @nowarn pathCollector: PathCollector[F] = this.pathCollector,
-        pathPrefix: String = this.pathPrefix,
-        bufferSize: Int = this.bufferSize,
-        cacheStrategy: CacheStrategy[F] = this.cacheStrategy,
-    ): Config[F] = new Config[F](
-      systemPath,
-      fs2PathCollector,
-      pathPrefix,
-      cacheStrategy,
-      bufferSize,
-    )
-
     @deprecated(
       "Config is no longer a case class. The productArity method is provided for binary compatibility.",
       "0.23.8",
@@ -135,7 +73,7 @@
     )
     override def productElement(n: Int): Any = n match {
       case 0 => systemPath
-      case 1 => if (Platform.isJvm) pathCollector else fs2PathCollector
+      case 1 => fs2PathCollector
       case 2 => pathPrefix
       case 3 => bufferSize
       case 4 => cacheStrategy
@@ -165,70 +103,40 @@
       s"Config($systemPath, $fs2PathCollector, $pathPrefix, $bufferSize, $cacheStrategy)"
 
   }
->>>>>>> cdb688e9
 
   object Config {
+
+    /** Creates an instance of [[org.http4s.server.staticcontent.FileService]] configuration.
+      *
+      * @param systemPath path prefix to the folder from which content will be served
+      * @param fs2PathCollector function that performs the work of collecting the file or rendering the directory into a response.
+      * @param pathPrefix prefix of Uri from which content will be served
+      * @param cacheStrategy strategy to use for caching purposes. Default to no caching.
+      * @param bufferSize buffer size to use for internal read buffers
+      */
+    def apply[F[_]](
+        systemPath: String,
+        fs2PathCollector: Fs2PathCollector[F],
+        pathPrefix: String,
+        cacheStrategy: CacheStrategy[F],
+        bufferSize: Int,
+    ): Config[F] =
+      new Config[F](systemPath, fs2PathCollector, pathPrefix, cacheStrategy, bufferSize)
+
     def apply[F[_]: Async](
         systemPath: String,
         pathPrefix: String = "",
         bufferSize: Int = 50 * 1024,
         cacheStrategy: CacheStrategy[F] = NoopCacheStrategy[F],
     ): Config[F] = {
-      val pathCollector: PathCollector[F] = (p, c, r) => filesOnly(p, c, r)
-      Config(systemPath, pathCollector, pathPrefix, bufferSize, cacheStrategy)
+      val pathCollector: Fs2PathCollector[F] = (f, c, r) => filesOnly(f, c, r)
+      Config(systemPath, pathCollector, pathPrefix, cacheStrategy, bufferSize)
     }
   }
 
   /** Make a new [[org.http4s.HttpRoutes]] that serves static files. */
   private[staticcontent] def apply[F[_]](config: Config[F])(implicit F: Async[F]): HttpRoutes[F] = {
     object BadTraversal extends Exception with NoStackTrace
-<<<<<<< HEAD
-    Kleisli
-      .liftF[OptionT[F, *], Any, HttpRoutes[F]] {
-        OptionT.liftF[F, HttpRoutes[F]] {
-          Files[F].realPath(Path(config.systemPath)).attempt.map {
-            case Right(rootPath) =>
-              TranslateUri(config.pathPrefix)(Kleisli { request =>
-                def resolvedPath: OptionT[F, Path] = {
-                  val segments = request.pathInfo.segments.map(_.decoded(plusIsSpace = true))
-                  if (request.pathInfo.isEmpty) OptionT.some(rootPath)
-                  else
-                    OptionT
-                      .liftF(F.catchNonFatal {
-                        segments.foldLeft(rootPath) {
-                          case (_, "" | "." | "..") => throw BadTraversal
-                          case (path, segment) =>
-                            path.resolve(segment)
-                        }
-                      })
-                }
-                resolvedPath
-                  .flatMapF(path =>
-                    F.ifM(Files[F].exists(path, false))(
-                      path.absolute.normalize.some.pure,
-                      none[Path].pure,
-                    )
-                  )
-                  .collect { case path if path.startsWith(rootPath) => path }
-                  .flatMap(f => config.pathCollector(f, config, request))
-                  .semiflatMap(config.cacheStrategy.cache(request.pathInfo, _))
-                  .recoverWith { case BadTraversal =>
-                    OptionT.some(Response(Status.BadRequest))
-                  }
-              })
-
-            case Left(_: NoSuchFileException) =>
-              logger.error(
-                s"Could not find root path from FileService config: systemPath = ${config.systemPath}, pathPrefix = ${config.pathPrefix}. All requests will return none."
-              )
-              Kleisli(_ => OptionT.none)
-
-            case Left(e) =>
-              logger.error(e)(
-                s"Could not resolve root path from FileService config: systemPath = ${config.systemPath}, pathPrefix = ${config.pathPrefix}. All requests will fail with a 500."
-              )
-              Kleisli(_ => OptionT.pure(Response(Status.InternalServerError)))
-=======
     def withPath(rootPath: Path)(request: Request[F]): OptionT[F, Response[F]] = {
       val resolvePath: F[Path] =
         if (request.pathInfo.isEmpty) F.pure(rootPath)
@@ -239,7 +147,6 @@
               case (_, "" | "." | "..") => throw BadTraversal
               case (path, segment) => path.resolve(segment)
             }
->>>>>>> cdb688e9
           }
         }
 
