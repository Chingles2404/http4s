/*
 * Copyright 2014 http4s.org
 *
 * Licensed under the Apache License, Version 2.0 (the "License");
 * you may not use this file except in compliance with the License.
 * You may obtain a copy of the License at
 *
 *     http://www.apache.org/licenses/LICENSE-2.0
 *
 * Unless required by applicable law or agreed to in writing, software
 * distributed under the License is distributed on an "AS IS" BASIS,
 * WITHOUT WARRANTIES OR CONDITIONS OF ANY KIND, either express or implied.
 * See the License for the specific language governing permissions and
 * limitations under the License.
 */

package org.http4s
package server
package staticcontent

import cats.MonadThrow
import cats.data.Kleisli
import cats.data.NonEmptyList
import cats.data.OptionT
import cats.effect.kernel.Async
import cats.syntax.all._
import fs2.io.file.Files
import fs2.io.file.NoSuchFileException
import fs2.io.file.Path
import org.http4s.headers.Range.SubRange
import org.http4s.headers._
import org.http4s.server.middleware.TranslateUri
import org.typelevel.ci._

import scala.util.control.NoStackTrace

object FileService {
  private[this] val logger = Platform.loggerFactory.getLogger

  type PathCollector[F[_]] = (Path, Config[F], Request[F]) => OptionT[F, Response[F]]

  /** [[org.http4s.server.staticcontent.FileService]] configuration
    *
    * @param systemPath path prefix to the folder from which content will be served
    * @param pathPrefix prefix of Uri from which content will be served
    * @param pathCollector function that performs the work of collecting the file or rendering the directory into a response.
    * @param bufferSize buffer size to use for internal read buffers
    * @param cacheStrategy strategy to use for caching purposes. Default to no caching.
    */
<<<<<<< HEAD
  final case class Config[F[_]](
      systemPath: String,
      pathCollector: PathCollector[F],
      pathPrefix: String,
      bufferSize: Int,
      cacheStrategy: CacheStrategy[F],
  )

  object Config {
    def apply[F[_]: Async](
=======
  final class Config[F[_]](
      val systemPath: String,
      val fs2PathCollector: Fs2PathCollector[F],
      val pathPrefix: String,
      val cacheStrategy: CacheStrategy[F],
      val bufferSize: Int,
  ) extends Product
      with Serializable
      with Equals {

    /** For binary compatibility.
      * @param systemPath path prefix to the folder from which content will be served
      * @param pathCollector function that performs the work of collecting the file or rendering the directory into a response.
      * @param pathPrefix prefix of Uri from which content will be served
      * @param bufferSize buffer size to use for internal read buffers
      * @param cacheStrategy strategy to use for caching purposes. Default to no caching.
      */
    @deprecated("use the constructor with fs2PathCollector", "0.23.8")
    def this(
        systemPath: String,
        pathCollector: PathCollector[F],
        pathPrefix: String,
        bufferSize: Int,
        cacheStrategy: CacheStrategy[F],
    ) =
      this(
        systemPath,
        (path: Path, config: Config[F], request: Request[F]) =>
          pathCollector(
            path.toNioPath.toFile,
            config,
            request,
          ),
        pathPrefix,
        cacheStrategy,
        bufferSize,
      )

    /** For binary compatibility.
      * @return an instance of PathCollector[F] created (converted) from fs2PathCollector
      */
    @deprecated("use fs2PathCollector", "0.23.8")
    def pathCollector: PathCollector[F] = (file, config, request) =>
      fs2PathCollector(
        Path.fromNioPath(file.toPath()),
        config,
        request,
      )

    @deprecated(
      "Config is no longer a case class. The copy method is provided for binary compatibility.",
      "0.23.8",
    )
    def copy(
        systemPath: String = this.systemPath,
        @nowarn pathCollector: PathCollector[F] = this.pathCollector,
        pathPrefix: String = this.pathPrefix,
        bufferSize: Int = this.bufferSize,
        cacheStrategy: CacheStrategy[F] = this.cacheStrategy,
    ): Config[F] = new Config[F](
      systemPath,
      fs2PathCollector,
      pathPrefix,
      cacheStrategy,
      bufferSize,
    )

    @deprecated(
      "Config is no longer a case class. The productArity method is provided for binary compatibility.",
      "0.23.8",
    )
    override def productArity: Int = 5

    @deprecated(
      "Config is no longer a case class. The productElement method is provided for binary compatibility.",
      "0.23.8",
    )
    override def productElement(n: Int): Any = n match {
      case 0 => systemPath
      case 1 => if (Platform.isJvm) pathCollector else fs2PathCollector
      case 2 => pathPrefix
      case 3 => bufferSize
      case 4 => cacheStrategy
    }

    @deprecated(
      "Config is no longer a case class. The _1 method is provided for binary compatibility.",
      "0.23.8",
    )
    def _1: String = systemPath
    @deprecated(
      "Config is no longer a case class. The _2 method is provided for binary compatibility.",
      "0.23.8",
    )
    def _2: Function3[_, _, _, _] =
      if (Platform.isJvm) pathCollector else fs2PathCollector
    @deprecated(
      "Config is no longer a case class. The _3 method is provided for binary compatibility.",
      "0.23.8",
    )
    def _3: String = pathPrefix
    @deprecated(
      "Config is no longer a case class. The _4 method is provided for binary compatibility.",
      "0.23.8",
    )
    def _4: Int = bufferSize
    @deprecated(
      "Config is no longer a case class. The _5 method is provided for binary compatibility.",
      "0.23.8",
    )
    def _5: CacheStrategy[F] = cacheStrategy

    override def canEqual(that: Any): Boolean = that match {
      case _: Config[_] => true
      case _ => false
    }

    override def equals(other: Any): Boolean = other match {
      case that: Config[_] =>
        systemPath == that.systemPath &&
        fs2PathCollector == that.fs2PathCollector &&
        pathPrefix == that.pathPrefix &&
        cacheStrategy == that.cacheStrategy &&
        bufferSize == that.bufferSize
      case _ => false
    }

    override def hashCode(): Int = {
      val state = Seq[Any](systemPath, fs2PathCollector, pathPrefix, bufferSize, cacheStrategy)
      state.map(_.hashCode()).foldLeft(0)((a, b) => 31 * a + b)
    }

    override def toString: String =
      s"Config($systemPath, $fs2PathCollector, $pathPrefix, $bufferSize, $cacheStrategy)"

  }

  object Config extends FileServiceConfigCompanionCompat {

    /** Creates an instance of [[org.http4s.server.staticcontent.FileService]] configuration.
      *
      * @param systemPath path prefix to the folder from which content will be served
      * @param fs2PathCollector function that performs the work of collecting the file or rendering the directory into a response.
      * @param pathPrefix prefix of Uri from which content will be served
      * @param cacheStrategy strategy to use for caching purposes. Default to no caching.
      * @param bufferSize buffer size to use for internal read buffers
      */
    def apply[F[_]](
        systemPath: String,
        fs2PathCollector: Fs2PathCollector[F],
        pathPrefix: String,
        cacheStrategy: CacheStrategy[F],
        bufferSize: Int,
    ): Config[F] =
      new Config[F](systemPath, fs2PathCollector, pathPrefix, cacheStrategy, bufferSize)

    /** Creates an instance of [[org.http4s.server.staticcontent.FileService]] configuration.
      * A constructor that accepts PathCollector[F] for binary compatibility.
      *
      * @param systemPath path prefix to the folder from which content will be served
      * @param pathCollector function that performs the work of collecting the file or rendering the directory into a response.
      * @param pathPrefix prefix of Uri from which content will be served
      * @param bufferSize buffer size to use for internal read buffers
      * @param cacheStrategy strategy to use for caching purposes. Default to no caching.
      */
    @deprecated(
      "use FileService.Config(systemPath: String, fs2PathCollector: Fs2PathCollector[F], ...)",
      "0.23.8",
    )
    def apply[F[_]](
        systemPath: String,
        pathCollector: PathCollector[F],
        pathPrefix: String,
        bufferSize: Int,
        cacheStrategy: CacheStrategy[F],
    ): Config[F] = new Config[F](
      systemPath,
      pathCollector,
      pathPrefix,
      bufferSize,
      cacheStrategy,
    )

    def apply[F[_]: Async: Files](
>>>>>>> b8762210
        systemPath: String,
        pathPrefix: String = "",
        bufferSize: Int = 50 * 1024,
        cacheStrategy: CacheStrategy[F] = NoopCacheStrategy[F],
    ): Config[F] = {
      val pathCollector: PathCollector[F] = (p, c, r) => filesOnly(p, c, r)
      Config(systemPath, pathCollector, pathPrefix, bufferSize, cacheStrategy)
    }

    @deprecated("Use overload with Files constraint", "0.23.19")
    def apply[F[_]](
        systemPath: String,
        pathPrefix: String,
        bufferSize: Int,
        cacheStrategy: CacheStrategy[F],
        F: Async[F],
    ): Config[F] = apply(systemPath, pathPrefix, bufferSize, cacheStrategy)(F, Files.forAsync(F))
  }

  @deprecated("Use overload with Files constraint", "0.23.19")
  private[staticcontent] def apply[F[_]](
      config: Config[F],
      F: Async[F],
  ): HttpRoutes[F] = apply(config)(Files.forAsync(F), F)

  /** Make a new [[org.http4s.HttpRoutes]] that serves static files. */
  private[staticcontent] def apply[F[_]: Files](
      config: Config[F]
  )(implicit F: Async[F]): HttpRoutes[F] = {
    object BadTraversal extends Exception with NoStackTrace
    def withPath(rootPath: Path)(request: Request[F]): OptionT[F, Response[F]] = {
      val resolvePath: F[Path] =
        if (request.pathInfo.isEmpty) F.pure(rootPath)
        else {
          val segments = request.pathInfo.segments.map(_.decoded(plusIsSpace = true))
          F.catchNonFatal {
            segments.foldLeft(rootPath) {
              case (_, "" | "." | "..") => throw BadTraversal
              case (path, segment) => path.resolve(segment)
            }
          }
        }

      val matchingPath: F[Option[Path]] =
        for {
          path <- resolvePath
          existsPath <- Files[F].exists(path, false)
        } yield
          if (existsPath && path.startsWith(rootPath))
            Some(path.absolute.normalize)
          else None

      OptionT(matchingPath)
        .flatMap(path => config.pathCollector(path, config, request))
        .semiflatMap(config.cacheStrategy.cache(request.pathInfo, _))
        .recoverWith { case BadTraversal => OptionT.some(Response(Status.BadRequest)) }
    }

    val readPath: F[Path] = Files[F].realPath(Path(config.systemPath))
    val inner: F[HttpRoutes[F]] = readPath.attempt.flatMap {
      case Right(rootPath) =>
        TranslateUri(config.pathPrefix)(Kleisli(withPath(rootPath))).pure

      case Left(_: NoSuchFileException) =>
        logger
          .error(
            s"Could not find root path from FileService config: systemPath = ${config.systemPath}, pathPrefix = ${config.pathPrefix}. All requests will return none."
          )
          .to[F]
          .as(HttpRoutes.empty)

      case Left(e) =>
        logger
          .error(e)(
            s"Could not resolve root path from FileService config: systemPath = ${config.systemPath}, pathPrefix = ${config.pathPrefix}. All requests will fail with a 500."
          )
          .to[F]
          .as(HttpRoutes.pure(Response(Status.InternalServerError)))
    }

    Kleisli((_: Any) => OptionT.liftF(inner)).flatten
  }

  private def filesOnly[F[_]: Files](path: Path, config: Config[F], req: Request[F])(implicit
      F: MonadThrow[F]
  ): OptionT[F, Response[F]] =
    OptionT(Files[F].getBasicFileAttributes(path).flatMap { attr =>
      if (attr.isDirectory)
        StaticFile
          .fromPath(path / "index.html", Some(req))
          .value
      else if (!attr.isRegularFile) F.pure(None)
      else
        OptionT(getPartialContentFile(path, config, req))
          .orElse(
            StaticFile
              .fromPath(path, config.bufferSize, Some(req), StaticFile.calculateETag)
              .map(_.putHeaders(AcceptRangeHeader))
          )
          .value
    })

  private def validRange(start: Long, end: Option[Long], fileLength: Long): Boolean =
    start < fileLength && (end match {
      case Some(end) => start >= 0 && start <= end
      case None => start >= 0 || fileLength + start - 1 >= 0
    })

  // Attempt to find a Range header and collect only the subrange of content requested
  private def getPartialContentFile[F[_]: Files](file: Path, config: Config[F], req: Request[F])(
      implicit F: MonadThrow[F]
  ): F[Option[Response[F]]] =
    Files[F].getBasicFileAttributes(file).flatMap { attr =>
      def nope: F[Option[Response[F]]] =
        Some(
          Response[F](
            status = Status.RangeNotSatisfiable,
            headers = Headers
              .apply(
                AcceptRangeHeader,
                `Content-Range`(SubRange(0, attr.size - 1), Some(attr.size)),
              ),
          )
        ).pure[F].widen

      req.headers.get[Range] match {
        case Some(Range(RangeUnit.Bytes, NonEmptyList(SubRange(s, e), Nil))) =>
          if (validRange(s, e, attr.size)) {
            val size = attr.size
            val start = if (s >= 0) s else math.max(0, size + s)
            val end = math.min(size - 1, e.getOrElse(size - 1)) // end is inclusive

            StaticFile
              .fromPath(
                file,
                start,
                end + 1,
                config.bufferSize,
                Some(req),
                StaticFile.calculateETag,
              )
              .map { resp =>
                val hs = resp.headers
                  .put(AcceptRangeHeader, `Content-Range`(SubRange(start, end), Some(size)))
                resp.copy(status = Status.PartialContent, headers = hs)
              }
              .value
          } else nope
        case _ =>
          req.headers.get(ci"Range") match {
            case Some(_) =>
              // It exists, but it didn't parse
              nope
            case None =>
              F.pure(None)
          }
      }
    }
}<|MERGE_RESOLUTION|>--- conflicted
+++ resolved
@@ -47,7 +47,6 @@
     * @param bufferSize buffer size to use for internal read buffers
     * @param cacheStrategy strategy to use for caching purposes. Default to no caching.
     */
-<<<<<<< HEAD
   final case class Config[F[_]](
       systemPath: String,
       pathCollector: PathCollector[F],
@@ -57,193 +56,7 @@
   )
 
   object Config {
-    def apply[F[_]: Async](
-=======
-  final class Config[F[_]](
-      val systemPath: String,
-      val fs2PathCollector: Fs2PathCollector[F],
-      val pathPrefix: String,
-      val cacheStrategy: CacheStrategy[F],
-      val bufferSize: Int,
-  ) extends Product
-      with Serializable
-      with Equals {
-
-    /** For binary compatibility.
-      * @param systemPath path prefix to the folder from which content will be served
-      * @param pathCollector function that performs the work of collecting the file or rendering the directory into a response.
-      * @param pathPrefix prefix of Uri from which content will be served
-      * @param bufferSize buffer size to use for internal read buffers
-      * @param cacheStrategy strategy to use for caching purposes. Default to no caching.
-      */
-    @deprecated("use the constructor with fs2PathCollector", "0.23.8")
-    def this(
-        systemPath: String,
-        pathCollector: PathCollector[F],
-        pathPrefix: String,
-        bufferSize: Int,
-        cacheStrategy: CacheStrategy[F],
-    ) =
-      this(
-        systemPath,
-        (path: Path, config: Config[F], request: Request[F]) =>
-          pathCollector(
-            path.toNioPath.toFile,
-            config,
-            request,
-          ),
-        pathPrefix,
-        cacheStrategy,
-        bufferSize,
-      )
-
-    /** For binary compatibility.
-      * @return an instance of PathCollector[F] created (converted) from fs2PathCollector
-      */
-    @deprecated("use fs2PathCollector", "0.23.8")
-    def pathCollector: PathCollector[F] = (file, config, request) =>
-      fs2PathCollector(
-        Path.fromNioPath(file.toPath()),
-        config,
-        request,
-      )
-
-    @deprecated(
-      "Config is no longer a case class. The copy method is provided for binary compatibility.",
-      "0.23.8",
-    )
-    def copy(
-        systemPath: String = this.systemPath,
-        @nowarn pathCollector: PathCollector[F] = this.pathCollector,
-        pathPrefix: String = this.pathPrefix,
-        bufferSize: Int = this.bufferSize,
-        cacheStrategy: CacheStrategy[F] = this.cacheStrategy,
-    ): Config[F] = new Config[F](
-      systemPath,
-      fs2PathCollector,
-      pathPrefix,
-      cacheStrategy,
-      bufferSize,
-    )
-
-    @deprecated(
-      "Config is no longer a case class. The productArity method is provided for binary compatibility.",
-      "0.23.8",
-    )
-    override def productArity: Int = 5
-
-    @deprecated(
-      "Config is no longer a case class. The productElement method is provided for binary compatibility.",
-      "0.23.8",
-    )
-    override def productElement(n: Int): Any = n match {
-      case 0 => systemPath
-      case 1 => if (Platform.isJvm) pathCollector else fs2PathCollector
-      case 2 => pathPrefix
-      case 3 => bufferSize
-      case 4 => cacheStrategy
-    }
-
-    @deprecated(
-      "Config is no longer a case class. The _1 method is provided for binary compatibility.",
-      "0.23.8",
-    )
-    def _1: String = systemPath
-    @deprecated(
-      "Config is no longer a case class. The _2 method is provided for binary compatibility.",
-      "0.23.8",
-    )
-    def _2: Function3[_, _, _, _] =
-      if (Platform.isJvm) pathCollector else fs2PathCollector
-    @deprecated(
-      "Config is no longer a case class. The _3 method is provided for binary compatibility.",
-      "0.23.8",
-    )
-    def _3: String = pathPrefix
-    @deprecated(
-      "Config is no longer a case class. The _4 method is provided for binary compatibility.",
-      "0.23.8",
-    )
-    def _4: Int = bufferSize
-    @deprecated(
-      "Config is no longer a case class. The _5 method is provided for binary compatibility.",
-      "0.23.8",
-    )
-    def _5: CacheStrategy[F] = cacheStrategy
-
-    override def canEqual(that: Any): Boolean = that match {
-      case _: Config[_] => true
-      case _ => false
-    }
-
-    override def equals(other: Any): Boolean = other match {
-      case that: Config[_] =>
-        systemPath == that.systemPath &&
-        fs2PathCollector == that.fs2PathCollector &&
-        pathPrefix == that.pathPrefix &&
-        cacheStrategy == that.cacheStrategy &&
-        bufferSize == that.bufferSize
-      case _ => false
-    }
-
-    override def hashCode(): Int = {
-      val state = Seq[Any](systemPath, fs2PathCollector, pathPrefix, bufferSize, cacheStrategy)
-      state.map(_.hashCode()).foldLeft(0)((a, b) => 31 * a + b)
-    }
-
-    override def toString: String =
-      s"Config($systemPath, $fs2PathCollector, $pathPrefix, $bufferSize, $cacheStrategy)"
-
-  }
-
-  object Config extends FileServiceConfigCompanionCompat {
-
-    /** Creates an instance of [[org.http4s.server.staticcontent.FileService]] configuration.
-      *
-      * @param systemPath path prefix to the folder from which content will be served
-      * @param fs2PathCollector function that performs the work of collecting the file or rendering the directory into a response.
-      * @param pathPrefix prefix of Uri from which content will be served
-      * @param cacheStrategy strategy to use for caching purposes. Default to no caching.
-      * @param bufferSize buffer size to use for internal read buffers
-      */
-    def apply[F[_]](
-        systemPath: String,
-        fs2PathCollector: Fs2PathCollector[F],
-        pathPrefix: String,
-        cacheStrategy: CacheStrategy[F],
-        bufferSize: Int,
-    ): Config[F] =
-      new Config[F](systemPath, fs2PathCollector, pathPrefix, cacheStrategy, bufferSize)
-
-    /** Creates an instance of [[org.http4s.server.staticcontent.FileService]] configuration.
-      * A constructor that accepts PathCollector[F] for binary compatibility.
-      *
-      * @param systemPath path prefix to the folder from which content will be served
-      * @param pathCollector function that performs the work of collecting the file or rendering the directory into a response.
-      * @param pathPrefix prefix of Uri from which content will be served
-      * @param bufferSize buffer size to use for internal read buffers
-      * @param cacheStrategy strategy to use for caching purposes. Default to no caching.
-      */
-    @deprecated(
-      "use FileService.Config(systemPath: String, fs2PathCollector: Fs2PathCollector[F], ...)",
-      "0.23.8",
-    )
-    def apply[F[_]](
-        systemPath: String,
-        pathCollector: PathCollector[F],
-        pathPrefix: String,
-        bufferSize: Int,
-        cacheStrategy: CacheStrategy[F],
-    ): Config[F] = new Config[F](
-      systemPath,
-      pathCollector,
-      pathPrefix,
-      bufferSize,
-      cacheStrategy,
-    )
-
     def apply[F[_]: Async: Files](
->>>>>>> b8762210
         systemPath: String,
         pathPrefix: String = "",
         bufferSize: Int = 50 * 1024,
