--- conflicted
+++ resolved
@@ -88,22 +88,7 @@
             _.observe(_.chunks.flatMap(c => Stream.exec(vec.update(_ :+ c))))
               .onFinalizeWeak(logMessage(response.withBodyStream(newBody)))
 
-<<<<<<< HEAD
-                response.copy(
-                  entity = Entity(
-                    response.body
-                      // Cannot Be Done Asynchronously - Otherwise All Chunks May Not Be Appended Previous to Finalization
-                      .observe(_.chunks.flatMap(c => Stream.exec(vec.update(_ :+ c))))
-                      .onFinalizeWeak {
-                        logMessage(response.withBodyStream(newBody))
-                      }
-                  )
-                )
-              }
-          fk(out)
-=======
           response.pipeBodyThrough(logPipe)
->>>>>>> 8ca0998f
         }
 
     Kleisli[G, A, Response[F]] { req =>
