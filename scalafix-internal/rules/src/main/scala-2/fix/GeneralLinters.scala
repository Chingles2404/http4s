/*
 * Copyright 2021 http4s.org
 *
 * Licensed under the Apache License, Version 2.0 (the "License");
 * you may not use this file except in compliance with the License.
 * You may obtain a copy of the License at
 *
 *     http://www.apache.org/licenses/LICENSE-2.0
 *
 * Unless required by applicable law or agreed to in writing, software
 * distributed under the License is distributed on an "AS IS" BASIS,
 * WITHOUT WARRANTIES OR CONDITIONS OF ANY KIND, either express or implied.
 * See the License for the specific language governing permissions and
 * limitations under the License.
 */

package fix

import scalafix.v1._

import scala.meta._

class GeneralLinters extends SemanticRule("Http4sGeneralLinters") {
  override def fix(implicit doc: SemanticDocument): Patch =
    noFinalObject + noNonFinalCaseClass + leakingSealedHierarchy

  def noFinalObject(implicit doc: SemanticDocument) =
    doc.tree.collect { case o @ Defn.Object(mods, _, _) =>
      mods.collectFirst { case f: Mod.Final =>
        val finalToken = f.tokens.head
        val tokensToDelete = // we want to delete trailing whitespace after `final`
          finalToken :: o.tokens
            .dropWhile(_ != finalToken)
            .tail
            .takeWhile(_.text.forall(_.isWhitespace))
            .toList
        Patch.removeTokens(tokensToDelete)
      }.asPatch
    }.asPatch

  def noNonFinalCaseClass(implicit doc: SemanticDocument) =
    doc.tree.collect {
      case c @ Defn.Class.After_4_6_0(mods, _, _, _, _)
          if mods.exists(_.is[Mod.Case]) && !mods.exists(mod =>
            (mod.is[Mod.Final] | mod.is[Mod.Sealed] | mod.is[Mod.Private])
          ) && !c.isDescendentOf[Defn.Def] && !c.isDescendentOf[Defn.Val] =>
        Patch.lint(CaseClassWithoutAccessModifier(c))
    }.asPatch

  def leakingSealedHierarchy(implicit doc: SemanticDocument) = {
    def doCheck(t: Tree, mods: List[Mod], inits: List[Init]): Patch = inits.collect {
      case Init.After_4_6_0(typ, _, _) if typ.symbol.info.exists(_.isSealed) =>
        if (!mods.exists(mod => (mod.is[Mod.Final] | mod.is[Mod.Sealed] | mod.is[Mod.Private]))) {
          Patch.lint(LeakingSealedHierarchy(t))
        } else Patch.empty
    }.asPatch

    doc.tree.collect {
      case t @ Defn.Class.After_4_6_0(mods, _, _, _, Template.Initial(_, inits, _, _))
          if !t.isDescendentOf[Defn.Def] && !t.isDescendentOf[Defn.Val] =>
        doCheck(t, mods, inits)
      case t @ Defn.Trait.After_4_6_0(mods, _, _, _, Template.Initial(_, inits, _, _))
          if !t.isDescendentOf[Defn.Def] && !t.isDescendentOf[Defn.Val] =>
        doCheck(t, mods, inits)
    }.asPatch
  }
<<<<<<< HEAD
=======

  def nonValidatingCopyConstructor(implicit doc: SemanticDocument) =
    doc.tree.collect {
      case c @ Defn.Class.After_4_6_0(mods, _, _, Ctor.Primary.After_4_6_0(ctorMods, _, _), _)
          if mods.exists(_.is[Mod.Case]) && ctorMods
            .exists(_.is[Mod.Private]) && !mods.exists(_.is[Mod.Abstract]) =>
        Patch.lint(NonValidatingCopyConstructor(c))
    }.asPatch
>>>>>>> 80936f61
}

final case class CaseClassWithoutAccessModifier(c: Defn.Class) extends Diagnostic {
  override def message: String = "Case classes should be final, sealed, or private"

  override def position: Position = c.pos

  override def categoryID: String = "noCaseClassWithoutAccessModifier"
}

final case class LeakingSealedHierarchy(t: Tree) extends Diagnostic {
  override def message: String = "descendants of sealed traits should be sealed, final, or private"

  override def position: Position = t.pos

  override def categoryID: String = "leakingSealedHierarchy"
}<|MERGE_RESOLUTION|>--- conflicted
+++ resolved
@@ -64,17 +64,6 @@
         doCheck(t, mods, inits)
     }.asPatch
   }
-<<<<<<< HEAD
-=======
-
-  def nonValidatingCopyConstructor(implicit doc: SemanticDocument) =
-    doc.tree.collect {
-      case c @ Defn.Class.After_4_6_0(mods, _, _, Ctor.Primary.After_4_6_0(ctorMods, _, _), _)
-          if mods.exists(_.is[Mod.Case]) && ctorMods
-            .exists(_.is[Mod.Private]) && !mods.exists(_.is[Mod.Abstract]) =>
-        Patch.lint(NonValidatingCopyConstructor(c))
-    }.asPatch
->>>>>>> 80936f61
 }
 
 final case class CaseClassWithoutAccessModifier(c: Defn.Class) extends Diagnostic {
