--- conflicted
+++ resolved
@@ -482,14 +482,9 @@
   // we want to return a specific kind of error when there is a MessageFailure
   sealed case class ErrorJson(value: String)
   implicit val errorJsonEntityEncoder: EntityEncoder[IO, ErrorJson] =
-<<<<<<< HEAD
     EntityEncoder.simple[ErrorJson](`Content-Type`(MediaType.application.json))(json =>
-      Chunk.array(json.value.getBytes()))
-=======
-    EntityEncoder.simple[IO, ErrorJson](`Content-Type`(MediaType.application.json))(json =>
       Chunk.array(json.value.getBytes())
     )
->>>>>>> 0dae3070
 
 // TODO: These won't work without an Eq for (Message[IO], Boolean) => DecodeResult[IO, A]
 //  {
