/*
 * Copyright 2013 http4s.org
 *
 * Licensed under the Apache License, Version 2.0 (the "License");
 * you may not use this file except in compliance with the License.
 * You may obtain a copy of the License at
 *
 *     http://www.apache.org/licenses/LICENSE-2.0
 *
 * Unless required by applicable law or agreed to in writing, software
 * distributed under the License is distributed on an "AS IS" BASIS,
 * WITHOUT WARRANTIES OR CONDITIONS OF ANY KIND, either express or implied.
 * See the License for the specific language governing permissions and
 * limitations under the License.
 */

package org.http4s

import cats.data.Nested
import cats.effect.IO
import cats.syntax.all._
import fs2.Chunk
import fs2.io.file.Files
import fs2.io.file.Path
import org.http4s.Status._
import org.http4s.headers._
import org.http4s.testing.AutoCloseableResource

import java.net.URL
import java.net.UnknownHostException

class StaticFileSuite extends Http4sSuite {
  test("Determine the media-type based on the files extension") {
    def check(p: Path, tpe: Option[MediaType]): IO[Boolean] =
      (StaticFile.fromPath[IO](p).value, Files[IO].getBasicFileAttributes(p)).mapN { (r, attr) =>
        r.isDefined &&
        r.flatMap(_.headers.get[`Content-Type`]) == tpe.map(t => `Content-Type`(t)) &&
        // Other headers must be present
        r.flatMap(_.headers.get[`Last-Modified`]).isDefined &&
        r.flatMap(_.headers.get[`Content-Length`]).isDefined &&
        r.flatMap(_.headers.get[`Content-Length`].map(_.length)) === Some(attr.size)
      }

    val tests = List(
      "/Animated_PNG_example_bouncing_beach_ball.png" -> Some(MediaType.image.png),
      "/test.fiddlefaddle" -> None,
    )
    tests.traverse { case (p, om) =>
      check(CrossPlatformResource(p), om)
    }
  }

  if (Platform.isJvm)
    test("load from resource") {
      def check(resource: String, status: Status): IO[Unit] = {
        val res1 = StaticFile
          .fromResource[IO](resource)
          .value

        Nested(res1)
          .map(_.status)
          .value
          .map(_.getOrElse(NotFound))
          .assertEquals(status)
      }

      val tests = List(
        "/Animated_PNG_example_bouncing_beach_ball.png" -> Ok,
        "/ball.png" -> Ok,
        "ball.png" -> Ok,
        "Animated_PNG_example_bouncing_beach_ball.png" -> Ok,
        "/test.fiddlefaddle" -> Ok,
        "test.fiddlefaddle" -> Ok,
        "//test.fiddlefaddle" -> Ok,
        "missing.html" -> NotFound,
        "/missing.html" -> NotFound,
      )

      tests.traverse(Function.tupled(check))
    }

  if (Platform.isJvm)
    test("load from resource using different classloader") {
      val loader = new ClassLoader() {
        override def getResource(name: String): URL =
          getClass.getClassLoader.getResource(name)
      }

      def check(resource: String, status: Status): IO[Unit] = {
        val res1 = StaticFile
          .fromResource[IO](resource, classloader = Some(loader))
          .value

        Nested(res1).map(_.status).value.map(_.getOrElse(NotFound)).assertEquals(status)
      }

      val tests = List(
        "/Animated_PNG_example_bouncing_beach_ball.png" -> Ok,
        "/ball.png" -> Ok,
        "ball.png" -> Ok,
        "Animated_PNG_example_bouncing_beach_ball.png" -> Ok,
        "/test.fiddlefaddle" -> Ok,
        "test.fiddlefaddle" -> Ok,
        "missing.html" -> NotFound,
        "/missing.html" -> NotFound,
      )

      tests.traverse(Function.tupled(check))
    }

  test("handle an empty file") {
    val emptyFile = Files[IO].createTempFile(None, "empty", ".tmp", None)

    emptyFile.flatMap(StaticFile.fromPath[IO](_).value).map(_.isDefined).assert
  }

  test("Don't send unmodified files") {
    val emptyFile = Files[IO].createTempFile(None, "empty", ".tmp", None)

    val request =
      Request[IO]().putHeaders(`If-Modified-Since`(HttpDate.MaxValue))
    val response = emptyFile.flatMap(
      StaticFile
        .fromPath[IO](_, Some(request))
        .value
    )
    Nested(response).map(_.status).value.assertEquals(Some(NotModified))
  }

  test("Don't send unmodified files by ETag") {
    Files[IO].createTempFile(None, "empty", ".tmp", None).flatMap { emptyFile =>
      Files[IO]
        .getBasicFileAttributes(emptyFile)
        .flatMap { attr =>
          val request =
            Request[IO]().putHeaders(
              `If-None-Match`(
                EntityTag(s"${attr.lastModifiedTime.toMillis.toHexString}-${attr.size.toHexString}")
              )
            )
          val response = StaticFile
            .fromPath[IO](emptyFile, Some(request))
            .value
          Nested(response).map(_.status).value
        }
        .assertEquals(Some(NotModified))
    }
  }

  test("Don't send unmodified files when both ETag and last modified date match") {
    Files[IO]
      .createTempFile(None, "empty", ".tmp", None)
      .flatMap { emptyFile =>
        Files[IO]
          .getBasicFileAttributes(emptyFile)
          .flatMap { attr =>
            val request =
              Request[IO]().putHeaders(
                `If-Modified-Since`(HttpDate.MaxValue),
                `If-None-Match`(
                  EntityTag(
                    s"${attr.lastModifiedTime.toMillis.toHexString}-${attr.size.toHexString}"
                  )
                ),
              )

            val response = StaticFile
              .fromPath[IO](emptyFile, Some(request))
              .value

            Nested(response).map(_.status).value
          }
      }
      .assertEquals(Some(NotModified))
  }

  test("Send file when last modified date matches but etag does not match") {
    val emptyFile = Files[IO].createTempFile(None, "empty", ".tmp", None)

    val request =
      Request[IO]()
        .putHeaders(`If-Modified-Since`(HttpDate.MaxValue), `If-None-Match`(EntityTag(s"12345")))

    val response = emptyFile.flatMap(
      StaticFile
        .fromPath[IO](_, Some(request))
        .value
    )
    Nested(response).map(_.status).value.assertEquals(Some(Ok))
  }

  test("Send file when etag matches, but last modified does not match") {
    Files[IO]
      .createTempFile(None, "empty", ".tmp", None)
      .flatMap { emptyFile =>
        Files[IO].getBasicFileAttributes(emptyFile).flatMap { attr =>
          val request =
            Request[IO]()
              .putHeaders(
                `If-Modified-Since`(HttpDate.MinValue),
                `If-None-Match`(
                  EntityTag(
                    s"${attr.lastModifiedTime.toMillis.toHexString}-${attr.size.toHexString}"
                  )
                ),
              )

          val response = StaticFile
            .fromPath[IO](emptyFile, Some(request))
            .value
          Nested(response).map(_.status).value

        }
      }
      .assertEquals(Some(Ok))
  }

  test("Send partial file") {
    def check(path: String): IO[Unit] =
      StaticFile
        .fromPath[IO](
          Path(path),
          0,
          1,
          StaticFile.DefaultBufferSize,
          None,
          StaticFile.calculateETag[IO],
        )
        .value
        .flatMap { r =>
          // Length is only 1 byte
          assertEquals(r.flatMap(_.headers.get[`Content-Length`].map(_.length)), Some(1L))
          // get the Body to check the actual size
          r.map(_.body.compile.toVector.map(_.length)).traverse(_.assertEquals(1))
        }
        .void

    val tests = List(
      "./testing/shared/src/test/resources/logback-test.xml",
<<<<<<< HEAD
      "./server/jvm/src/test/resources/testresource.txt")
=======
      "./server/shared/src/test/resources/testresource.txt",
    )
>>>>>>> 0dae3070

    tests.traverse(check)
  }

  test("Send file larger than BufferSize") {
    Files[IO].tempFile(None, "some", ".tmp", None).use { emptyFile =>
      val fileSize = StaticFile.DefaultBufferSize * 2 + 10

      val gibberish = (for {
        i <- 0 until fileSize
      } yield i.toByte).toArray
      val write = fs2.Stream
        .chunk(Chunk.array(gibberish))
        .through(Files[IO].writeAll(emptyFile))
        .compile
        .drain

      def check(path: Path): IO[Unit] =
        StaticFile
          .fromPath[IO](
            path,
            start = 0,
            end = fileSize.toLong - 1,
            buffsize = StaticFile.DefaultBufferSize,
            None,
            StaticFile.calculateETag[IO],
          )
          .value
          .flatMap { r =>
            // Length of the body must match
            assertEquals(
              r.flatMap(_.headers.get[`Content-Length`].map(_.length)),
              Some(fileSize.toLong - 1L),
            )
            // get the Body to check the actual size
            r.map(_.body.compile.toVector)
              .map { body =>
                body.map(_.length).assertEquals(fileSize - 1) *>
                  // Verify the context
                  body
                    .map(bytes =>
                      java.util.Arrays
                        .equals(
                          bytes.toArray,
                          java.util.Arrays.copyOfRange(gibberish, 0, fileSize - 1),
                        )
                    )
                    .assert
              }
              .getOrElse(IO.raiseError(new RuntimeException("test error")))
          }

      write *> check(emptyFile)
    }
  }

  if (Platform.isJvm)
    test("Read from a URL") {
      val url = getClass.getResource("/lorem-ipsum.txt")
      val expected =
        AutoCloseableResource.resource(scala.io.Source.fromURL(url, "utf-8"))(_.mkString)
      val s = StaticFile
        .fromURL[IO](getClass.getResource("/lorem-ipsum.txt"))
        .value
        .map(_.fold[EntityBody[IO]](sys.error("Couldn't find resource"))(_.body))
      // Expose problem with readInputStream recycling buffer.  chunks.compile.toVector
      // saves chunks, which are mutated by naive usage of readInputStream.
      // This ensures that we're making a defensive copy of the bytes for
      // things like CachingChunkWriter that buffer the chunks.
      s.flatMap(_.compile.to(Array).map(new String(_, "utf-8"))).assertEquals(expected)
    }

  if (Platform.isJvm)
    test("Set content-length header from a URL") {
      val url = getClass.getResource("/lorem-ipsum.txt")
      val len =
        StaticFile
          .fromURL[IO](url)
          .value
          .map(_.flatMap(_.contentLength))
      len.assertEquals(Some(24005L))
    }

  if (Platform.isJvm)
    test("return none from a file URL that is a directory") {
      // val url = getClass.getResource("/foo")
      StaticFile
        .fromURL[IO](getClass.getResource("/foo"))
        .value
        .assertEquals(None)
    }

  if (Platform.isJvm)
    test("not return none from an HTTP URL whose path is a directory") {
      // We need a universal directory that also exists as a resource on
      // a server.  Creating a temp directory would be better, but then
      // we need an HTTP server that responds to a wildcard path.
      //
      // Or we can be lazy and just use `/`.
      Files[IO]
        .getBasicFileAttributes(Path("/"))
        .flatMap { attr =>
          assume(attr.isDirectory, "/ is not a directory")
          StaticFile
            .fromURL[IO](new URL("https://github.com//"))
            .value
            .map(_.fold(Status.NotFound)(_.status))
        }
        .assertEquals(Status.Ok)
    }

  if (Platform.isJvm)
    test("return none from a URL that points to a resource that does not exist") {
      StaticFile
        .fromURL[IO](new URL("https://github.com/http4s/http4s/fooz"))
        .value
        .assertEquals(None)
    }

  if (Platform.isJvm)
    test("raise exception when url does not exist") {
      StaticFile
        .fromURL[IO](new URL("https://quuzgithubfoo.com/http4s/http4s/fooz"))
        .value
        .intercept[UnknownHostException]
    }
}<|MERGE_RESOLUTION|>--- conflicted
+++ resolved
@@ -237,12 +237,8 @@
 
     val tests = List(
       "./testing/shared/src/test/resources/logback-test.xml",
-<<<<<<< HEAD
-      "./server/jvm/src/test/resources/testresource.txt")
-=======
       "./server/shared/src/test/resources/testresource.txt",
     )
->>>>>>> 0dae3070
 
     tests.traverse(check)
   }
