--- conflicted
+++ resolved
@@ -146,28 +146,14 @@
     assertEquals(u, Right(Uri(path = path"/foo/bar", query = Query("" -> None))))
   }
 
-<<<<<<< HEAD
-    {
-      val q = Query.unsafeFromString("param1=3&param2=2&param2=foo")
-      val u = Uri(query = q)
-      test(
-        "Uri.requestTarget should represent query as multiParams as a Map[String,List[String]]"
-      ) {
-        assertEquals(
-          u.multiParams,
-          Map("param1" -> List("3"), "param2" -> List("2", "foo")),
-        )
-      }
-=======
   private val q = Query.unsafeFromString("param1=3&param2=2&param2=foo")
   private val u = Uri(query = q)
-  test("Uri.requestTarget should represent query as multiParams as a Map[String,Seq[String]]") {
+  test("Uri.requestTarget should represent query as multiParams as a Map[String,List[String]]") {
     assertEquals(
       u.multiParams,
-      Map("param1" -> immutable.Seq("3"), "param2" -> immutable.Seq("2", "foo")),
-    )
-  }
->>>>>>> 89a6e249
+      Map("param1" -> List("3"), "param2" -> List("2", "foo")),
+    )
+  }
 
   test(
     "Uri.requestTarget should parse query and represent params as a Map[String,String] taking the first param"
