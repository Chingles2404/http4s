--- conflicted
+++ resolved
@@ -85,8 +85,6 @@
         originalReq.scriptName mustEqual updatedReq.scriptName
       }
     }
-<<<<<<< HEAD
-=======
 
     "toString" should {
       "redact an Authorization header" in {
@@ -99,7 +97,6 @@
         request.toString must_==("Request(method=GET, uri=/, headers=Headers(Cookie: <REDACTED>, Cookie: <REDACTED>))")
       }
     }
->>>>>>> a8994b79
   }
 
   "Message" should {
