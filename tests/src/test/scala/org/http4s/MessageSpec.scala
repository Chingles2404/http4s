package org.http4s

import cats.data.NonEmptyList
import cats.effect.IO
import fs2.Pure
import java.net.{InetAddress, InetSocketAddress}

import org.http4s.headers.{Authorization, `Content-Type`, `X-Forwarded-For`}
import _root_.io.chrisdavenport.vault._
import org.http4s.Uri.{Authority, Scheme}

class MessageSpec extends Http4sSpec {
  "Request" >> {
    "ConnectionInfo" should {
      val local = InetSocketAddress.createUnresolved("www.local.com", 8080)
      val remote = InetSocketAddress.createUnresolved("www.remote.com", 45444)

      "get remote connection info when present" in {
        val r = Request()
          .withAttribute(Request.Keys.ConnectionInfo, Request.Connection(local, remote, false))
        r.server must beSome(local)
        r.remote must beSome(remote)
      }

      "not contain remote connection info when not present" in {
        val r = Request()
        r.server must beNone
        r.remote must beNone
      }

      "be utilized to determine the address of server and remote" in {
        val r = Request()
          .withAttribute(Request.Keys.ConnectionInfo, Request.Connection(local, remote, false))
        r.serverAddr must_== local.getHostString
        r.remoteAddr must beSome(remote.getHostString)
      }

      "be utilized to determine the port of server and remote" in {
        val r = Request()
          .withAttribute(Request.Keys.ConnectionInfo, Request.Connection(local, remote, false))
        r.serverPort must_== local.getPort
        r.remotePort must beSome(remote.getPort)
      }

      "be utilized to determine the from value (first X-Forwarded-For if present)" in {
        val forwardedValues =
          NonEmptyList.of(Some(InetAddress.getLocalHost), Some(InetAddress.getLoopbackAddress))
        val r = Request()
          .withHeaders(Headers.of(`X-Forwarded-For`(forwardedValues)))
          .withAttribute(Request.Keys.ConnectionInfo, Request.Connection(local, remote, false))
        r.from must_== forwardedValues.head
      }

      "be utilized to determine the from value (remote value if X-Forwarded-For is not present)" in {
        val r = Request()
          .withAttribute(Request.Keys.ConnectionInfo, Request.Connection(local, remote, false))
        r.from must_== Option(remote.getAddress)
      }
    }

    "support cookies" should {
      "contain a Cookie header when an explicit cookie is added" in {
        Request(Method.GET)
          .addCookie(RequestCookie("token", "value"))
          .headers
          .get("Cookie".ci)
          .map(_.value) must beSome("token=value")
      }

      "contain a single Cookie header when multiple explicit cookies are added" in {
        Request(Method.GET)
          .addCookie(RequestCookie("token1", "value1"))
          .addCookie(RequestCookie("token2", "value2"))
          .headers
          .get("Cookie".ci)
          .map(_.value) must beSome("token1=value1; token2=value2")
      }

      "contain a Cookie header when a name/value pair is added" in {
        Request(Method.GET)
          .addCookie("token", "value")
          .headers
          .get("Cookie".ci)
          .map(_.value) must beSome("token=value")
      }

      "contain a single Cookie header when name/value pairs are added" in {
        Request(Method.GET)
          .addCookie("token1", "value1")
          .addCookie("token2", "value2")
          .headers
          .get("Cookie".ci)
          .map(_.value) must beSome("token1=value1; token2=value2")
      }
    }

    "Request.with..." should {
      val path1 = "/path1"
      val path2 = "/somethingelse"
      val attributes = Vault.empty.insert(Request.Keys.PathInfoCaret, 3)

      "reset pathInfo if uri is changed" in {
        val originalReq = Request(uri = Uri(path = path1), attributes = attributes)
        val updatedReq = originalReq.withUri(uri = Uri(path = path2))

        updatedReq.scriptName mustEqual ""
        updatedReq.pathInfo mustEqual path2
      }

      "not modify pathInfo if uri is unchanged" in {
        val originalReq = Request(uri = Uri(path = path1), attributes = attributes)
        val updatedReq = originalReq.withMethod(method = Method.DELETE)

        originalReq.pathInfo mustEqual updatedReq.pathInfo
        originalReq.scriptName mustEqual updatedReq.scriptName
      }

      "preserve caret in withPathInfo" in {
        val originalReq = Request(
          uri = Uri(path = "/foo/bar"),
          attributes = Vault.empty.insert(Request.Keys.PathInfoCaret, 4))
        val updatedReq = originalReq.withPathInfo("/quux")

        updatedReq.scriptName mustEqual "/foo"
        updatedReq.pathInfo mustEqual "/quux"
      }
    }

    "cookies" should {
      val cookieList = List(
        RequestCookie("test1", "value1"),
        RequestCookie("test2", "value2"),
        RequestCookie("test3", "value3"))

      "be empty if there are no Cookie headers present" in {
        Request(Method.GET).cookies mustEqual List.empty
      }

      "parse discrete HTTP/1 Cookie header(s) into corresponding RequestCookies" in {
        val cookies = Header("Cookie", "test1=value1; test2=value2; test3=value3")
        val request = Request(Method.GET, headers = Headers.of(cookies))
        request.cookies mustEqual cookieList
      }

      "parse discrete HTTP/2 Cookie header(s) into corresponding RequestCookies" in {
        val cookies = Headers.of(
          Header("Cookie", "test1=value1"),
          Header("Cookie", "test2=value2"),
          Header("Cookie", "test3=value3"))
        val request = Request(Method.GET, headers = cookies)
        request.cookies mustEqual cookieList
      }

      "parse HTTP/1 and HTTP/2 Cookie headers on a single request into corresponding RequestCookies" in {
        val cookies = Headers.of(
          Header("Cookie", "test1=value1; test2=value2"), // HTTP/1 style
          Header("Cookie", "test3=value3")) // HTTP/2 style (separate headers for separate cookies)
        val request = Request(Method.GET, headers = cookies)
        request.cookies mustEqual cookieList
      }
    }

    "toString" should {
      "redact an Authorization header" in {
        val request =
          Request[IO](Method.GET).putHeaders(Authorization(BasicCredentials("user", "pass")))
        request.toString must_== ("Request(method=GET, uri=/, headers=Headers(Authorization: <REDACTED>))")
      }

      "redact Cookie Headers" in {
        val request =
          Request[IO](Method.GET).addCookie("token", "value").addCookie("token2", "value2")
        request.toString must_== ("Request(method=GET, uri=/, headers=Headers(Cookie: <REDACTED>))")
      }
    }

<<<<<<< HEAD
    "asCurl" should {
      val port = 1234
      val uri = Uri(
        path = "/foo",
        scheme = Some(Scheme.http),
        authority = Some(Authority(port = Some(port)))
      )
      val request = Request[IO](Method.GET, uri)

      "build cURL representation with scheme and authority" in {
        request.asCurl() mustEqual "curl -X GET 'http://localhost:1234/foo'"
      }

      "build cURL representation with headers" in {
        request
          .withHeaders(Header("k1", "v1"), Header("k2", "v2"))
          .asCurl() mustEqual "curl -X GET 'http://localhost:1234/foo' -H 'k1: v1' -H 'k2: v2'"
      }

      "build cURL representation but redact sensitive information on default" in {
        request
          .withHeaders(
            Header("Cookie", "k3=v3; k4=v4"),
            Authorization(BasicCredentials("user", "pass")))
          .asCurl() mustEqual "curl -X GET 'http://localhost:1234/foo' -H 'Cookie: <REDACTED>' -H 'Authorization: <REDACTED>'"
      }

      "build cURL representation but display sensitive headers on demand" in {
        request
          .withHeaders(
            Header("Cookie", "k3=v3; k4=v4"),
            Header("k5", "v5"),
            Authorization(BasicCredentials("user", "pass")))
          .asCurl(_ => false) mustEqual "curl -X GET 'http://localhost:1234/foo' -H 'Cookie: k3=v3; k4=v4' -H 'k5: v5' -H 'Authorization: Basic dXNlcjpwYXNz'"
      }

      "escape quotation marks in header" in {
        request
          .withHeaders(Header("k6", "'v6'"), Header("'k7'", "v7"))
          .asCurl() mustEqual s"""curl -X GET 'http://localhost:1234/foo' -H 'k6: '\\''v6'\\''' -H ''\\''k7'\\'': v7'"""
=======
    "covary" should {
      "disallow unrelated effects" in {
        illTyped("Request[Option]().covary[IO]")
        true
      }

      "allow related effects" in {
        trait F1[A]
        trait F2[A] extends F1[A]
        Request[F2]().covary[F1]
        true
>>>>>>> 9cd9956a
      }
    }
  }

  "Message" >> {
    "decode" should {
      "produce a UnsupportedMediaType in the event of a decode failure" >> {
        "MediaTypeMismatch" in {
          val req =
            Request[IO](headers = Headers.of(`Content-Type`(MediaType.application.`octet-stream`)))
          val resp = req.decodeWith(EntityDecoder.text, strict = true)(_ => IO.pure(Response()))
          resp.map(_.status) must returnValue(Status.UnsupportedMediaType)
        }
        "MediaTypeMissing" in {
          val req = Request[IO]()
          val resp = req.decodeWith(EntityDecoder.text, strict = true)(_ => IO.pure(Response()))
          resp.map(_.status) must returnValue(Status.UnsupportedMediaType)
        }
      }
    }
  }

  "Response" >> {
    "toString" should {
      "redact a `Set-Cookie` header" in {
        val resp = Response().putHeaders(headers.`Set-Cookie`(ResponseCookie("token", "value")))
        resp.toString must_== ("Response(status=200, headers=Headers(Set-Cookie: <REDACTED>))")
      }
    }

    "notFound" should {
      "return a plain text UTF-8 not found response" in {
        val resp: Response[Pure] = Response.notFound

        resp.contentType must beSome(`Content-Type`(MediaType.text.plain, Charset.`UTF-8`))
        resp.status must_=== Status.NotFound
        resp.body.through(fs2.text.utf8Decode).toList.mkString("") must_=== "Not found"
      }
    }

    "covary" should {
      "disallow unrelated effects" in {
        illTyped("Response[Option]().covary[IO]")
        true
      }

      "allow related effects" in {
        trait F1[A]
        trait F2[A] extends F1[A]
        Response[F2]().covary[F1]
        true
      }
    }
  }
}<|MERGE_RESOLUTION|>--- conflicted
+++ resolved
@@ -174,7 +174,20 @@
       }
     }
 
-<<<<<<< HEAD
+    "covary" should {
+      "disallow unrelated effects" in {
+        illTyped("Request[Option]().covary[IO]")
+        true
+      }
+
+      "allow related effects" in {
+        trait F1[A]
+        trait F2[A] extends F1[A]
+        Request[F2]().covary[F1]
+        true
+      }
+    }
+
     "asCurl" should {
       val port = 1234
       val uri = Uri(
@@ -215,19 +228,6 @@
         request
           .withHeaders(Header("k6", "'v6'"), Header("'k7'", "v7"))
           .asCurl() mustEqual s"""curl -X GET 'http://localhost:1234/foo' -H 'k6: '\\''v6'\\''' -H ''\\''k7'\\'': v7'"""
-=======
-    "covary" should {
-      "disallow unrelated effects" in {
-        illTyped("Request[Option]().covary[IO]")
-        true
-      }
-
-      "allow related effects" in {
-        trait F1[A]
-        trait F2[A] extends F1[A]
-        Request[F2]().covary[F1]
-        true
->>>>>>> 9cd9956a
       }
     }
   }
