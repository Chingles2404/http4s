--- conflicted
+++ resolved
@@ -18,33 +18,19 @@
 
   "parse" should {
     "accept format RFC 1123" in {
-<<<<<<< HEAD
-      Expires.parse("Sun, 06 Nov 1994 08:49:37 GMT").map(_.expirationDate) must beRight(Instant.from(gmtDate))
-=======
-      Expires.parse("Sun, 06 Nov 1994 08:49:37 GMT").map(_.expirationDate) must be_\/-(HttpDate.unsafeFromZonedDateTime(gmtDate))
->>>>>>> e5e40bcc
+      Expires.parse("Sun, 06 Nov 1994 08:49:37 GMT").map(_.expirationDate) must beRight(HttpDate.unsafeFromZonedDateTime(gmtDate))
     }
     "accept 0 value (This value is not legal but it used by some servers)" in {
       // 0 is an illegal value used to denote an expired header, should be
       // equivalent to expiration set at the epoch
-<<<<<<< HEAD
-      Expires.parse("0").map(_.expirationDate) must beRight(epoch)
+      Expires.parse("0").map(_.expirationDate) must beRight(HttpDate.Epoch)
       Expires.parse("0").map(_.renderString) must beRight(epochString)
-=======
-      Expires.parse("0").map(_.expirationDate) must be_\/-(HttpDate.Epoch)
-      Expires.parse("0").map(_.renderString) must be_\/-(epochString)
->>>>>>> e5e40bcc
     }
     "accept -1 value (This value is not legal but it used by some servers)" in {
       // 0 is an illegal value used to denote an expired header, should be
       // equivalent to expiration set at the epoch
-<<<<<<< HEAD
-      Expires.parse("-1").map(_.expirationDate) must beRight(epoch)
+      Expires.parse("-1").map(_.expirationDate) must beRight(HttpDate.Epoch)
       Expires.parse("-1").map(_.renderString) must beRight(epochString)
-=======
-      Expires.parse("-1").map(_.expirationDate) must be_\/-(HttpDate.Epoch)
-      Expires.parse("-1").map(_.renderString) must be_\/-(epochString)
->>>>>>> e5e40bcc
     }
   }
 }