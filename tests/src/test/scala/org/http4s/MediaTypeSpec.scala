--- conflicted
+++ resolved
@@ -20,58 +20,6 @@
 import org.http4s.laws.discipline.HttpCodecTests
 
 class MediaTypeSpec extends Http4sSpec {
-<<<<<<< HEAD
-  "MediaType" should {
-    "Render itself" in {
-      MediaType.text.html.show must_== "text/html"
-    }
-
-    "Quote extension strings" in {
-      MediaType.text.html
-        .withExtensions(Map("foo" -> "bar"))
-        .show must_== """text/html; foo="bar""""
-    }
-
-    "Encode extensions with special characters" in {
-      MediaType.text.html
-        .withExtensions(Map("foo" -> ";"))
-        .show must_== """text/html; foo=";""""
-    }
-
-    "Escape special chars in media range extensions" in {
-      MediaType.text.html
-        .withExtensions(Map("foo" -> "\\"))
-        .show must_== """text/html; foo="\\""""
-      MediaType.text.html
-        .withExtensions(Map("foo" -> "\""))
-        .show must_== """text/html; foo="\"""""
-    }
-
-    "Do a round trip through the Accept header" in {
-      val raw = Header(
-        "Accept",
-        """text/csv;charset=UTF-8;columnDelimiter=" "; rowDelimiter=";"; quoteChar='; escapeChar="\\"""")
-      raw.parsed must beAnInstanceOf[headers.Accept]
-      Header("Accept", raw.parsed.value).parsed must_== raw.parsed
-    }
-
-    "parse literals" in {
-      val mediaTypeSC = mediaType"application/json"
-      mediaTypeSC must_== MediaType.application.`json`
-    }
-
-    "reject invalid literals" in {
-      illTyped {
-        """
-           mediaType"not valid"
-        """
-      }
-      true
-    }
-  }
-
-=======
->>>>>>> 248ba1ba
   checkAll("Eq[MediaType]", EqTests[MediaType].eqv)
   checkAll("HttpCodec[MediaType]", HttpCodecTests[MediaType].httpCodec)
 }