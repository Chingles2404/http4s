package org.http4s.parser

import java.nio.charset.{Charset => NioCharset, StandardCharsets}

import org.http4s.Uri._
import org.http4s._

<<<<<<< HEAD
import org.parboiled2._
=======
import scala.util.Success
import org.http4s.internal.parboiled2._
>>>>>>> aae6231c

class IpParser(val input: ParserInput, val charset: NioCharset) extends Parser with Rfc3986Parser {
  def CaptureIPv6: Rule1[String] = rule { capture(IpV6Address) }
  def CaptureIPv4: Rule1[String] = rule { capture(IpV4Address) }
}

class UriParserSpec extends Http4sSpec {

  "Uri.requestTarget" should {

    def check(items: Seq[(String, Uri)]) = foreach(items) {
      case (str, uri) =>
        Uri.requestTarget(str) must beRight(uri)
    }

    // RFC 3986 examples
    // http://tools.ietf.org/html/rfc3986#section-1.1.2

    // http://www.ietf.org/rfc/rfc2396.txt

    "parse a IPv6 address" in {

      val v = "01ab:01ab:01ab:01ab:01ab:01ab:01ab:01ab" +: (for {
        h <- 0 to 7
        l <- 0 to 7 - h
        f = List.fill(h)("01ab").mkString(":")
        b = List.fill(l)("32ba").mkString(":")
      } yield (f + "::" + b))

      foreach(v) { s =>
        new IpParser(s, StandardCharsets.UTF_8).CaptureIPv6.run() must beRight(s)
      }
    }

    "parse a IPv4 address" in {
      foreach(0 to 255) { i =>
        val addr = s"$i.$i.$i.$i"
        new IpParser(addr, StandardCharsets.UTF_8).CaptureIPv4.run() must beRight(addr)
      }
    }

    "parse a short IPv6 address" in {
      val s = "01ab::32ba:32ba"
      Uri.requestTarget("01ab::32ba:32ba") must beRight(Uri(authority = Some(Authority(host = IPv6("01ab::32ba:32ba")))))
    }

    "handle port configurations" in {
      val portExamples: Seq[(String, Uri)] = Seq(
        ("http://foo.com", Uri(Some("http".ci), Some(Authority(host = RegName("foo.com".ci), port = None)))),
        ("http://foo.com:", Uri(Some("http".ci), Some(Authority(host = RegName("foo.com".ci), port = None)))),
        ("http://foo.com:80", Uri(Some("http".ci), Some(Authority(host = RegName("foo.com".ci), port = Some(80))))))

      check(portExamples)
    }

    "parse absolute URIs" in {
      val absoluteUris: Seq[(String, Uri)] = Seq(
        ("http://www.foo.com", Uri(Some("http".ci), Some(Authority(host = RegName("www.foo.com".ci))))),
        ("http://www.foo.com/foo?bar=baz",
          Uri(Some("http".ci), Some(Authority(host = RegName("www.foo.com".ci))), "/foo", Query.fromPairs("bar" -> "baz"))),
        ("http://192.168.1.1",
          Uri(Some("http".ci), Some(Authority(host = IPv4("192.168.1.1".ci))))),
        ("http://192.168.1.1:80/c?GB=object&Class=one",
          Uri(Some("http".ci), Some(Authority(host = IPv4("192.168.1.1".ci), port = Some(80))), "/c", Query.fromPairs("GB" -> "object", "Class" -> "one"))),
        ("http://[2001:db8::7]/c?GB=object&Class=one",
          Uri(Some("http".ci), Some(Authority(host = IPv6("2001:db8::7".ci))), "/c", Query.fromPairs("GB" -> "object", "Class" -> "one"))),
        ("mailto:John.Doe@example.com",
          Uri(Some("mailto".ci), path = "John.Doe@example.com")))

      check(absoluteUris)
    }

    "parse relative URIs" in {
      val relativeUris: Seq[(String, Uri)] = Seq(
        ("/foo/bar", Uri(path = "/foo/bar")),
        ("/foo/bar?foo=bar&ding=dong", Uri(path = "/foo/bar", query = Query.fromPairs("foo" -> "bar", "ding" -> "dong"))),
        ("/", Uri(path="/")))

      check(relativeUris)
    }

    "parse absolute URI with fragment" in {
      val u = Uri.requestTarget("http://foo.bar/foo#Examples")
      u must beRight(Uri(Some("http".ci), Some(Authority(host = RegName("foo.bar".ci))), "/foo", Query.empty, Some("Examples")))
    }

    "parse absolute URI with parameters and fragment" in {
      val u = Uri.requestTarget("http://foo.bar/foo?bar=baz#Example-Fragment")
      u must beRight(Uri(Some("http".ci), Some(Authority(host = RegName("foo.bar".ci))), "/foo", Query.fromPairs("bar" -> "baz"), Some("Example-Fragment")))
    }

    "parse relative URI with empty query string" in {
      val u = Uri.requestTarget("/foo/bar?")
      u must beRight(Uri(path = "/foo/bar", query = Query("" -> None)))
    }

    "parse relative URI with empty query string followed by empty fragment" in {
      val u = Uri.requestTarget("/foo/bar?#")
      u must beRight(Uri(path = "/foo/bar", query = Query("" -> None), fragment = Some("")))
    }

    "parse relative URI with empty query string followed by fragment" in {
      val u = Uri.requestTarget("/foo/bar?#Example_of_Fragment")
      u must beRight(Uri(path = "/foo/bar", query = Query("" -> None), fragment = Some("Example_of_Fragment")))
    }

    "parse relative URI with fragment" in {
      val u = Uri.requestTarget("/foo/bar#Examples_of_Fragment")
      u must beRight(Uri(path = "/foo/bar", fragment = Some("Examples_of_Fragment")))
    }

    "parse relative URI with single parameter without a value followed by a fragment" in {
      val u = Uri.requestTarget("/foo/bar?bar#Example_of_Fragment")
      u must beRight(Uri(path = "/foo/bar", query = Query("bar" -> None), fragment = Some("Example_of_Fragment")))
    }

    "parse relative URI with parameters and fragment" in {
      val u = Uri.requestTarget("/foo/bar?bar=baz#Example_of_Fragment")
      u must beRight(Uri(path = "/foo/bar", query = Query.fromPairs("bar" -> "baz"), fragment = Some("Example_of_Fragment")))
    }

    "parse relative URI with slash and fragment" in {
      val u = Uri.requestTarget("/#Example_Fragment")
      u must beRight(Uri(path = "/", fragment = Some("Example_Fragment")))
    }

    {
      val q = Query.fromString("param1=3&param2=2&param2=foo")
      val u = Uri(query = q)
      "represent query as multiParams as a Map[String,Seq[String]]" in {
        u.multiParams must be_==(Map("param1" -> Seq("3"), "param2" -> Seq("2", "foo")))
      }

      "parse query and represent params as a Map[String,String] taking the first param" in {
        u.params must be_==(Map("param1" -> "3", "param2" -> "2"))
      }
    }

    "fail on invalid uri" in {
      val invalid = Seq("^", "]", "/hello/wo%2rld", "/hello/world?bad=enc%ode")
      forall(invalid) { i =>
        Uri.fromString("^") must beLeft
        Uri.requestTarget("^") must beLeft
      }
    }
  }

  "Uri.fromString" should {

    def check(items: Seq[(String, Uri)]) = foreach(items) {
      case (str, uri) =>
        Uri.fromString(str) must beRight(uri)
    }

    "parse absolute URIs" in {
      val absoluteUris: Seq[(String, Uri)] = Seq(
        ("http://www.foo.com", Uri(Some("http".ci), Some(Authority(host = RegName("www.foo.com".ci))))),
        ("http://www.foo.com/foo?bar=baz",
          Uri(Some("http".ci), Some(Authority(host = RegName("www.foo.com".ci))), "/foo", Query.fromPairs("bar" -> "baz"))),
        ("http://192.168.1.1",
          Uri(Some("http".ci), Some(Authority(host = IPv4("192.168.1.1".ci))))),
        ("http://192.168.1.1:80/c?GB=object&Class=one",
          Uri(Some("http".ci), Some(Authority(host = IPv4("192.168.1.1".ci), port = Some(80))), "/c", Query.fromPairs("GB" -> "object", "Class" -> "one"))),
        ("http://[2001:db8::7]/c?GB=object&Class=one",
          Uri(Some("http".ci), Some(Authority(host = IPv6("2001:db8::7".ci))), "/c", Query.fromPairs("GB" -> "object", "Class" -> "one"))),
        ("mailto:John.Doe@example.com",
          Uri(Some("mailto".ci), path = "John.Doe@example.com")))

      check(absoluteUris)
    }

    "parse a path-noscheme uri" in {
      Uri.fromString("q") must beRight.like { case u =>
        u must_== Uri(path = "q")
      }
      Uri.fromString("a/b") must beRight.like { case u =>
        u must_== Uri(path = "a/b")
      }
    }

    "parse a path-noscheme uri with query" in {
      Uri.fromString("a/b?foo") must beRight.like { case u =>
        u must_== Uri(path = "a/b", query = Query(("foo", None)))
      }
    }

    "parse a path-absolute uri" in {
      Uri.fromString("/a/b") must beRight.like { case u =>
        u must_== Uri(path = "/a/b")
      }
    }
    "parse a path-absolute uri with query" in {
      Uri.fromString("/a/b?foo") must beRight.like { case u =>
        u must_== Uri(path = "/a/b", query = Query(("foo", None)))
      }
    }
    "parse a path-absolute uri with query and fragment" in {
      Uri.fromString("/a/b?foo#bar") must beRight.like { case u =>
        u must_== Uri(path = "/a/b", query = Query(("foo", None)), fragment = Some("bar"))
      }
    }
  }
}<|MERGE_RESOLUTION|>--- conflicted
+++ resolved
@@ -5,12 +5,7 @@
 import org.http4s.Uri._
 import org.http4s._
 
-<<<<<<< HEAD
-import org.parboiled2._
-=======
-import scala.util.Success
 import org.http4s.internal.parboiled2._
->>>>>>> aae6231c
 
 class IpParser(val input: ParserInput, val charset: NioCharset) extends Parser with Rfc3986Parser {
   def CaptureIPv6: Rule1[String] = rule { capture(IpV6Address) }
