/*
 * Copyright 2014 http4s.org
 *
 * Licensed under the Apache License, Version 2.0 (the "License");
 * you may not use this file except in compliance with the License.
 * You may obtain a copy of the License at
 *
 *     http://www.apache.org/licenses/LICENSE-2.0
 *
 * Unless required by applicable law or agreed to in writing, software
 * distributed under the License is distributed on an "AS IS" BASIS,
 * WITHOUT WARRANTIES OR CONDITIONS OF ANY KIND, either express or implied.
 * See the License for the specific language governing permissions and
 * limitations under the License.
 */

package org.http4s
package tomcat
package server

import cats.effect._
import cats.effect.std.Dispatcher
import org.apache.catalina.Context
import org.apache.catalina.connector.Connector
import org.apache.catalina.startup.Tomcat
import org.apache.catalina.util.ServerInfo
import org.apache.coyote.AbstractProtocol
import org.apache.tomcat.util.descriptor.web.FilterDef
import org.apache.tomcat.util.descriptor.web.FilterMap
import org.http4s.internal.CollectionCompat.CollectionConverters._
import org.http4s.server.DefaultServiceErrorHandler
import org.http4s.server.SSLClientAuthMode
import org.http4s.server.SSLKeyStoreSupport.StoreInfo
import org.http4s.server.Server
import org.http4s.server.ServerBuilder
import org.http4s.server.ServiceErrorHandler
import org.http4s.server.defaults
import org.http4s.servlet.AsyncHttp4sServlet
import org.http4s.servlet.ServletContainer
import org.http4s.servlet.ServletIo
import org.http4s.syntax.all._
import org.http4s.tomcat.server.TomcatBuilder._
import org.log4s.getLogger

import java.net.InetSocketAddress
import java.util
import java.util.concurrent.Executor
import javax.servlet.DispatcherType
import javax.servlet.Filter
import javax.servlet.http.HttpServlet
import scala.collection.immutable
import scala.concurrent.duration._

sealed class TomcatBuilder[F[_]] private (
    socketAddress: InetSocketAddress,
    externalExecutor: Option[Executor],
    private val idleTimeout: Duration,
    private val asyncTimeout: Duration,
    private val servletIo: ServletIo[F],
    sslConfig: SslConfig,
    mounts: Vector[Mount[F]],
    private val serviceErrorHandler: ServiceErrorHandler[F],
    banner: immutable.Seq[String],
<<<<<<< HEAD
    classloader: Option[ClassLoader]
)(implicit protected val F: Async[F])
=======
    classloader: Option[ClassLoader],
)(implicit protected val F: ConcurrentEffect[F])
>>>>>>> 37f452b1
    extends ServletContainer[F]
    with ServerBuilder[F] {
  type Self = TomcatBuilder[F]

  private[this] val logger = getLogger

  private def copy(
      socketAddress: InetSocketAddress = socketAddress,
      externalExecutor: Option[Executor] = externalExecutor,
      idleTimeout: Duration = idleTimeout,
      asyncTimeout: Duration = asyncTimeout,
      servletIo: ServletIo[F] = servletIo,
      sslConfig: SslConfig = sslConfig,
      mounts: Vector[Mount[F]] = mounts,
      serviceErrorHandler: ServiceErrorHandler[F] = serviceErrorHandler,
      banner: immutable.Seq[String] = banner,
      classloader: Option[ClassLoader] = classloader,
  ): Self =
    new TomcatBuilder(
      socketAddress,
      externalExecutor,
      idleTimeout,
      asyncTimeout,
      servletIo,
      sslConfig,
      mounts,
      serviceErrorHandler,
      banner,
      classloader,
    )

  def withSSL(
      keyStore: StoreInfo,
      keyManagerPassword: String,
      protocol: String = "TLS",
      trustStore: Option[StoreInfo] = None,
      clientAuth: SSLClientAuthMode = SSLClientAuthMode.NotRequested,
  ): Self =
    copy(
      sslConfig = new KeyStoreBits(keyStore, keyManagerPassword, protocol, trustStore, clientAuth)
    )

  def withoutSsl: Self =
    copy(sslConfig = NoSsl)

  override def bindSocketAddress(socketAddress: InetSocketAddress): Self =
    copy(socketAddress = socketAddress)

  /** Replace the protocol handler's internal executor with a custom, external executor */
  def withExternalExecutor(executor: Executor): TomcatBuilder[F] =
    copy(externalExecutor = Some(executor))

  /** Use Tomcat's internal executor */
  def withInternalExecutor: TomcatBuilder[F] =
    copy(externalExecutor = None)

  override def mountServlet(
      servlet: HttpServlet,
      urlMapping: String,
<<<<<<< HEAD
      name: Option[String] = None): Self =
    copy(mounts = mounts :+ Mount[F] { (ctx, index, _, _) =>
=======
      name: Option[String] = None,
  ): Self =
    copy(mounts = mounts :+ Mount[F] { (ctx, index, _) =>
>>>>>>> 37f452b1
      val servletName = name.getOrElse(s"servlet-$index")
      val wrapper = Tomcat.addServlet(ctx, servletName, servlet)
      wrapper.addMapping(urlMapping)
      wrapper.setAsyncSupported(true)
    })

  override def mountFilter(
      filter: Filter,
      urlMapping: String,
      name: Option[String],
<<<<<<< HEAD
      dispatches: util.EnumSet[DispatcherType]): Self =
    copy(mounts = mounts :+ Mount[F] { (ctx, index, _, _) =>
=======
      dispatches: util.EnumSet[DispatcherType],
  ): Self =
    copy(mounts = mounts :+ Mount[F] { (ctx, index, _) =>
>>>>>>> 37f452b1
      val filterName = name.getOrElse(s"filter-$index")

      val filterDef = new FilterDef
      filterDef.setFilterName(filterName)
      filterDef.setFilter(filter)

      filterDef.setAsyncSupported(true.toString)
      ctx.addFilterDef(filterDef)

      val filterMap = new FilterMap
      filterMap.setFilterName(filterName)
      filterMap.addURLPattern(urlMapping)
      dispatches.asScala.foreach { dispatcher =>
        filterMap.setDispatcher(dispatcher.name)
      }
      ctx.addFilterMap(filterMap)
    })

  def mountService(service: HttpRoutes[F], prefix: String): Self =
    mountHttpApp(service.orNotFound, prefix)

  def mountHttpApp(service: HttpApp[F], prefix: String): Self =
    copy(mounts = mounts :+ Mount[F] { (ctx, index, builder, dispatcher) =>
      val servlet = new AsyncHttp4sServlet(
        service = service,
        asyncTimeout = builder.asyncTimeout,
        servletIo = builder.servletIo,
        serviceErrorHandler = builder.serviceErrorHandler,
<<<<<<< HEAD
        dispatcher = dispatcher
=======
>>>>>>> 37f452b1
      )
      val wrapper = Tomcat.addServlet(ctx, s"servlet-$index", servlet)
      wrapper.addMapping(ServletContainer.prefixMapping(prefix))
      wrapper.setAsyncSupported(true)
    })

  /*
   * Tomcat maintains connections on a fixed interval determined by the global
   * attribute worker.maintain with a default interval of 60 seconds. In the worst case the connection
   * may not timeout for an additional 59.999 seconds from the specified Duration
   */
  def withIdleTimeout(idleTimeout: Duration): Self =
    copy(idleTimeout = idleTimeout)

  def withAsyncTimeout(asyncTimeout: Duration): Self =
    copy(asyncTimeout = asyncTimeout)

  override def withServletIo(servletIo: ServletIo[F]): Self =
    copy(servletIo = servletIo)

  def withServiceErrorHandler(serviceErrorHandler: ServiceErrorHandler[F]): Self =
    copy(serviceErrorHandler = serviceErrorHandler)

  def withBanner(banner: immutable.Seq[String]): Self =
    copy(banner = banner)

  def withClassloader(classloader: ClassLoader): Self =
    copy(classloader = Some(classloader))

  override def resource: Resource[F, Server] =
<<<<<<< HEAD
    Dispatcher[F].flatMap(dispatcher =>
      Resource(F.blocking {
        val tomcat = new Tomcat
        val cl = classloader.getOrElse(getClass.getClassLoader)
        val docBase = cl.getResource("") match {
          case null => null
          case resource => resource.getPath
        }
        tomcat.addContext("", docBase)

        val conn = tomcat.getConnector()
        sslConfig.configureConnector(conn)

        conn.setProperty("address", socketAddress.getHostString)
        conn.setPort(socketAddress.getPort)
        conn.setProperty(
          "connection_pool_timeout",
          (if (idleTimeout.isFinite) idleTimeout.toSeconds.toInt else 0).toString)

        externalExecutor.foreach { ee =>
          conn.getProtocolHandler match {
            case p: AbstractProtocol[_] =>
              p.setExecutor(ee)
            case _ =>
              logger.warn("Could not set external executor. Defaulting to internal")
          }
=======
    Resource(F.delay {
      val tomcat = new Tomcat
      val cl = classloader.getOrElse(getClass.getClassLoader)
      val docBase = cl.getResource("") match {
        case null => null
        case resource => resource.getPath
      }
      tomcat.addContext("", docBase)

      val conn = tomcat.getConnector()
      sslConfig.configureConnector(conn)

      conn.setProperty("address", socketAddress.getHostString)
      conn.setPort(socketAddress.getPort)
      conn.setProperty(
        "connection_pool_timeout",
        (if (idleTimeout.isFinite) idleTimeout.toSeconds.toInt else 0).toString,
      )

      externalExecutor.foreach { ee =>
        conn.getProtocolHandler match {
          case p: AbstractProtocol[_] =>
            p.setExecutor(ee)
          case _ =>
            logger.warn("Could not set external executor. Defaulting to internal")
>>>>>>> 37f452b1
        }

        val rootContext = tomcat.getHost.findChild("").asInstanceOf[Context]
        for ((mount, i) <- mounts.zipWithIndex)
          mount.f(rootContext, i, this, dispatcher)

        tomcat.start()

        val server = new Server {
          lazy val address: InetSocketAddress = {
            val host = socketAddress.getHostString
            val port = tomcat.getConnector.getLocalPort
            new InetSocketAddress(host, port)
          }

          lazy val isSecure: Boolean = sslConfig.isSecure
        }

        val shutdown = F.blocking {
          tomcat.stop()
          tomcat.destroy()
        }

<<<<<<< HEAD
        banner.foreach(logger.info(_))
        val tomcatVersion = ServerInfo.getServerInfo.split("/") match {
          case Array(_, version) => version
          case _ => ServerInfo.getServerInfo // well, we tried
        }
        logger.info(
          s"http4s v${BuildInfo.version} on Tomcat v${tomcatVersion} started at ${server.baseUri}")
=======
      banner.foreach(logger.info(_))
      val tomcatVersion = ServerInfo.getServerInfo.split("/") match {
        case Array(_, version) => version
        case _ => ServerInfo.getServerInfo // well, we tried
      }
      logger.info(
        s"http4s v${BuildInfo.version} on Tomcat v${tomcatVersion} started at ${server.baseUri}"
      )
>>>>>>> 37f452b1

        server -> shutdown
      }))
}

object TomcatBuilder {
  def apply[F[_]: Async]: TomcatBuilder[F] =
    new TomcatBuilder[F](
      socketAddress = defaults.IPv4SocketAddress,
      externalExecutor = None,
      idleTimeout = defaults.IdleTimeout,
      asyncTimeout = defaults.ResponseTimeout,
      servletIo = ServletContainer.DefaultServletIo[F],
      sslConfig = NoSsl,
      mounts = Vector.empty,
      serviceErrorHandler = DefaultServiceErrorHandler,
      banner = defaults.Banner,
      classloader = None,
    )

  private sealed trait SslConfig {
    def configureConnector(conn: Connector): Unit
    def isSecure: Boolean
  }

  private class KeyStoreBits(
      keyStore: StoreInfo,
      keyManagerPassword: String,
      protocol: String,
      trustStore: Option[StoreInfo],
      clientAuth: SSLClientAuthMode,
  ) extends SslConfig {
    def configureConnector(conn: Connector) = {
      conn.setSecure(true)
      conn.setScheme("https")
      conn.setProperty("SSLEnabled", "true")

      // TODO These configuration properties are all deprecated
      conn.setProperty("keystoreFile", keyStore.path)
      conn.setProperty("keystorePass", keyStore.password)
      conn.setProperty("keyPass", keyManagerPassword)
      conn.setProperty(
        "clientAuth",
        clientAuth match {
          case SSLClientAuthMode.Required => "required"
          case SSLClientAuthMode.Requested => "optional"
          case SSLClientAuthMode.NotRequested => "none"
        },
      )
      conn.setProperty("sslProtocol", protocol)
      trustStore.foreach { ts =>
        conn.setProperty("truststoreFile", ts.path)
        conn.setProperty("truststorePass", ts.password)
      }
    }
    def isSecure = true
  }

  private object NoSsl extends SslConfig {
    def configureConnector(conn: Connector) = {
      val _ = conn
      ()
    }
    def isSecure = false
  }
}

private final case class Mount[F[_]](f: (Context, Int, TomcatBuilder[F], Dispatcher[F]) => Unit)<|MERGE_RESOLUTION|>--- conflicted
+++ resolved
@@ -61,13 +61,8 @@
     mounts: Vector[Mount[F]],
     private val serviceErrorHandler: ServiceErrorHandler[F],
     banner: immutable.Seq[String],
-<<<<<<< HEAD
-    classloader: Option[ClassLoader]
+    classloader: Option[ClassLoader],
 )(implicit protected val F: Async[F])
-=======
-    classloader: Option[ClassLoader],
-)(implicit protected val F: ConcurrentEffect[F])
->>>>>>> 37f452b1
     extends ServletContainer[F]
     with ServerBuilder[F] {
   type Self = TomcatBuilder[F]
@@ -127,14 +122,9 @@
   override def mountServlet(
       servlet: HttpServlet,
       urlMapping: String,
-<<<<<<< HEAD
-      name: Option[String] = None): Self =
-    copy(mounts = mounts :+ Mount[F] { (ctx, index, _, _) =>
-=======
       name: Option[String] = None,
   ): Self =
-    copy(mounts = mounts :+ Mount[F] { (ctx, index, _) =>
->>>>>>> 37f452b1
+    copy(mounts = mounts :+ Mount[F] { (ctx, index, _, _) =>
       val servletName = name.getOrElse(s"servlet-$index")
       val wrapper = Tomcat.addServlet(ctx, servletName, servlet)
       wrapper.addMapping(urlMapping)
@@ -145,14 +135,9 @@
       filter: Filter,
       urlMapping: String,
       name: Option[String],
-<<<<<<< HEAD
-      dispatches: util.EnumSet[DispatcherType]): Self =
-    copy(mounts = mounts :+ Mount[F] { (ctx, index, _, _) =>
-=======
       dispatches: util.EnumSet[DispatcherType],
   ): Self =
-    copy(mounts = mounts :+ Mount[F] { (ctx, index, _) =>
->>>>>>> 37f452b1
+    copy(mounts = mounts :+ Mount[F] { (ctx, index, _, _) =>
       val filterName = name.getOrElse(s"filter-$index")
 
       val filterDef = new FilterDef
@@ -181,10 +166,7 @@
         asyncTimeout = builder.asyncTimeout,
         servletIo = builder.servletIo,
         serviceErrorHandler = builder.serviceErrorHandler,
-<<<<<<< HEAD
-        dispatcher = dispatcher
-=======
->>>>>>> 37f452b1
+        dispatcher = dispatcher,
       )
       val wrapper = Tomcat.addServlet(ctx, s"servlet-$index", servlet)
       wrapper.addMapping(ServletContainer.prefixMapping(prefix))
@@ -215,7 +197,6 @@
     copy(classloader = Some(classloader))
 
   override def resource: Resource[F, Server] =
-<<<<<<< HEAD
     Dispatcher[F].flatMap(dispatcher =>
       Resource(F.blocking {
         val tomcat = new Tomcat
@@ -233,7 +214,8 @@
         conn.setPort(socketAddress.getPort)
         conn.setProperty(
           "connection_pool_timeout",
-          (if (idleTimeout.isFinite) idleTimeout.toSeconds.toInt else 0).toString)
+          (if (idleTimeout.isFinite) idleTimeout.toSeconds.toInt else 0).toString,
+        )
 
         externalExecutor.foreach { ee =>
           conn.getProtocolHandler match {
@@ -242,33 +224,6 @@
             case _ =>
               logger.warn("Could not set external executor. Defaulting to internal")
           }
-=======
-    Resource(F.delay {
-      val tomcat = new Tomcat
-      val cl = classloader.getOrElse(getClass.getClassLoader)
-      val docBase = cl.getResource("") match {
-        case null => null
-        case resource => resource.getPath
-      }
-      tomcat.addContext("", docBase)
-
-      val conn = tomcat.getConnector()
-      sslConfig.configureConnector(conn)
-
-      conn.setProperty("address", socketAddress.getHostString)
-      conn.setPort(socketAddress.getPort)
-      conn.setProperty(
-        "connection_pool_timeout",
-        (if (idleTimeout.isFinite) idleTimeout.toSeconds.toInt else 0).toString,
-      )
-
-      externalExecutor.foreach { ee =>
-        conn.getProtocolHandler match {
-          case p: AbstractProtocol[_] =>
-            p.setExecutor(ee)
-          case _ =>
-            logger.warn("Could not set external executor. Defaulting to internal")
->>>>>>> 37f452b1
         }
 
         val rootContext = tomcat.getHost.findChild("").asInstanceOf[Context]
@@ -292,27 +247,18 @@
           tomcat.destroy()
         }
 
-<<<<<<< HEAD
         banner.foreach(logger.info(_))
         val tomcatVersion = ServerInfo.getServerInfo.split("/") match {
           case Array(_, version) => version
           case _ => ServerInfo.getServerInfo // well, we tried
         }
         logger.info(
-          s"http4s v${BuildInfo.version} on Tomcat v${tomcatVersion} started at ${server.baseUri}")
-=======
-      banner.foreach(logger.info(_))
-      val tomcatVersion = ServerInfo.getServerInfo.split("/") match {
-        case Array(_, version) => version
-        case _ => ServerInfo.getServerInfo // well, we tried
-      }
-      logger.info(
-        s"http4s v${BuildInfo.version} on Tomcat v${tomcatVersion} started at ${server.baseUri}"
-      )
->>>>>>> 37f452b1
+          s"http4s v${BuildInfo.version} on Tomcat v${tomcatVersion} started at ${server.baseUri}"
+        )
 
         server -> shutdown
-      }))
+      })
+    )
 }
 
 object TomcatBuilder {
