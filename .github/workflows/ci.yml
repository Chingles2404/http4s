--- conflicted
+++ resolved
@@ -76,12 +76,7 @@
         run: sbt ++${{ matrix.scala }} githubWorkflowCheck
 
       - name: Check formatting
-<<<<<<< HEAD
-        if: matrix.scala != '3.1.0'
         run: sbt ++${{ matrix.scala }} '${{ matrix.ci }}' scalafmtCheckAll scalafmtSbtCheck
-=======
-        run: sbt ++${{ matrix.scala }} scalafmtCheckAll scalafmtSbtCheck
->>>>>>> 37f452b1
 
       - name: Check headers
         run: 'sbt ++${{ matrix.scala }} ''${{ matrix.ci }}'' headerCheck test:headerCheck'
@@ -170,6 +165,19 @@
 
                 
 
+      - name: Publish docs
+        env:
+          SSH_PRIVATE_KEY: ${{ secrets.SSH_PRIVATE_KEY }}
+        run: |
+
+          eval "$(ssh-agent -s)"
+          echo "$SSH_PRIVATE_KEY" | ssh-add -
+          git config --global user.name "GitHub Actions CI"
+          git config --global user.email "ghactions@invalid"
+          sbt ++2.12.15 docs/makeSite docs/ghpagesPushSite
+
+                
+
   website:
     name: Build website
     strategy:
