# This file was automatically generated by sbt-github-actions using the
# githubWorkflowGenerate task. You should add and commit this file to
# your git repository. It goes without saying that you shouldn't edit
# this file by hand! Instead, if you wish to make changes, you should
# change your sbt build configuration to revise the workflow description
# to meet your needs, then regenerate this file.

name: Continuous Integration

on:
  pull_request:
    branches: ['**', '!update/**', '!pr/**']
  push:
    branches: ['**', '!update/**', '!pr/**']
    tags: [v*]

env:
  PGP_PASSPHRASE: ${{ secrets.PGP_PASSPHRASE }}
  SONATYPE_PASSWORD: ${{ secrets.SONATYPE_PASSWORD }}
  SONATYPE_CREDENTIAL_HOST: ${{ secrets.SONATYPE_CREDENTIAL_HOST }}
  SONATYPE_USERNAME: ${{ secrets.SONATYPE_USERNAME }}
  PGP_SECRET: ${{ secrets.PGP_SECRET }}
  GITHUB_TOKEN: ${{ secrets.GITHUB_TOKEN }}

jobs:
  build:
    name: Build and Test
    strategy:
      fail-fast: false
      matrix:
        os: [ubuntu-latest]
        scala: [3.1.3, 2.13.8]
        java: [temurin@8, temurin@11, temurin@17]
        project: [rootJS, rootJVM, rootNative]
        exclude:
          - scala: 3.1.3
            java: temurin@11
          - scala: 3.1.3
            java: temurin@17
          - project: rootJS
            java: temurin@11
          - project: rootJS
            java: temurin@17
          - project: rootNative
            java: temurin@11
          - project: rootNative
            java: temurin@17
    runs-on: ${{ matrix.os }}
    steps:
      - name: Checkout current branch (full)
        uses: actions/checkout@v2
        with:
          fetch-depth: 0

      - name: Download Java (temurin@8)
        id: download-java-temurin-8
        if: matrix.java == 'temurin@8'
        uses: typelevel/download-java@v1
        with:
          distribution: temurin
          java-version: 8

      - name: Setup Java (temurin@8)
        if: matrix.java == 'temurin@8'
        uses: actions/setup-java@v2
        with:
          distribution: jdkfile
          java-version: 8
          jdkFile: ${{ steps.download-java-temurin-8.outputs.jdkFile }}

      - name: Download Java (temurin@11)
        id: download-java-temurin-11
        if: matrix.java == 'temurin@11'
        uses: typelevel/download-java@v1
        with:
          distribution: temurin
          java-version: 11

      - name: Setup Java (temurin@11)
        if: matrix.java == 'temurin@11'
        uses: actions/setup-java@v2
        with:
          distribution: jdkfile
          java-version: 11
          jdkFile: ${{ steps.download-java-temurin-11.outputs.jdkFile }}

      - name: Download Java (temurin@17)
        id: download-java-temurin-17
        if: matrix.java == 'temurin@17'
        uses: typelevel/download-java@v1
        with:
          distribution: temurin
          java-version: 17

      - name: Setup Java (temurin@17)
        if: matrix.java == 'temurin@17'
        uses: actions/setup-java@v2
        with:
          distribution: jdkfile
          java-version: 17
          jdkFile: ${{ steps.download-java-temurin-17.outputs.jdkFile }}

      - name: Cache sbt
        uses: actions/cache@v2
        with:
          path: |
            ~/.sbt
            ~/.ivy2/cache
            ~/.coursier/cache/v1
            ~/.cache/coursier/v1
            ~/AppData/Local/Coursier/Cache/v1
            ~/Library/Caches/Coursier/v1
          key: ${{ runner.os }}-sbt-cache-v2-${{ hashFiles('**/*.sbt') }}-${{ hashFiles('project/build.properties') }}

      - name: Install s2n
        if: startsWith(matrix.project, 'rootNative')
        run: brew install s2n

      - name: Check that workflows are up to date
        run: sbt 'project ${{ matrix.project }}' '++${{ matrix.scala }}' 'project /' githubWorkflowCheck

      - name: Check headers and formatting
        if: matrix.java == 'temurin@8'
        run: sbt 'project ${{ matrix.project }}' '++${{ matrix.scala }}' headerCheckAll scalafmtCheckAll 'project /' scalafmtSbtCheck

      - name: scalaJSLink
        if: matrix.project == 'rootJS'
        run: sbt 'project ${{ matrix.project }}' '++${{ matrix.scala }}' Test/scalaJSLinkerResult

      - name: nativeLink
        if: matrix.project == 'rootNative'
        run: sbt 'project ${{ matrix.project }}' '++${{ matrix.scala }}' Test/nativeLink

      - name: Test
        run: sbt 'project ${{ matrix.project }}' '++${{ matrix.scala }}' test

      - name: Check binary compatibility
        if: matrix.java == 'temurin@8'
        run: sbt 'project ${{ matrix.project }}' '++${{ matrix.scala }}' mimaReportBinaryIssues

      - name: Generate API documentation
        if: matrix.java == 'temurin@8'
        run: sbt 'project ${{ matrix.project }}' '++${{ matrix.scala }}' doc

      - name: Check scalafix lints
        if: matrix.java == 'temurin@8' && !startsWith(matrix.scala, '3.')
        run: sbt 'project ${{ matrix.project }}' '++${{ matrix.scala }}' 'scalafixAll --check'

      - name: Check unused compile dependencies
        if: matrix.java == 'temurin@8'
        run: sbt 'project ${{ matrix.project }}' '++${{ matrix.scala }}' unusedCompileDependenciesTest

      - name: Make target directories
<<<<<<< HEAD
        if: github.event_name != 'pull_request' && (startsWith(github.ref, 'refs/tags/v') || github.ref == 'refs/heads/main')
        run: mkdir -p ember-core/js/target ember-server/js/target client-testkit/js/target examples/ember/target server/jvm/target examples/target scalafix-internal/input/target scalafix-internal/tests/target target examples/docker/target unidocs/target .js/target site/target laws/.jvm/target tests/jvm/target client/js/target scalafix-internal/output/target core/js/target ember-server/jvm/target circe/.js/target laws/.js/target jawn/.js/target tests/js/target .jvm/target scalafix-internal/rules/target .native/target client/jvm/target circe/.jvm/target dsl/.js/target ember-client/jvm/target core/jvm/target dsl/.jvm/target ember-core/jvm/target jawn/.jvm/target server/js/target client-testkit/jvm/target js-artifact-size-test/target ember-client/js/target bench/target project/target

      - name: Compress target directories
        if: github.event_name != 'pull_request' && (startsWith(github.ref, 'refs/tags/v') || github.ref == 'refs/heads/main')
        run: tar cf targets.tar ember-core/js/target ember-server/js/target client-testkit/js/target examples/ember/target server/jvm/target examples/target scalafix-internal/input/target scalafix-internal/tests/target target examples/docker/target unidocs/target .js/target site/target laws/.jvm/target tests/jvm/target client/js/target scalafix-internal/output/target core/js/target ember-server/jvm/target circe/.js/target laws/.js/target jawn/.js/target tests/js/target .jvm/target scalafix-internal/rules/target .native/target client/jvm/target circe/.jvm/target dsl/.js/target ember-client/jvm/target core/jvm/target dsl/.jvm/target ember-core/jvm/target jawn/.jvm/target server/js/target client-testkit/jvm/target js-artifact-size-test/target ember-client/js/target bench/target project/target
=======
        if: github.event_name != 'pull_request' && (startsWith(github.ref, 'refs/tags/v') || github.ref == 'refs/heads/series/0.23')
        run: mkdir -p ember-core/js/target ember-server/js/target client-testkit/js/target examples/ember/target ember-server/native/target server/jvm/target examples/target scalafix-internal/input/target scalafix-internal/tests/target ember-client/native/target dsl/.native/target target examples/docker/target client/native/target server/native/target unidocs/target .js/target core/native/target site/target laws/.jvm/target tests/jvm/target client/js/target ember-core/native/target scalafix-internal/output/target laws/.native/target client-testkit/native/target core/js/target ember-server/jvm/target circe/.js/target laws/.js/target jawn/.js/target tests/js/target .jvm/target scalafix-internal/rules/target .native/target client/jvm/target circe/.jvm/target dsl/.js/target ember-client/jvm/target jawn/.native/target circe/.native/target core/jvm/target dsl/.jvm/target ember-core/jvm/target jawn/.jvm/target server/js/target client-testkit/jvm/target js-artifact-size-test/target ember-client/js/target tests/native/target bench/target project/target

      - name: Compress target directories
        if: github.event_name != 'pull_request' && (startsWith(github.ref, 'refs/tags/v') || github.ref == 'refs/heads/series/0.23')
        run: tar cf targets.tar ember-core/js/target ember-server/js/target client-testkit/js/target examples/ember/target ember-server/native/target server/jvm/target examples/target scalafix-internal/input/target scalafix-internal/tests/target ember-client/native/target dsl/.native/target target examples/docker/target client/native/target server/native/target unidocs/target .js/target core/native/target site/target laws/.jvm/target tests/jvm/target client/js/target ember-core/native/target scalafix-internal/output/target laws/.native/target client-testkit/native/target core/js/target ember-server/jvm/target circe/.js/target laws/.js/target jawn/.js/target tests/js/target .jvm/target scalafix-internal/rules/target .native/target client/jvm/target circe/.jvm/target dsl/.js/target ember-client/jvm/target jawn/.native/target circe/.native/target core/jvm/target dsl/.jvm/target ember-core/jvm/target jawn/.jvm/target server/js/target client-testkit/jvm/target js-artifact-size-test/target ember-client/js/target tests/native/target bench/target project/target
>>>>>>> 851bbfcd

      - name: Upload target directories
        if: github.event_name != 'pull_request' && (startsWith(github.ref, 'refs/tags/v') || github.ref == 'refs/heads/main')
        uses: actions/upload-artifact@v2
        with:
          name: target-${{ matrix.os }}-${{ matrix.java }}-${{ matrix.scala }}-${{ matrix.project }}
          path: targets.tar

  publish:
    name: Publish Artifacts
    needs: [build]
    if: github.event_name != 'pull_request' && (startsWith(github.ref, 'refs/tags/v') || github.ref == 'refs/heads/main')
    strategy:
      matrix:
        os: [ubuntu-latest]
        scala: [2.13.8]
        java: [temurin@8]
    runs-on: ${{ matrix.os }}
    steps:
      - name: Checkout current branch (full)
        uses: actions/checkout@v2
        with:
          fetch-depth: 0

      - name: Download Java (temurin@8)
        id: download-java-temurin-8
        if: matrix.java == 'temurin@8'
        uses: typelevel/download-java@v1
        with:
          distribution: temurin
          java-version: 8

      - name: Setup Java (temurin@8)
        if: matrix.java == 'temurin@8'
        uses: actions/setup-java@v2
        with:
          distribution: jdkfile
          java-version: 8
          jdkFile: ${{ steps.download-java-temurin-8.outputs.jdkFile }}

      - name: Download Java (temurin@11)
        id: download-java-temurin-11
        if: matrix.java == 'temurin@11'
        uses: typelevel/download-java@v1
        with:
          distribution: temurin
          java-version: 11

      - name: Setup Java (temurin@11)
        if: matrix.java == 'temurin@11'
        uses: actions/setup-java@v2
        with:
          distribution: jdkfile
          java-version: 11
          jdkFile: ${{ steps.download-java-temurin-11.outputs.jdkFile }}

      - name: Download Java (temurin@17)
        id: download-java-temurin-17
        if: matrix.java == 'temurin@17'
        uses: typelevel/download-java@v1
        with:
          distribution: temurin
          java-version: 17

      - name: Setup Java (temurin@17)
        if: matrix.java == 'temurin@17'
        uses: actions/setup-java@v2
        with:
          distribution: jdkfile
          java-version: 17
          jdkFile: ${{ steps.download-java-temurin-17.outputs.jdkFile }}

      - name: Cache sbt
        uses: actions/cache@v2
        with:
          path: |
            ~/.sbt
            ~/.ivy2/cache
            ~/.coursier/cache/v1
            ~/.cache/coursier/v1
            ~/AppData/Local/Coursier/Cache/v1
            ~/Library/Caches/Coursier/v1
          key: ${{ runner.os }}-sbt-cache-v2-${{ hashFiles('**/*.sbt') }}-${{ hashFiles('project/build.properties') }}

      - name: Download target directories (3.1.3, rootJS)
        uses: actions/download-artifact@v2
        with:
          name: target-${{ matrix.os }}-${{ matrix.java }}-3.1.3-rootJS

      - name: Inflate target directories (3.1.3, rootJS)
        run: |
          tar xf targets.tar
          rm targets.tar

      - name: Download target directories (3.1.3, rootJVM)
        uses: actions/download-artifact@v2
        with:
          name: target-${{ matrix.os }}-${{ matrix.java }}-3.1.3-rootJVM

      - name: Inflate target directories (3.1.3, rootJVM)
        run: |
          tar xf targets.tar
          rm targets.tar

<<<<<<< HEAD
=======
      - name: Download target directories (3.1.3, rootNative)
        uses: actions/download-artifact@v2
        with:
          name: target-${{ matrix.os }}-${{ matrix.java }}-3.1.3-rootNative

      - name: Inflate target directories (3.1.3, rootNative)
        run: |
          tar xf targets.tar
          rm targets.tar

      - name: Download target directories (2.12.16, rootJS)
        uses: actions/download-artifact@v2
        with:
          name: target-${{ matrix.os }}-${{ matrix.java }}-2.12.16-rootJS

      - name: Inflate target directories (2.12.16, rootJS)
        run: |
          tar xf targets.tar
          rm targets.tar

      - name: Download target directories (2.12.16, rootJVM)
        uses: actions/download-artifact@v2
        with:
          name: target-${{ matrix.os }}-${{ matrix.java }}-2.12.16-rootJVM

      - name: Inflate target directories (2.12.16, rootJVM)
        run: |
          tar xf targets.tar
          rm targets.tar

      - name: Download target directories (2.12.16, rootNative)
        uses: actions/download-artifact@v2
        with:
          name: target-${{ matrix.os }}-${{ matrix.java }}-2.12.16-rootNative

      - name: Inflate target directories (2.12.16, rootNative)
        run: |
          tar xf targets.tar
          rm targets.tar

>>>>>>> 851bbfcd
      - name: Download target directories (2.13.8, rootJS)
        uses: actions/download-artifact@v2
        with:
          name: target-${{ matrix.os }}-${{ matrix.java }}-2.13.8-rootJS

      - name: Inflate target directories (2.13.8, rootJS)
        run: |
          tar xf targets.tar
          rm targets.tar

      - name: Download target directories (2.13.8, rootJVM)
        uses: actions/download-artifact@v2
        with:
          name: target-${{ matrix.os }}-${{ matrix.java }}-2.13.8-rootJVM

      - name: Inflate target directories (2.13.8, rootJVM)
        run: |
          tar xf targets.tar
          rm targets.tar

      - name: Download target directories (2.13.8, rootNative)
        uses: actions/download-artifact@v2
        with:
          name: target-${{ matrix.os }}-${{ matrix.java }}-2.13.8-rootNative

      - name: Inflate target directories (2.13.8, rootNative)
        run: |
          tar xf targets.tar
          rm targets.tar

      - name: Import signing key
        if: env.PGP_SECRET != '' && env.PGP_PASSPHRASE == ''
        run: echo $PGP_SECRET | base64 -di | gpg --import

      - name: Import signing key and strip passphrase
        if: env.PGP_SECRET != '' && env.PGP_PASSPHRASE != ''
        run: |
          echo "$PGP_SECRET" | base64 -di > /tmp/signing-key.gpg
          echo "$PGP_PASSPHRASE" | gpg --pinentry-mode loopback --passphrase-fd 0 --import /tmp/signing-key.gpg
          (echo "$PGP_PASSPHRASE"; echo; echo) | gpg --command-fd 0 --pinentry-mode loopback --change-passphrase $(gpg --list-secret-keys --with-colons 2> /dev/null | grep '^sec:' | cut --delimiter ':' --fields 5 | tail -n 1)

      - name: Publish
        run: sbt '++${{ matrix.scala }}' tlRelease

  coverage:
    name: Generate coverage report
    strategy:
      matrix:
        os: [ubuntu-latest]
        scala: [2.13.8]
        java: [temurin@8]
    runs-on: ${{ matrix.os }}
    steps:
      - name: Checkout current branch (full)
        uses: actions/checkout@v2
        with:
          fetch-depth: 0

      - name: Download Java (temurin@8)
        id: download-java-temurin-8
        if: matrix.java == 'temurin@8'
        uses: typelevel/download-java@v1
        with:
          distribution: temurin
          java-version: 8

      - name: Setup Java (temurin@8)
        if: matrix.java == 'temurin@8'
        uses: actions/setup-java@v2
        with:
          distribution: jdkfile
          java-version: 8
          jdkFile: ${{ steps.download-java-temurin-8.outputs.jdkFile }}

      - name: Cache sbt
        uses: actions/cache@v2
        with:
          path: |
            ~/.sbt
            ~/.ivy2/cache
            ~/.coursier/cache/v1
            ~/.cache/coursier/v1
            ~/AppData/Local/Coursier/Cache/v1
            ~/Library/Caches/Coursier/v1
          key: ${{ runner.os }}-sbt-cache-v2-${{ hashFiles('**/*.sbt') }}-${{ hashFiles('project/build.properties') }}

      - run: sbt '++${{ matrix.scala }}' coverage rootJVM/test coverageAggregate

      - if: github.event_name != 'pull_request'
        uses: codecov/codecov-action@v2

  site:
    name: Generate Site
    strategy:
      matrix:
        os: [ubuntu-latest]
        scala: [2.13.8]
        java: [temurin@8]
    runs-on: ${{ matrix.os }}
    steps:
      - name: Checkout current branch (full)
        uses: actions/checkout@v2
        with:
          fetch-depth: 0

      - name: Download Java (temurin@8)
        id: download-java-temurin-8
        if: matrix.java == 'temurin@8'
        uses: typelevel/download-java@v1
        with:
          distribution: temurin
          java-version: 8

      - name: Setup Java (temurin@8)
        if: matrix.java == 'temurin@8'
        uses: actions/setup-java@v2
        with:
          distribution: jdkfile
          java-version: 8
          jdkFile: ${{ steps.download-java-temurin-8.outputs.jdkFile }}

      - name: Download Java (temurin@11)
        id: download-java-temurin-11
        if: matrix.java == 'temurin@11'
        uses: typelevel/download-java@v1
        with:
          distribution: temurin
          java-version: 11

      - name: Setup Java (temurin@11)
        if: matrix.java == 'temurin@11'
        uses: actions/setup-java@v2
        with:
          distribution: jdkfile
          java-version: 11
          jdkFile: ${{ steps.download-java-temurin-11.outputs.jdkFile }}

      - name: Download Java (temurin@17)
        id: download-java-temurin-17
        if: matrix.java == 'temurin@17'
        uses: typelevel/download-java@v1
        with:
          distribution: temurin
          java-version: 17

      - name: Setup Java (temurin@17)
        if: matrix.java == 'temurin@17'
        uses: actions/setup-java@v2
        with:
          distribution: jdkfile
          java-version: 17
          jdkFile: ${{ steps.download-java-temurin-17.outputs.jdkFile }}

      - name: Cache sbt
        uses: actions/cache@v2
        with:
          path: |
            ~/.sbt
            ~/.ivy2/cache
            ~/.coursier/cache/v1
            ~/.cache/coursier/v1
            ~/AppData/Local/Coursier/Cache/v1
            ~/Library/Caches/Coursier/v1
          key: ${{ runner.os }}-sbt-cache-v2-${{ hashFiles('**/*.sbt') }}-${{ hashFiles('project/build.properties') }}

      - name: Generate site
        run: sbt '++${{ matrix.scala }}' site/tlSite

      - name: Publish site
        if: github.event_name != 'pull_request' && github.ref == 'refs/heads/main'
        uses: peaceiris/actions-gh-pages@v3.8.0
        with:
          github_token: ${{ secrets.GITHUB_TOKEN }}
          publish_dir: site/target/docs/site
          keep_files: true<|MERGE_RESOLUTION|>--- conflicted
+++ resolved
@@ -151,21 +151,12 @@
         run: sbt 'project ${{ matrix.project }}' '++${{ matrix.scala }}' unusedCompileDependenciesTest
 
       - name: Make target directories
-<<<<<<< HEAD
         if: github.event_name != 'pull_request' && (startsWith(github.ref, 'refs/tags/v') || github.ref == 'refs/heads/main')
-        run: mkdir -p ember-core/js/target ember-server/js/target client-testkit/js/target examples/ember/target server/jvm/target examples/target scalafix-internal/input/target scalafix-internal/tests/target target examples/docker/target unidocs/target .js/target site/target laws/.jvm/target tests/jvm/target client/js/target scalafix-internal/output/target core/js/target ember-server/jvm/target circe/.js/target laws/.js/target jawn/.js/target tests/js/target .jvm/target scalafix-internal/rules/target .native/target client/jvm/target circe/.jvm/target dsl/.js/target ember-client/jvm/target core/jvm/target dsl/.jvm/target ember-core/jvm/target jawn/.jvm/target server/js/target client-testkit/jvm/target js-artifact-size-test/target ember-client/js/target bench/target project/target
+        run: mkdir -p ember-core/js/target ember-server/js/target client-testkit/js/target examples/ember/target ember-server/native/target server/jvm/target examples/target scalafix-internal/input/target scalafix-internal/tests/target ember-client/native/target dsl/.native/target target examples/docker/target client/native/target server/native/target unidocs/target .js/target core/native/target site/target laws/.jvm/target tests/jvm/target client/js/target ember-core/native/target scalafix-internal/output/target laws/.native/target client-testkit/native/target core/js/target ember-server/jvm/target circe/.js/target laws/.js/target jawn/.js/target tests/js/target .jvm/target scalafix-internal/rules/target .native/target client/jvm/target circe/.jvm/target dsl/.js/target ember-client/jvm/target jawn/.native/target circe/.native/target core/jvm/target dsl/.jvm/target ember-core/jvm/target jawn/.jvm/target server/js/target client-testkit/jvm/target js-artifact-size-test/target ember-client/js/target tests/native/target bench/target project/target
 
       - name: Compress target directories
         if: github.event_name != 'pull_request' && (startsWith(github.ref, 'refs/tags/v') || github.ref == 'refs/heads/main')
-        run: tar cf targets.tar ember-core/js/target ember-server/js/target client-testkit/js/target examples/ember/target server/jvm/target examples/target scalafix-internal/input/target scalafix-internal/tests/target target examples/docker/target unidocs/target .js/target site/target laws/.jvm/target tests/jvm/target client/js/target scalafix-internal/output/target core/js/target ember-server/jvm/target circe/.js/target laws/.js/target jawn/.js/target tests/js/target .jvm/target scalafix-internal/rules/target .native/target client/jvm/target circe/.jvm/target dsl/.js/target ember-client/jvm/target core/jvm/target dsl/.jvm/target ember-core/jvm/target jawn/.jvm/target server/js/target client-testkit/jvm/target js-artifact-size-test/target ember-client/js/target bench/target project/target
-=======
-        if: github.event_name != 'pull_request' && (startsWith(github.ref, 'refs/tags/v') || github.ref == 'refs/heads/series/0.23')
-        run: mkdir -p ember-core/js/target ember-server/js/target client-testkit/js/target examples/ember/target ember-server/native/target server/jvm/target examples/target scalafix-internal/input/target scalafix-internal/tests/target ember-client/native/target dsl/.native/target target examples/docker/target client/native/target server/native/target unidocs/target .js/target core/native/target site/target laws/.jvm/target tests/jvm/target client/js/target ember-core/native/target scalafix-internal/output/target laws/.native/target client-testkit/native/target core/js/target ember-server/jvm/target circe/.js/target laws/.js/target jawn/.js/target tests/js/target .jvm/target scalafix-internal/rules/target .native/target client/jvm/target circe/.jvm/target dsl/.js/target ember-client/jvm/target jawn/.native/target circe/.native/target core/jvm/target dsl/.jvm/target ember-core/jvm/target jawn/.jvm/target server/js/target client-testkit/jvm/target js-artifact-size-test/target ember-client/js/target tests/native/target bench/target project/target
-
-      - name: Compress target directories
-        if: github.event_name != 'pull_request' && (startsWith(github.ref, 'refs/tags/v') || github.ref == 'refs/heads/series/0.23')
         run: tar cf targets.tar ember-core/js/target ember-server/js/target client-testkit/js/target examples/ember/target ember-server/native/target server/jvm/target examples/target scalafix-internal/input/target scalafix-internal/tests/target ember-client/native/target dsl/.native/target target examples/docker/target client/native/target server/native/target unidocs/target .js/target core/native/target site/target laws/.jvm/target tests/jvm/target client/js/target ember-core/native/target scalafix-internal/output/target laws/.native/target client-testkit/native/target core/js/target ember-server/jvm/target circe/.js/target laws/.js/target jawn/.js/target tests/js/target .jvm/target scalafix-internal/rules/target .native/target client/jvm/target circe/.jvm/target dsl/.js/target ember-client/jvm/target jawn/.native/target circe/.native/target core/jvm/target dsl/.jvm/target ember-core/jvm/target jawn/.jvm/target server/js/target client-testkit/jvm/target js-artifact-size-test/target ember-client/js/target tests/native/target bench/target project/target
->>>>>>> 851bbfcd
 
       - name: Upload target directories
         if: github.event_name != 'pull_request' && (startsWith(github.ref, 'refs/tags/v') || github.ref == 'refs/heads/main')
@@ -270,8 +261,6 @@
           tar xf targets.tar
           rm targets.tar
 
-<<<<<<< HEAD
-=======
       - name: Download target directories (3.1.3, rootNative)
         uses: actions/download-artifact@v2
         with:
@@ -282,37 +271,6 @@
           tar xf targets.tar
           rm targets.tar
 
-      - name: Download target directories (2.12.16, rootJS)
-        uses: actions/download-artifact@v2
-        with:
-          name: target-${{ matrix.os }}-${{ matrix.java }}-2.12.16-rootJS
-
-      - name: Inflate target directories (2.12.16, rootJS)
-        run: |
-          tar xf targets.tar
-          rm targets.tar
-
-      - name: Download target directories (2.12.16, rootJVM)
-        uses: actions/download-artifact@v2
-        with:
-          name: target-${{ matrix.os }}-${{ matrix.java }}-2.12.16-rootJVM
-
-      - name: Inflate target directories (2.12.16, rootJVM)
-        run: |
-          tar xf targets.tar
-          rm targets.tar
-
-      - name: Download target directories (2.12.16, rootNative)
-        uses: actions/download-artifact@v2
-        with:
-          name: target-${{ matrix.os }}-${{ matrix.java }}-2.12.16-rootNative
-
-      - name: Inflate target directories (2.12.16, rootNative)
-        run: |
-          tar xf targets.tar
-          rm targets.tar
-
->>>>>>> 851bbfcd
       - name: Download target directories (2.13.8, rootJS)
         uses: actions/download-artifact@v2
         with:
