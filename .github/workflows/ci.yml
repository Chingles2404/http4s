--- conflicted
+++ resolved
@@ -28,40 +28,26 @@
       fail-fast: false
       matrix:
         os: [ubuntu-latest]
-<<<<<<< HEAD
         scala: [2.13.7, 2.12.15, 3.1.0]
-        java: [adoptium@8, adoptium@11, adoptium@17]
+        java: [temurin@8, temurin@11, temurin@17]
         ci: [ciJVM, ciNodeJS]
         exclude:
           - ci: ciNodeJS
-            java: adoptium@11
+            java: temurin@11
           - ci: ciNodeJS
-            java: adoptium@17
+            java: temurin@17
           - ci: ciJVM
             scala: 2.12.15
-            java: adoptium@11
+            java: temurin@11
           - ci: ciJVM
             scala: 2.12.15
-            java: adoptium@17
+            java: temurin@17
           - ci: ciJVM
             scala: 3.1.0
-            java: adoptium@11
+            java: temurin@11
           - ci: ciJVM
             scala: 3.1.0
-            java: adoptium@17
-=======
-        scala: [2.13.7, 2.12.15, 3.0.2]
-        java: [temurin@8, temurin@11, temurin@17]
-        exclude:
-          - scala: 2.12.15
-            java: temurin@11
-          - scala: 2.12.15
             java: temurin@17
-          - scala: 3.0.2
-            java: temurin@11
-          - scala: 3.0.2
-            java: temurin@17
->>>>>>> 897d2f7c
     runs-on: ${{ matrix.os }}
     steps:
       - name: Checkout current branch (full)
@@ -243,13 +229,8 @@
     strategy:
       matrix:
         os: [ubuntu-latest]
-<<<<<<< HEAD
         scala: [2.13.7, 2.12.15, 3.1.0]
-        java: [adoptium@8]
-=======
-        scala: [2.13.7, 2.12.15, 3.0.2]
         java: [temurin@8]
->>>>>>> 897d2f7c
     runs-on: ${{ matrix.os }}
     steps:
       - name: Checkout current branch (full)
