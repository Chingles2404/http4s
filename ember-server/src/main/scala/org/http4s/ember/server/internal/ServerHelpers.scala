--- conflicted
+++ resolved
@@ -24,6 +24,7 @@
 import fs2.Stream
 import fs2.io.net._
 import fs2.io.net.tls._
+import fs2.io.net.unixsocket.{UnixSocketAddress, UnixSockets}
 import org.http4s._
 import org.http4s.ember.core.Util._
 import org.http4s.headers.Connection
@@ -32,21 +33,15 @@
 import org.http4s.headers.Date
 import org.http4s.internal.tls.{deduceKeyLength, getCertChain}
 import org.http4s.server.{SecureSession, ServerRequestKeys}
+import org.http4s.websocket.WebSocketContext
 import org.typelevel.log4cats.Logger
-import org.typelevel.vault.Vault
+import org.typelevel.vault.{Key, Vault}
 
 import scala.concurrent.duration._
 import scodec.bits.ByteVector
-<<<<<<< HEAD
-import fs2.io.net.unixsocket.UnixSocketAddress
-import fs2.io.net.unixsocket.UnixSockets
-import org.typelevel.vault.Key
-import _root_.org.http4s.websocket.WebSocketContext
-=======
 import org.http4s.headers.Connection
 import java.nio.channels.InterruptedByTimeoutException
 import java.util.concurrent.TimeoutException
->>>>>>> 07db5145
 
 private[server] object ServerHelpers {
 
@@ -230,7 +225,6 @@
       requestHeaderReceiveTimeout: Duration,
       httpApp: HttpApp[F],
       errorHandler: Throwable => F[Response[F]],
-<<<<<<< HEAD
       socket: Socket[F],
       createRequestVault: Boolean
   )(implicit F: Temporal[F], D: Defer[F]): F[(Request[F], Response[F], Drain[F])] = {
@@ -240,23 +234,9 @@
       parse,
       requestHeaderReceiveTimeout,
       D.defer(
-        F.raiseError[(Request[F], F[Option[Array[Byte]]])](
-          new java.util.concurrent.TimeoutException(
-            s"Timed Out on EmberServer Header Receive Timeout: $requestHeaderReceiveTimeout")))
+        F.raiseError[(Request[F], F[Option[Array[Byte]]])](new TimeoutException(
+          s"Timed out while waiting for request headers: $requestHeaderReceiveTimeout")))
     )
-=======
-      socket: Socket[F]): F[(Request[F], Response[F], Drain[F])] = {
-    val parse = Parser.Request.parser(maxHeaderSize)(buffer, read)
-    val parseWithHeaderTimeout =
-      durationToFinite(requestHeaderReceiveTimeout).fold(parse)(duration =>
-        parse.timeoutTo(
-          duration,
-          Concurrent[F].defer(
-            ApplicativeThrow[F].raiseError(
-              new TimeoutException(s"Timed out while waiting for request headers: $duration"))
-          )
-        ))
->>>>>>> 07db5145
 
     for {
       tmp <- parseWithHeaderTimeout
