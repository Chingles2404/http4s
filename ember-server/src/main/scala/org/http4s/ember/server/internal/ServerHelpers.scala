/*
 * Copyright 2019 http4s.org
 *
 * Licensed under the Apache License, Version 2.0 (the "License");
 * you may not use this file except in compliance with the License.
 * You may obtain a copy of the License at
 *
 *     http://www.apache.org/licenses/LICENSE-2.0
 *
 * Unless required by applicable law or agreed to in writing, software
 * distributed under the License is distributed on an "AS IS" BASIS,
 * WITHOUT WARRANTIES OR CONDITIONS OF ANY KIND, either express or implied.
 * See the License for the specific language governing permissions and
 * limitations under the License.
 */

package org.http4s.ember.server.internal

import fs2._
import fs2.concurrent._
import fs2.io.tcp._
import fs2.io.tls._
import fs2.io.Network
import cats.effect._
import cats.syntax.all._
import scala.concurrent.duration._
import java.net.InetSocketAddress
import org.http4s._
import org.http4s.headers.{Connection, Date}
import org.typelevel.ci.CIString
import _root_.org.http4s.ember.core.{Encoder, Parser}
import _root_.org.http4s.ember.core.Util.readWithTimeout
import _root_.org.typelevel.log4cats.Logger
import cats.data.NonEmptyList

private[server] object ServerHelpers {

  private val closeCi = CIString("close")

  private val connectionCi = CIString("connection")
  private val close = Connection(NonEmptyList.of(closeCi))
  private val keepAlive = Connection(NonEmptyList.one(CIString("keep-alive")))

<<<<<<< HEAD
  def server[F[_]](
=======
  private val serverFailure =
    Response(Status.InternalServerError).putHeaders(org.http4s.headers.`Content-Length`.zero)

  def server[F[_]: ContextShift](
>>>>>>> e4215f87
      bindAddress: InetSocketAddress,
      httpApp: HttpApp[F],
      sg: SocketGroup,
      tlsInfoOpt: Option[(TLSContext, TLSParameters)],
      ready: Deferred[F, Either[Throwable, Unit]],
      shutdown: Shutdown[F],
      // Defaults
      errorHandler: Throwable => F[Response[F]],
      onWriteFailure: (Option[Request[F]], Response[F], Throwable) => F[Unit],
      maxConcurrency: Int = Int.MaxValue,
      receiveBufferSize: Int = 256 * 1024,
      maxHeaderSize: Int = 10 * 1024,
      requestHeaderReceiveTimeout: Duration = 5.seconds,
      idleTimeout: Duration = 60.seconds,
      additionalSocketOptions: List[SocketOptionMapping[_]] = List.empty,
      logger: Logger[F]
  )(implicit F: Temporal[F], N: Network[F]): Stream[F, Nothing] = {
    def socketReadRequest(
        socket: Socket[F],
        requestHeaderReceiveTimeout: Duration,
        receiveBufferSize: Int,
        isReused: Boolean
    ): F[Request[F]] = {
      val (initial, readDuration) = (requestHeaderReceiveTimeout, idleTimeout, isReused) match {
        case (fin: FiniteDuration, idle: FiniteDuration, true) => (true, idle + fin)
        case (fin: FiniteDuration, _, false) => (true, fin)
        case _ => (false, Duration.Zero)
      }

      SignallingRef[F, Boolean](initial).flatMap { timeoutSignal =>
        F.realTime
          .flatMap(now =>
            Parser.Request
              .parser(maxHeaderSize)(
                readWithTimeout[F](
                  socket,
                  now.toMillis,
                  readDuration,
                  timeoutSignal.get,
                  receiveBufferSize)
              )
              .flatMap { req =>
                timeoutSignal.set(false).as(req)
              })
      }
    }

    def upgradeSocket(
        socketInit: Socket[F],
        tlsInfoOpt: Option[(TLSContext, TLSParameters)]): Resource[F, Socket[F]] =
      tlsInfoOpt.fold(socketInit.pure[Resource[F, *]]) { case (context, params) =>
        context
          .server(socketInit, params, { (s: String) => logger.trace(s) }.some)
          .widen[Socket[F]]
      }

    def runApp(socket: Socket[F], isReused: Boolean): F[(Request[F], Response[F])] =
      for {
        req <- socketReadRequest(socket, requestHeaderReceiveTimeout, receiveBufferSize, isReused)
        resp <- httpApp
          .run(req)
          .handleErrorWith(errorHandler)
          .handleError(_ => serverFailure.covary[F])
      } yield (req, resp)

    def send(socket: Socket[F])(request: Option[Request[F]], resp: Response[F]): F[Unit] =
      Encoder
        .respToBytes[F](resp)
        .through(socket.writes())
        .compile
        .drain
        .attempt
        .flatMap {
          case Left(err) => onWriteFailure(request, resp, err)
          case Right(()) => F.unit
        }

    def postProcessResponse(req: Request[F], resp: Response[F]): F[Response[F]] = {
      val reqHasClose = req.headers.exists {
        // We know this is raw because we have not parsed any headers in the underlying alg.
        // If Headers are being parsed into processed for in ParseHeaders this is incorrect.
        case Header.Raw(name, values) => name == connectionCi && values.contains(closeCi.toString)
        case _ => false
      }
      val connection: Connection =
        if (reqHasClose) close
        else keepAlive
      for {
        date <- HttpDate.current[F].map(Date(_))
      } yield resp.withHeaders(Headers.of(date, connection) ++ resp.headers)
    }

    def withUpgradedSocket(socket: Socket[F]): Stream[F, Nothing] =
      (Stream(false) ++ Stream(true).repeat)
        .flatMap { isReused =>
          Stream
            .eval(runApp(socket, isReused).attempt)
            .evalMap {
              case Right((req, resp)) =>
                postProcessResponse(req, resp).map(resp => (req, resp).asRight[Throwable])
              case other => other.pure[F]
            }
            .evalTap {
              case Right((request, response)) => send(socket)(Some(request), response)
              case Left(err) =>
                errorHandler(err)
                  .handleError(_ => serverFailure.covary[F])
                  .flatMap(send(socket)(None, _))
            }
        }
        .takeWhile {
          case Left(_) => false
          case Right((req, resp)) =>
            !(
              req.headers.get(Connection).exists(_.hasClose) ||
                resp.headers.get(Connection).exists(_.hasClose)
            )
        }
        .drain

    val server: Stream[F, Resource[F, Socket[F]]] =
      Stream
        .resource(
          sg.serverResource[F](bindAddress, additionalSocketOptions = additionalSocketOptions))
        .attempt
        .evalTap(e => ready.complete(e.void))
        .rethrow
        .flatMap { case (_, clients) => clients }

    val streams: Stream[F, Stream[F, Nothing]] = server
      .interruptWhen(shutdown.signal.attempt)
      .map { connect =>
        shutdown.trackConnection >>
          Stream
            .resource(connect.flatMap(upgradeSocket(_, tlsInfoOpt)))
            .flatMap(withUpgradedSocket(_))
      }

    StreamForking.forking(streams, maxConcurrency)
  }
}<|MERGE_RESOLUTION|>--- conflicted
+++ resolved
@@ -41,14 +41,10 @@
   private val close = Connection(NonEmptyList.of(closeCi))
   private val keepAlive = Connection(NonEmptyList.one(CIString("keep-alive")))
 
-<<<<<<< HEAD
-  def server[F[_]](
-=======
   private val serverFailure =
     Response(Status.InternalServerError).putHeaders(org.http4s.headers.`Content-Length`.zero)
 
-  def server[F[_]: ContextShift](
->>>>>>> e4215f87
+  def server[F[_]](
       bindAddress: InetSocketAddress,
       httpApp: HttpApp[F],
       sg: SocketGroup,
