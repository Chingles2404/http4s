--- conflicted
+++ resolved
@@ -20,16 +20,12 @@
 import cats.data.NonEmptyList
 import cats.effect._
 import cats.effect.concurrent._
+import cats.effect.implicits._
 import cats.syntax.all._
-<<<<<<< HEAD
 import com.comcast.ip4s.SocketAddress
-=======
-import cats.effect.implicits._
 import fs2.{Chunk, Stream}
->>>>>>> 1fd51f19
 import fs2.io.tcp._
 import fs2.io.tls._
-import fs2.{Chunk, Stream}
 import java.net.InetSocketAddress
 import org.http4s._
 import org.http4s.ember.core.Util.durationToFinite
@@ -140,14 +136,7 @@
       durationToFinite(requestHeaderReceiveTimeout).fold(parse)(duration => parse.timeout(duration))
 
     for {
-<<<<<<< HEAD
-      p <- Parser.Request.parser(maxHeaderSize, durationToFinite(requestHeaderReceiveTimeout))(
-        head,
-        read)
-      (req, drain) = p
-=======
       (req, drain) <- parseWithHeaderTimeout
->>>>>>> 1fd51f19
       resp <- httpApp
         .run(req.withAttributes(requestVault))
         .handleErrorWith(errorHandler)
