--- conflicted
+++ resolved
@@ -361,7 +361,6 @@
       resp: Response[F],
       idleTimeout: Duration,
       onWriteFailure: (Option[Request[F]], Response[F], Throwable) => F[Unit],
-<<<<<<< HEAD
   ): F[Unit] = {
     val sendResponse =
       resp.entity match {
@@ -388,21 +387,9 @@
             .compile
             .drain
       }
-    sendResponse.attempt
-      .flatMap {
-        case Left(err) => onWriteFailure(request, resp, err) *> MonadThrow[F].raiseError(err)
-        case Right(()) => Applicative[F].unit
-=======
-  ): F[Unit] =
-    Encoder
-      .respToBytes[F](resp)
-      .through(_.chunks.foreach(c => timeoutMaybe(socket.write(c), idleTimeout)))
-      .compile
-      .drain
-      .onError { case err =>
-        onWriteFailure(request, resp, err)
->>>>>>> 80936f61
-      }
+    sendResponse.onError { case err =>
+      onWriteFailure(request, resp, err)
+    }
   }
 
   private[internal] def postProcessResponse[F[_]: Concurrent: Clock](
