--- conflicted
+++ resolved
@@ -30,30 +30,6 @@
 
 class EmberUnixSocketSuite extends Http4sSuite {
 
-<<<<<<< HEAD
-  test("Should be able to connect to a server created") {
-    def app = HttpApp.liftF(Response[IO](Status.Ok).withEntity("Hello Unix Sockets!").pure[IO])
-    val test = for {
-      path <- Files[IO].tempFile(None, "", "sock", None)
-      _ <- Resource.eval(Files[IO].deleteIfExists(path))
-      localSocket = UnixSocketAddress(path.toString)
-      _ <- EmberServerBuilder
-        .default[IO]
-        .withUnixSocketConfig(UnixSockets[IO], localSocket)
-        .withHttpApp(app)
-        .build
-      client <- EmberClientBuilder
-        .default[IO]
-        .withUnixSockets(UnixSockets[IO])
-        .build
-        .map(UnixSocket(localSocket))
-      _ <- Resource.eval(IO.sleep(4.seconds))
-      resp <- client.run(Request(Method.GET))
-      body <- Resource.eval(resp.bodyText[IO].compile.string)
-    } yield {
-      assertEquals(resp.status, Status.Ok)
-      assertEquals(body, "Hello Unix Sockets!")
-=======
   def run(
       setupServer: EmberServerBuilder[IO] => EmberServerBuilder[IO],
       setupClient: EmberClientBuilder[IO] => EmberClientBuilder[IO],
@@ -89,7 +65,6 @@
             client.expect[String](request).assertEquals(msg) *>
             client.expect[String](request).assertEquals(msg)
         }
->>>>>>> b8762210
     }
   }
 
