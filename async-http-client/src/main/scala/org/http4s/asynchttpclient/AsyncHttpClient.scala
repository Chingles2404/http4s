--- conflicted
+++ resolved
@@ -60,9 +60,10 @@
     Dispatcher[F].flatMap { dispatcher =>
       val client = Client[F] { req =>
         Resource(F.async[(Response[F], F[Unit])] { cb =>
-          F.delay(httpClient
-            .executeRequest(toAsyncRequest(req, dispatcher), asyncHandler(cb, dispatcher)))
-            .as(None)
+          F.delay(
+            httpClient
+              .executeRequest(toAsyncRequest(req, dispatcher), asyncHandler(cb, dispatcher))
+          ).as(None)
         })
       }
 
@@ -71,34 +72,22 @@
 
   /** Allocates a Client and its shutdown mechanism for freeing resources.
     */
-<<<<<<< HEAD
   def allocate[F[_]](config: AsyncHttpClientConfig = defaultConfig)(implicit
-      F: Async[F]): F[(Client[F], F[Unit])] =
+      F: Async[F]
+  ): F[(Client[F], F[Unit])] =
     resource(config).allocated
-=======
-  def allocate[F[_]](
-      config: AsyncHttpClientConfig = defaultConfig
-  )(implicit F: ConcurrentEffect[F]): F[(Client[F], F[Unit])] =
-    F.delay(new DefaultAsyncHttpClient(config))
-      .map(c => (apply(c), F.delay(c.close())))
->>>>>>> 37f452b1
 
   /** Create an HTTP client based on the AsyncHttpClient library
     *
     * @param config configuration for the client
     */
-  def resource[F[_]](config: AsyncHttpClientConfig = defaultConfig)(implicit
-<<<<<<< HEAD
-      F: Async[F]): Resource[F, Client[F]] =
+  def resource[F[_]](
+      config: AsyncHttpClientConfig = defaultConfig
+  )(implicit F: Async[F]): Resource[F, Client[F]] =
     Resource.make(F.delay(new DefaultAsyncHttpClient(config)))(c => F.delay(c.close())).flatMap {
       httpClient =>
         fromClient(httpClient)
     }
-=======
-      F: ConcurrentEffect[F]
-  ): Resource[F, Client[F]] =
-    Resource(allocate(config))
->>>>>>> 37f452b1
 
   /** Create a bracketed HTTP client based on the AsyncHttpClient library.
     *
@@ -107,12 +96,8 @@
     * shutdown when the stream terminates.
     */
   def stream[F[_]](config: AsyncHttpClientConfig = defaultConfig)(implicit
-<<<<<<< HEAD
-      F: Async[F]): Stream[F, Client[F]] =
-=======
-      F: ConcurrentEffect[F]
+      F: Async[F]
   ): Stream[F, Client[F]] =
->>>>>>> 37f452b1
     Stream.resource(resource(config))
 
   /** Create a custom AsyncHttpClientConfig
@@ -127,14 +112,9 @@
     configurationFn(defaultConfigBuilder).build()
   }
 
-<<<<<<< HEAD
   private def asyncHandler[F[_]](cb: Callback[(Response[F], F[Unit])], dispatcher: Dispatcher[F])(
-      implicit F: Async[F]) =
-=======
-  private def asyncHandler[F[_]](
-      cb: Callback[(Response[F], F[Unit])]
-  )(implicit F: ConcurrentEffect[F]) =
->>>>>>> 37f452b1
+      implicit F: Async[F]
+  ) =
     new StreamedAsyncHandler[Unit] {
       var state: State = State.CONTINUE
       var response: Response[F] = Response()
@@ -187,16 +167,9 @@
       override def onThrowable(throwable: Throwable): Unit = {
         val fa = onStreamCalled.get
           .ifM(
-<<<<<<< HEAD
             ifTrue = deferredThrowable.complete(throwable).void,
-            ifFalse = invokeCallbackF(cb(Left(throwable))))
-=======
-            ifTrue = deferredThrowable.complete(throwable),
             ifFalse = invokeCallbackF(cb(Left(throwable))),
           )
-          .runAsync(_ => IO.unit)
-          .unsafeRunSync()
->>>>>>> 37f452b1
 
         dispatcher.unsafeRunSync(fa)
       }
@@ -215,7 +188,8 @@
 
   private def toAsyncRequest[F[_]: Async](
       request: Request[F],
-      dispatcher: Dispatcher[F]): AsyncRequest = {
+      dispatcher: Dispatcher[F],
+  ): AsyncRequest = {
     val headers = new DefaultHttpHeaders
     for (h <- request.headers.headers)
       headers.add(h.name.toString, h.value)
@@ -228,15 +202,12 @@
 
   private def getBodyGenerator[F[_]: Async](
       req: Request[F],
-      dispatcher: Dispatcher[F]): BodyGenerator = {
+      dispatcher: Dispatcher[F],
+  ): BodyGenerator = {
     val publisher = StreamUnicastPublisher(
-<<<<<<< HEAD
       req.body.chunks.map(chunk => Unpooled.wrappedBuffer(chunk.toArray)),
-      dispatcher)
-=======
-      req.body.chunks.map(chunk => Unpooled.wrappedBuffer(chunk.toArray))
+      dispatcher,
     )
->>>>>>> 37f452b1
     if (req.isChunked) new ReactiveStreamsBodyGenerator(publisher, -1)
     else
       req.contentLength match {
