--- conflicted
+++ resolved
@@ -181,15 +181,4 @@
     Headers(headers.asScala.map { header =>
       Header(header.getKey, header.getValue)
     }.toList)
-<<<<<<< HEAD
-=======
-  private class NoOpCookieStore extends CookieStore {
-    val empty: java.util.List[Cookie] = new java.util.ArrayList()
-    override def add(uri: Uri, cookie: Cookie): Unit = ()
-    override def get(uri: Uri): java.util.List[Cookie] = empty
-    override def getAll: java.util.List[Cookie] = empty
-    override def remove(pred: java.util.function.Predicate[Cookie]): Boolean = false
-    override def clear(): Boolean = false
-  }
->>>>>>> 11cdbd30
 }