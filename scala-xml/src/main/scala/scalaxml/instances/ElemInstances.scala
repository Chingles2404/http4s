--- conflicted
+++ resolved
@@ -49,11 +49,7 @@
           new StringReader(
             new String(chunk.toArray, msg.charset.getOrElse(Charset.`US-ASCII`).nioCharset)))
         val saxParser = saxFactory.newSAXParser()
-<<<<<<< HEAD
-        try DecodeResult.success(XML.loadXML(source, saxParser))
-=======
         try DecodeResult.success[F, Elem](XML.loadXML(source, saxParser))
->>>>>>> fc16bc6c
         catch {
           case e: SAXParseException =>
             DecodeResult.failure(MalformedMessageBodyFailure("Invalid XML", Some(e)))
