package org.http4s
package scalaxml

import fs2.{Stream, Task}
import org.http4s.Status.Ok

import scala.xml.Elem
<<<<<<< HEAD
=======
import java.util.concurrent.Executors
import scalaz.concurrent.{Strategy, Task}
import scalaz.stream.Process
import scalaz.stream.Process.emit
import scalaz.stream.text.utf8Decode
import Status.Ok
>>>>>>> f9abe00f

class ScalaXmlSpec extends Http4sSpec {

  def getBody(body: EntityBody): Array[Byte] = body.runLog.unsafeRun.toArray

  def strBody(body: String): EntityBody = Stream(body).through(fs2.text.utf8Encode)

  "xml" should {
    val server: Request => Task[Response] = { req =>
      req.decode[Elem] { elem =>
        Response(Ok).withBody(elem.label) }
    }

    "parse the XML" in {
      val resp = server(Request(body = strBody("<html><h1>h1</h1></html>"))).unsafeRun
      resp.status must_==(Ok)
      getBody(resp.body) must_== ("html".getBytes)
    }

    "parse XML in parallel" in {
      // https://github.com/http4s/http4s/issues/1209
<<<<<<< HEAD
      val resp = Task.parallelTraverse(0 to 5)(_ => server(Request(body = strBody("""<?xml version="1.0" encoding="UTF-8" standalone="yes"?><html><h1>h1</h1></html>"""))))(testStrategy).unsafeRun
=======
      val resp = Task.gatherUnordered((0 to 5).map(_ => Task.fork(server(Request(body = strBody("""<?xml version="1.0" encoding="UTF-8" standalone="yes"?><html><h1>h1</h1></html>"""))))(testPool))).unsafePerformSync
>>>>>>> f9abe00f
      resp.forall(_.status must_==(Ok))
      resp.forall(x => getBody(x.body) must_== ("html".getBytes))
    }

    "return 400 on parse error" in {
      val body = strBody("This is not XML.")
      val tresp = server(Request(body = body))
      tresp.unsafeRun.status must_== (Status.BadRequest)
    }
  }

  "htmlEncoder" should {
    "render html" in {
      val html = <html><body>Hello</body></html>
      writeToString(html) must_== "<html><body>Hello</body></html>"
    }
  }
}<|MERGE_RESOLUTION|>--- conflicted
+++ resolved
@@ -5,15 +5,7 @@
 import org.http4s.Status.Ok
 
 import scala.xml.Elem
-<<<<<<< HEAD
-=======
 import java.util.concurrent.Executors
-import scalaz.concurrent.{Strategy, Task}
-import scalaz.stream.Process
-import scalaz.stream.Process.emit
-import scalaz.stream.text.utf8Decode
-import Status.Ok
->>>>>>> f9abe00f
 
 class ScalaXmlSpec extends Http4sSpec {
 
@@ -35,11 +27,7 @@
 
     "parse XML in parallel" in {
       // https://github.com/http4s/http4s/issues/1209
-<<<<<<< HEAD
       val resp = Task.parallelTraverse(0 to 5)(_ => server(Request(body = strBody("""<?xml version="1.0" encoding="UTF-8" standalone="yes"?><html><h1>h1</h1></html>"""))))(testStrategy).unsafeRun
-=======
-      val resp = Task.gatherUnordered((0 to 5).map(_ => Task.fork(server(Request(body = strBody("""<?xml version="1.0" encoding="UTF-8" standalone="yes"?><html><h1>h1</h1></html>"""))))(testPool))).unsafePerformSync
->>>>>>> f9abe00f
       resp.forall(_.status must_==(Ok))
       resp.forall(x => getBody(x.body) must_== ("html".getBytes))
     }
