/*
 * Copyright 2013 http4s.org
 *
 * Licensed under the Apache License, Version 2.0 (the "License");
 * you may not use this file except in compliance with the License.
 * You may obtain a copy of the License at
 *
 *     http://www.apache.org/licenses/LICENSE-2.0
 *
 * Unless required by applicable law or agreed to in writing, software
 * distributed under the License is distributed on an "AS IS" BASIS,
 * WITHOUT WARRANTIES OR CONDITIONS OF ANY KIND, either express or implied.
 * See the License for the specific language governing permissions and
 * limitations under the License.
 */

package com.example.http4s

import cats.effect._
import cats.syntax.all._
import fs2.Stream
import io.circe.Json
import org.http4s._
import org.http4s.circe._
import org.http4s.dsl.Http4sDsl
import org.http4s.headers._
import org.http4s.multipart.Multipart
import org.http4s.scalaxml._
import org.http4s.server._
import org.http4s.server.middleware.PushSupport._
import org.http4s.server.middleware.authentication.BasicAuth
import org.http4s.server.middleware.authentication.BasicAuth.BasicAuthenticator
import org.http4s.syntax.all._

import scala.concurrent.duration._

<<<<<<< HEAD
class ExampleService[F[_]](implicit F: Async[F]) extends Http4sDsl[F] {
=======
class ExampleService[F[_]](blocker: Blocker)(implicit F: Sync[F], cs: ContextShift[F])
    extends Http4sDsl[F] {
>>>>>>> 759b9588
  // A Router can mount multiple services to prefixes.  The request is passed to the
  // service with the longest matching prefix.
  def routes: HttpRoutes[F] =
    Router[F](
      "" -> rootRoutes,
      "/auth" -> authRoutes
    )

  def rootRoutes: HttpRoutes[F] =
    HttpRoutes.of[F] {
      case GET -> Root =>
        // disabled until twirl supports dotty
        // Supports Play Framework template -- see src/main/twirl.
        // Ok(html.index())
        Ok("Hello World")

      case _ -> Root =>
        // The default route result is NotFound. Sometimes MethodNotAllowed is more appropriate.
        MethodNotAllowed(Allow(GET))

      case GET -> Root / "ping" =>
        // EntityEncoder allows for easy conversion of types to a response body
        Ok("pong")

      case GET -> Root / "streaming" =>
        // It's also easy to stream responses to clients
        Ok(dataStream(100))

      case req @ GET -> Root / "ip" =>
        // It's possible to define an EntityEncoder anywhere so you're not limited to built in types
        val json = Json.obj("origin" -> Json.fromString(req.remoteAddr.fold("unknown")(_.toString)))
        Ok(json)

      case GET -> Root / "redirect" =>
        // Not every response must be Ok using a EntityEncoder: some have meaning only for specific types
        TemporaryRedirect(Location(uri"/http4s/"))

      case GET -> Root / "content-change" =>
        // EntityEncoder typically deals with appropriate headers, but they can be overridden
        Ok("<h2>This will have an html content type!</h2>", `Content-Type`(MediaType.text.html))

      case req @ GET -> "static" /: path =>
        // captures everything after "/static" into `path`
        // Try http://localhost:8080/http4s/static/nasa_blackhole_image.jpg
        // See also org.http4s.server.staticcontent to create a mountable service for static content
        StaticFile.fromResource(path.toString, Some(req)).getOrElseF(NotFound())

      ///////////////////////////////////////////////////////////////
      //////////////// Dealing with the message body ////////////////
      case req @ POST -> Root / "echo" =>
        // The body can be used in the response
        Ok(req.body).map(_.putHeaders(`Content-Type`(MediaType.text.plain)))

      case GET -> Root / "echo" =>
        // disabled until twirl supports dotty
        // Ok(html.submissionForm("echo data"))
        Ok("Hello World")

      case req @ POST -> Root / "echo2" =>
        // Even more useful, the body can be transformed in the response
        Ok(req.body.drop(6), `Content-Type`(MediaType.text.plain))

      case GET -> Root / "echo2" =>
        // disabled until twirl supports dotty
        // Ok(html.submissionForm("echo data"))
        Ok("Hello World")

      case req @ POST -> Root / "sum" =>
        // EntityDecoders allow turning the body into something useful
        req
          .decode[UrlForm] { data =>
            data.values.get("sum").flatMap(_.uncons) match {
              case Some((s, _)) =>
                val sum = s.split(' ').filter(_.nonEmpty).map(_.trim.toInt).sum
                Ok(sum.toString)

              case None => BadRequest(s"Invalid data: " + data)
            }
          }
          .handleErrorWith { // We can handle errors using effect methods
            case e: NumberFormatException => BadRequest("Not an int: " + e.getMessage)
          }

      case GET -> Root / "sum" =>
        // disabled until twirl supports dotty
        // Ok(html.submissionForm("sum"))
        Ok("Hello World")

      ///////////////////////////////////////////////////////////////
      ////////////////////// Blaze examples /////////////////////////

      // You can use the same service for GET and HEAD. For HEAD request,
      // only the Content-Length is sent (if static content)
      case GET -> Root / "helloworld" =>
        helloWorldService
      case HEAD -> Root / "helloworld" =>
        helloWorldService

      // HEAD responses with Content-Length, but empty content
      case HEAD -> Root / "head" =>
        Ok("", `Content-Length`.unsafeFromLong(1024))

      // Response with invalid Content-Length header generates
      // an error (underflow causes the connection to be closed)
      case GET -> Root / "underflow" =>
        Ok("foo", `Content-Length`.unsafeFromLong(4))

      // Response with invalid Content-Length header generates
      // an error (overflow causes the extra bytes to be ignored)
      case GET -> Root / "overflow" =>
        Ok("foo", `Content-Length`.unsafeFromLong(2))

      ///////////////////////////////////////////////////////////////
      //////////////// Form encoding example ////////////////////////
      case GET -> Root / "form-encoded" =>
        // disabled until twirl supports dotty
        // Ok(html.formEncoded())
        Ok("Hello World")

      case req @ POST -> Root / "form-encoded" =>
        // EntityDecoders return an F[A] which is easy to sequence
        req.decode[UrlForm] { m =>
          val s = m.values.mkString("\n")
          Ok(s"Form Encoded Data\n$s")
        }

      ///////////////////////////////////////////////////////////////
      //////////////////////// Server Push //////////////////////////
      case req @ GET -> Root / "push" =>
        // http4s intends to be a forward looking library made with http2.0 in mind
        val data = <html><body><img src="image.jpg"/></body></html>
        Ok(data)
          .map(_.withContentType(`Content-Type`(MediaType.text.`html`)))
          .map(_.push("/image.jpg")(req))

      case req @ GET -> Root / "image.jpg" =>
        StaticFile
          .fromResource("/nasa_blackhole_image.jpg", Some(req))
          .getOrElseF(NotFound())

      ///////////////////////////////////////////////////////////////
      //////////////////////// Multi Part //////////////////////////
      case GET -> Root / "form" =>
        // disabled until twirl supports dotty
        // Ok(html.form())
        Ok("Hello World")

      case req @ POST -> Root / "multipart" =>
        req.decode[Multipart[F]] { m =>
          Ok(s"""Multipart Data\nParts:${m.parts.length}\n${m.parts.map(_.name).mkString("\n")}""")
        }
    }

  def helloWorldService: F[Response[F]] = Ok("Hello World!")

  // This is a mock data source, but could be a Process representing results from a database
  def dataStream(n: Int)(implicit clock: Clock[F]): Stream[F, String] = {
    val interval = 100.millis
    val stream = Stream
      .awakeEvery[F](interval)
      .evalMap(_ => clock.realTime)
      .map(time => s"Current system time: $time ms\n")
      .take(n.toLong)

    Stream.emit(s"Starting $interval stream intervals, taking $n results\n\n") ++ stream
  }

  // Services can be protected using HTTP authentication.
  val realm = "testrealm"

  val authStore: BasicAuthenticator[F, String] = (creds: BasicCredentials) =>
    if (creds.username == "username" && creds.password == "password") F.pure(Some(creds.username))
    else F.pure(None)

  // An AuthedRoutes[A, F] is a Service[F, (A, Request[F]), Response[F]] for some
  // user type A.  `BasicAuth` is an auth middleware, which binds an
  // AuthedRoutes to an authentication store.
  val basicAuth: AuthMiddleware[F, String] = BasicAuth(realm, authStore)

  def authRoutes: HttpRoutes[F] =
    basicAuth(AuthedRoutes.of[String, F] {
      // AuthedRoutes look like HttpRoutes, but the user is extracted with `as`.
      case GET -> Root / "protected" as user =>
        Ok(s"This page is protected using HTTP authentication; logged in as $user")
    })
}

object ExampleService {
<<<<<<< HEAD
  def apply[F[_]: Async]: ExampleService[F] =
    new ExampleService[F]
=======
  def apply[F[_]: Sync: ContextShift](blocker: Blocker): ExampleService[F] =
    new ExampleService[F](blocker)
>>>>>>> 759b9588
}<|MERGE_RESOLUTION|>--- conflicted
+++ resolved
@@ -34,12 +34,7 @@
 
 import scala.concurrent.duration._
 
-<<<<<<< HEAD
-class ExampleService[F[_]](implicit F: Async[F]) extends Http4sDsl[F] {
-=======
-class ExampleService[F[_]](blocker: Blocker)(implicit F: Sync[F], cs: ContextShift[F])
-    extends Http4sDsl[F] {
->>>>>>> 759b9588
+class ExampleService[F[_]](implicit F: Async[F], C: Clock[F]) extends Http4sDsl[F] {
   // A Router can mount multiple services to prefixes.  The request is passed to the
   // service with the longest matching prefix.
   def routes: HttpRoutes[F] =
@@ -228,11 +223,6 @@
 }
 
 object ExampleService {
-<<<<<<< HEAD
   def apply[F[_]: Async]: ExampleService[F] =
     new ExampleService[F]
-=======
-  def apply[F[_]: Sync: ContextShift](blocker: Blocker): ExampleService[F] =
-    new ExampleService[F](blocker)
->>>>>>> 759b9588
 }