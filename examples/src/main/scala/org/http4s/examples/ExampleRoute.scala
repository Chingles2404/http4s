package org.http4s

import scalaz.concurrent.Task
import scalaz.stream.Process, Process.{Get => PGet, _}
import scalaz.stream.process1
import scala.concurrent.Future
import org.http4s.dsl._
import scala.util.{Failure, Success}
import org.http4s.util.middleware.PushSupport

class ExampleRoute {
  import Status._
  import Writable._
  import BodyParser._
  import PushSupport._

  val flatBigString = (0 until 1000).map{ i => s"This is string number $i" }.foldLeft(""){_ + _}

  import scala.concurrent.ExecutionContext.Implicits.global

  val MyVar = AttributeKey[Int]("myVar")

  def apply(): HttpService = {

    case Get -> Root / "ping" =>
      Ok("pong")

    case Get -> Root / "push" =>
      val data = <html><body><img src="image.jpg"/></body></html>
      Ok(data).push("/http4s/image.jpg")

    case Get -> Root / "image.jpg" =>   // Crude: stream doesn't have a binary stream helper yet
      val bytes = {
        val is = getClass.getResourceAsStream("/nasa_blackhole_image.jpg")
        assert(is != null)
        val buff = new Array[Byte](5000)
        def go(acc: Vector[Array[Byte]]): Array[Byte] = {
          if (is.available() > 0) {
            go(acc :+ buff.slice(0, is.read(buff)))
          }
          else acc.flatten.toArray
        }
        go(Vector.empty)
      }
      Ok(bytes)


    case req @ Post -> Root / "echo" =>
      Task.now(Response(body = req.body))

    case req @ Post -> Root / "echo2" =>
      Task.now(Response(body = req.body.map {
        case chunk: BodyChunk => chunk.slice(6, chunk.length)
        case chunk => chunk
      }))


    case req @ Post -> Root / "sum"  =>
      text(req).flatMap{ s =>
        val sum = s.split('\n').map(_.toInt).sum
        Ok(sum)
      }

    case req @ Post -> Root / "shortsum"  =>
      text(req, limit = 3).flatMap { s =>
        val sum = s.split('\n').map(_.toInt).sum
        Ok(sum)
      } handle { case EntityTooLarge(_) =>
        Ok("Got a nonfatal Exception, but its OK").run
      }

/*
    case req @ Post -> Root / "trailer" =>
      trailer(t => Ok(t.headers.length))

    case req @ Post -> Root / "body-and-trailer" =>
      for {
        body <- text(req.charset)
        trailer <- trailer
      } yield Ok(s"$body\n${trailer.headers("Hi").value}")
*/

    case Get -> Root / "html" =>
      Ok(
        <html><body>
          <div id="main">
            <h2>Hello world!</h2><br/>
            <h1>This is H1</h1>
          </div>
        </body></html>
      )

    case req@ Post -> Root / "challenge" =>
      val body = req.body.collect {
        case c: BodyChunk => new String(c.toArray)
      }.toTask

      body.flatMap{ s: String =>
        if (!s.startsWith("go")) {
          Ok("Booo!!!")
        } else {
          Ok(emit(s) ++ repeatEval(body))
        }
      }
/*
    case req @ Get -> Root / "stream" =>
      Ok(Concurrent.unicast[ByteString]({
        channel =>
          new Thread {
            override def run() {
              for (i <- 1 to 10) {
                channel.push(ByteString("%d\n".format(i), req.charset.name))
                Thread.sleep(1000)
              }
              channel.eofAndEnd()
            }
          }.start()

      }))
  */
    case Get -> Root / "bigstring" =>
      Ok((0 until 1000).map(i => s"This is string number $i"))

    case Get -> Root / "bigfile" =>
      val size = 40*1024*1024   // 40 MB
      Ok(new Array[Byte](size))

    case Get -> Root / "future" =>
      Ok(Future("Hello from the future!"))

    case req @ Get -> Root / "bigstring2" =>
<<<<<<< HEAD
      Done{
        Ok(Enumerator((0 until 1000) map { i => ByteString(s"This is string number $i", req.charset.name) }: _*))
      }
=======
      Ok(Process.range(0, 1000).map(i => s"This is string number $i"))
>>>>>>> ff791737

    case req @ Get -> Root / "bigstring3" => Ok(flatBigString)

    case Get -> Root / "contentChange" =>
      Ok("<h2>This will have an html content type!</h2>", MediaType.`text/html`)

    case req @ Post -> Root / "challenge" =>
      val parser = await1[Chunk] map {
        case bits: BodyChunk if (bits.decodeString(req.prelude.charset)).startsWith("Go") =>
          Task.now(Response(body = emit(bits) fby req.body))
        case bits: BodyChunk if (bits.decodeString(req.prelude.charset)).startsWith("NoGo") =>
          BadRequest("Booo!")
        case _ =>
          BadRequest("no data")
      }
      (req.body |> parser).eval.toTask

    case req @ Get -> Root / "root-element-name" =>
      xml(req).flatMap(root => Ok(root.label))

    case req @ Get -> Root / "fail" =>
      sys.error("FAIL")

    case req => NotFound(req)
  }
}<|MERGE_RESOLUTION|>--- conflicted
+++ resolved
@@ -129,13 +129,7 @@
       Ok(Future("Hello from the future!"))
 
     case req @ Get -> Root / "bigstring2" =>
-<<<<<<< HEAD
-      Done{
-        Ok(Enumerator((0 until 1000) map { i => ByteString(s"This is string number $i", req.charset.name) }: _*))
-      }
-=======
       Ok(Process.range(0, 1000).map(i => s"This is string number $i"))
->>>>>>> ff791737
 
     case req @ Get -> Root / "bigstring3" => Ok(flatBigString)
 
