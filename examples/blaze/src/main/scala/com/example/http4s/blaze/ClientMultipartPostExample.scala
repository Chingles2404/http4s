--- conflicted
+++ resolved
@@ -40,19 +40,12 @@
       path = path"/post",
     )
 
-<<<<<<< HEAD
-    val multipart = Multipart[IO](
-      Vector(
-        Part.formData("text", "This is text."),
-        Part.fileData("BALL", bottle, `Content-Type`(MediaType.image.png)),
-=======
     multiparts
       .multipart(
         Vector(
           Part.formData("text", "This is text."),
-          Part.fileData("BALL", bottle, blocker, `Content-Type`(MediaType.image.png)),
+          Part.fileData("BALL", bottle, `Content-Type`(MediaType.image.png)),
         )
->>>>>>> 315a7fdf
       )
       .flatMap { multipart =>
         val request: Request[IO] = Method.POST(multipart, url).withHeaders(multipart.headers)
@@ -61,17 +54,10 @@
   }
 
   def run(args: List[String]): IO[ExitCode] =
-<<<<<<< HEAD
+  Multiparts.forSync[IO].flatMap { multiparts =>
     BlazeClientBuilder[IO].resource
-      .use(go)
+      .use(go(_, multiparts))
       .flatMap(s => IO.println(s))
       .as(ExitCode.Success)
-=======
-    Multiparts.forSync[IO].flatMap { multiparts =>
-      BlazeClientBuilder[IO](global).resource
-        .use(go(_, multiparts))
-        .flatMap(s => IO(println(s)))
-        .as(ExitCode.Success)
-    }
->>>>>>> 315a7fdf
+  }
 }