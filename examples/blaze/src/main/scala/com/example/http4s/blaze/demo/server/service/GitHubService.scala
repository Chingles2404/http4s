/*
 * Copyright 2013 http4s.org
 *
 * Licensed under the Apache License, Version 2.0 (the "License");
 * you may not use this file except in compliance with the License.
 * You may obtain a copy of the License at
 *
 *     http://www.apache.org/licenses/LICENSE-2.0
 *
 * Unless required by applicable law or agreed to in writing, software
 * distributed under the License is distributed on an "AS IS" BASIS,
 * WITHOUT WARRANTIES OR CONDITIONS OF ANY KIND, either express or implied.
 * See the License for the specific language governing permissions and
 * limitations under the License.
 */

package com.example.http4s.blaze.demo.server.service

import cats.effect.Sync
import cats.syntax.functor._
import com.example.http4s.blaze.demo.server.endpoints.ApiVersion
import fs2.Stream
import io.circe.generic.auto._
import org.http4s.circe._
import org.http4s.client.Client
import org.http4s.client.dsl.Http4sClientDsl
import org.http4s.{Header, Request, Uri}
import org.http4s.syntax.literals._

// See: https://developer.github.com/apps/building-oauth-apps/authorization-options-for-oauth-apps/#web-application-flow
class GitHubService[F[_]: Sync](client: Client[F]) extends Http4sClientDsl[F] {
  // NEVER make this data public! This is just a demo!
  private val ClientId = "959ea01cd3065cad274a"
  private val ClientSecret = "53901db46451977e6331432faa2616ba24bc2550"

  private val RedirectUri = s"http://localhost:8080/$ApiVersion/login/github"

  case class AccessTokenResponse(access_token: String)

  val authorize: Stream[F, Byte] = {
    val uri = Uri
<<<<<<< HEAD
      .uri("https://github.com")
      .withPath(path"/login/oauth/authorize")
=======
      .unsafeFromString("https://github.com")
      .withPath("/login/oauth/authorize")
>>>>>>> 67bcbf93
      .withQueryParam("client_id", ClientId)
      .withQueryParam("redirect_uri", RedirectUri)
      .withQueryParam("scopes", "public_repo")
      .withQueryParam("state", "test_api")

    client.stream(Request[F](uri = uri)).flatMap(_.body)
  }

  def accessToken(code: String, state: String): F[String] = {
<<<<<<< HEAD
    val uri = uri"https://github.com"
      .withPath(path"/login/oauth/access_token")
=======
    val uri = Uri
      .unsafeFromString("https://github.com")
      .withPath("/login/oauth/access_token")
>>>>>>> 67bcbf93
      .withQueryParam("client_id", ClientId)
      .withQueryParam("client_secret", ClientSecret)
      .withQueryParam("code", code)
      .withQueryParam("redirect_uri", RedirectUri)
      .withQueryParam("state", state)

    client
      .expect[AccessTokenResponse](Request[F](uri = uri))(jsonOf[F, AccessTokenResponse])
      .map(_.access_token)
  }

  def userData(accessToken: String): F[String] = {
<<<<<<< HEAD
    val request = Request[F](uri = uri"https://api.github.com/user")
=======
    val request = Request[F](uri = Uri.unsafeFromString("https://api.github.com/user"))
>>>>>>> 67bcbf93
      .putHeaders(Header("Authorization", s"token $accessToken"))

    client.expect[String](request)
  }
}<|MERGE_RESOLUTION|>--- conflicted
+++ resolved
@@ -38,14 +38,8 @@
   case class AccessTokenResponse(access_token: String)
 
   val authorize: Stream[F, Byte] = {
-    val uri = Uri
-<<<<<<< HEAD
-      .uri("https://github.com")
+    val uri = uri"https://github.com"
       .withPath(path"/login/oauth/authorize")
-=======
-      .unsafeFromString("https://github.com")
-      .withPath("/login/oauth/authorize")
->>>>>>> 67bcbf93
       .withQueryParam("client_id", ClientId)
       .withQueryParam("redirect_uri", RedirectUri)
       .withQueryParam("scopes", "public_repo")
@@ -55,14 +49,8 @@
   }
 
   def accessToken(code: String, state: String): F[String] = {
-<<<<<<< HEAD
     val uri = uri"https://github.com"
       .withPath(path"/login/oauth/access_token")
-=======
-    val uri = Uri
-      .unsafeFromString("https://github.com")
-      .withPath("/login/oauth/access_token")
->>>>>>> 67bcbf93
       .withQueryParam("client_id", ClientId)
       .withQueryParam("client_secret", ClientSecret)
       .withQueryParam("code", code)
@@ -75,11 +63,7 @@
   }
 
   def userData(accessToken: String): F[String] = {
-<<<<<<< HEAD
     val request = Request[F](uri = uri"https://api.github.com/user")
-=======
-    val request = Request[F](uri = Uri.unsafeFromString("https://api.github.com/user"))
->>>>>>> 67bcbf93
       .putHeaders(Header("Authorization", s"token $accessToken"))
 
     client.expect[String](request)
