/*
 * Copyright 2014 http4s.org
 *
 * Licensed under the Apache License, Version 2.0 (the "License");
 * you may not use this file except in compliance with the License.
 * You may obtain a copy of the License at
 *
 *     http://www.apache.org/licenses/LICENSE-2.0
 *
 * Unless required by applicable law or agreed to in writing, software
 * distributed under the License is distributed on an "AS IS" BASIS,
 * WITHOUT WARRANTIES OR CONDITIONS OF ANY KIND, either express or implied.
 * See the License for the specific language governing permissions and
 * limitations under the License.
 */

package org.http4s
package blaze
package client

import cats.effect._
import cats.syntax.all._
import org.http4s.blaze.channel.ChannelOptions
import org.http4s.blaze.util.TickWheelExecutor
import org.http4s.blazecore.BlazeBackendBuilder
import org.http4s.blazecore.tickWheelResource
import org.http4s.client.Client
import org.http4s.client.RequestKey
import org.http4s.client.defaults
import org.http4s.headers.`User-Agent`
import org.http4s.internal.BackendBuilder
import org.http4s.internal.SSLContextOption
import org.log4s.getLogger

import java.net.InetSocketAddress
import java.nio.channels.AsynchronousChannelGroup
import javax.net.ssl.SSLContext
import scala.concurrent.ExecutionContext
import scala.concurrent.duration._

/** Configure and obtain a BlazeClient
  * @param responseHeaderTimeout duration between the submission of a request and the completion of the response header. Does not include time to read the response body.
  * @param idleTimeout duration that a connection can wait without traffic being read or written before timeout
  * @param requestTimeout maximum duration from the submission of a request through reading the body before a timeout.
  * @param connectTimeout Duration a connection attempt times out after
  * @param userAgent optional custom user agent header
  * @param maxTotalConnections maximum connections the client will have at any specific time
  * @param maxWaitQueueLimit maximum number requests waiting for a connection at any specific time
  * @param maxConnectionsPerRequestKey Map of RequestKey to number of max connections
  * @param sslContext Some custom `SSLContext`, or `None` if the default SSL context is to be lazily instantiated.
  * @param checkEndpointIdentification require endpoint identification for secure requests according to RFC 2818, Section 3.1. If the certificate presented does not match the hostname of the request, the request fails with a CertificateException. This setting does not affect checking the validity of the cert via the sslContext's trust managers.
  * @param maxResponseLineSize maximum length of the request line
  * @param maxHeaderLength maximum length of headers
  * @param maxChunkSize maximum size of chunked content chunks
  * @param chunkBufferMaxSize Size of the buffer that is used when Content-Length header is not specified.
  * @param parserMode lenient or strict parsing mode. The lenient mode will accept illegal chars but replaces them with � (0xFFFD)
  * @param bufferSize internal buffer size of the blaze client
  * @param executionContext custom executionContext to run async computations.
  * @param scheduler execution scheduler
  * @param asynchronousChannelGroup custom AsynchronousChannelGroup to use other than the system default
  * @param channelOptions custom socket options
  * @param customDnsResolver customDnsResolver to use other than the system default
  * @param retries the number of times an idempotent request that fails with a `SocketException` will be retried.  This is a means to deal with connections that expired while in the pool.  Retries happen immediately.  The default is 2.  For a more sophisticated retry strategy, see the [[org.http4s.client.middleware.Retry]] middleware.
  */
sealed abstract class BlazeClientBuilder[F[_]] private (
    val responseHeaderTimeout: Duration,
    val idleTimeout: Duration,
    val requestTimeout: Duration,
    val connectTimeout: Duration,
    val userAgent: Option[`User-Agent`],
    val maxTotalConnections: Int,
    val maxWaitQueueLimit: Int,
    val maxConnectionsPerRequestKey: RequestKey => Int,
    val sslContext: SSLContextOption,
    val checkEndpointIdentification: Boolean,
    val maxResponseLineSize: Int,
    val maxHeaderLength: Int,
    val maxChunkSize: Int,
    val chunkBufferMaxSize: Int,
    val parserMode: ParserMode,
    val bufferSize: Int,
    val executionContext: ExecutionContext,
    val scheduler: Resource[F, TickWheelExecutor],
    val asynchronousChannelGroup: Option[AsynchronousChannelGroup],
    val channelOptions: ChannelOptions,
    val customDnsResolver: Option[RequestKey => Either[Throwable, InetSocketAddress]],
    val retries: Int,
)(implicit protected val F: ConcurrentEffect[F])
    extends BlazeBackendBuilder[Client[F]]
    with BackendBuilder[F, Client[F]] {
  type Self = BlazeClientBuilder[F]

  @deprecated("Preserved for binary compatibility", "0.22.9")
  private[BlazeClientBuilder] def this(
      responseHeaderTimeout: Duration,
      idleTimeout: Duration,
      requestTimeout: Duration,
      connectTimeout: Duration,
      userAgent: Option[`User-Agent`],
      maxTotalConnections: Int,
      maxWaitQueueLimit: Int,
      maxConnectionsPerRequestKey: RequestKey => Int,
      sslContext: SSLContextOption,
      checkEndpointIdentification: Boolean,
      maxResponseLineSize: Int,
      maxHeaderLength: Int,
      maxChunkSize: Int,
      chunkBufferMaxSize: Int,
      parserMode: ParserMode,
      bufferSize: Int,
      executionContext: ExecutionContext,
      scheduler: Resource[F, TickWheelExecutor],
      asynchronousChannelGroup: Option[AsynchronousChannelGroup],
      channelOptions: ChannelOptions,
      customDnsResolver: Option[RequestKey => Either[Throwable, InetSocketAddress]],
      F: ConcurrentEffect[F],
  ) = this(
    responseHeaderTimeout,
    idleTimeout,
    requestTimeout,
    connectTimeout,
    userAgent,
    maxTotalConnections,
    maxWaitQueueLimit,
    maxConnectionsPerRequestKey,
    sslContext,
    checkEndpointIdentification,
    maxResponseLineSize,
    maxHeaderLength,
    maxChunkSize,
    chunkBufferMaxSize,
    parserMode,
    bufferSize,
    executionContext,
    scheduler,
    asynchronousChannelGroup,
    channelOptions,
    customDnsResolver,
    retries = 0,
  )(F)

  protected final val logger = getLogger(this.getClass)

  private def copy(
      responseHeaderTimeout: Duration = responseHeaderTimeout,
      idleTimeout: Duration = idleTimeout,
      requestTimeout: Duration = requestTimeout,
      connectTimeout: Duration = connectTimeout,
      userAgent: Option[`User-Agent`] = userAgent,
      maxTotalConnections: Int = maxTotalConnections,
      maxWaitQueueLimit: Int = maxWaitQueueLimit,
      maxConnectionsPerRequestKey: RequestKey => Int = maxConnectionsPerRequestKey,
      sslContext: SSLContextOption = sslContext,
      checkEndpointIdentification: Boolean = checkEndpointIdentification,
      maxResponseLineSize: Int = maxResponseLineSize,
      maxHeaderLength: Int = maxHeaderLength,
      maxChunkSize: Int = maxChunkSize,
      chunkBufferMaxSize: Int = chunkBufferMaxSize,
      parserMode: ParserMode = parserMode,
      bufferSize: Int = bufferSize,
      executionContext: ExecutionContext = executionContext,
      scheduler: Resource[F, TickWheelExecutor] = scheduler,
      asynchronousChannelGroup: Option[AsynchronousChannelGroup] = asynchronousChannelGroup,
      channelOptions: ChannelOptions = channelOptions,
<<<<<<< HEAD
      customDnsResolver: Option[RequestKey => Either[Throwable, InetSocketAddress]] = None,
      retries: Int = retries,
=======
      customDnsResolver: Option[RequestKey => Either[Throwable, InetSocketAddress]] =
        customDnsResolver,
>>>>>>> 326aa12d
  ): BlazeClientBuilder[F] =
    new BlazeClientBuilder[F](
      responseHeaderTimeout = responseHeaderTimeout,
      idleTimeout = idleTimeout,
      requestTimeout = requestTimeout,
      connectTimeout = connectTimeout,
      userAgent = userAgent,
      maxTotalConnections = maxTotalConnections,
      maxWaitQueueLimit = maxWaitQueueLimit,
      maxConnectionsPerRequestKey = maxConnectionsPerRequestKey,
      sslContext = sslContext,
      checkEndpointIdentification = checkEndpointIdentification,
      maxResponseLineSize = maxResponseLineSize,
      maxHeaderLength = maxHeaderLength,
      maxChunkSize = maxChunkSize,
      chunkBufferMaxSize = chunkBufferMaxSize,
      parserMode = parserMode,
      bufferSize = bufferSize,
      executionContext = executionContext,
      scheduler = scheduler,
      asynchronousChannelGroup = asynchronousChannelGroup,
      channelOptions = channelOptions,
      customDnsResolver = customDnsResolver,
      retries = retries,
    ) {}

  def withResponseHeaderTimeout(responseHeaderTimeout: Duration): BlazeClientBuilder[F] =
    copy(responseHeaderTimeout = responseHeaderTimeout)

  def withMaxHeaderLength(maxHeaderLength: Int): BlazeClientBuilder[F] =
    copy(maxHeaderLength = maxHeaderLength)

  def withIdleTimeout(idleTimeout: Duration): BlazeClientBuilder[F] =
    copy(idleTimeout = idleTimeout)

  def withRequestTimeout(requestTimeout: Duration): BlazeClientBuilder[F] =
    copy(requestTimeout = requestTimeout)

  def withConnectTimeout(connectTimeout: Duration): BlazeClientBuilder[F] =
    copy(connectTimeout = connectTimeout)

  def withUserAgentOption(userAgent: Option[`User-Agent`]): BlazeClientBuilder[F] =
    copy(userAgent = userAgent)
  def withUserAgent(userAgent: `User-Agent`): BlazeClientBuilder[F] =
    withUserAgentOption(Some(userAgent))
  def withoutUserAgent: BlazeClientBuilder[F] =
    withUserAgentOption(None)

  def withMaxTotalConnections(maxTotalConnections: Int): BlazeClientBuilder[F] =
    copy(maxTotalConnections = maxTotalConnections)

  def withMaxWaitQueueLimit(maxWaitQueueLimit: Int): BlazeClientBuilder[F] =
    copy(maxWaitQueueLimit = maxWaitQueueLimit)

  def withMaxConnectionsPerRequestKey(
      maxConnectionsPerRequestKey: RequestKey => Int
  ): BlazeClientBuilder[F] =
    copy(maxConnectionsPerRequestKey = maxConnectionsPerRequestKey)

  /** Use the provided `SSLContext` when making secure calls */
  def withSslContext(sslContext: SSLContext): BlazeClientBuilder[F] =
    copy(sslContext = SSLContextOption.Provided(sslContext))

  /** Use an `SSLContext` obtained by `SSLContext.getDefault()` when making secure calls.
    *
    * Since 0.21, the creation is not deferred.
    */
  def withDefaultSslContext: BlazeClientBuilder[F] =
    withSslContext(SSLContext.getDefault())

  /** Number of times to immediately retry idempotent requests that fail
    * with a `SocketException`.
    */
  def withRetries(retries: Int = retries): BlazeClientBuilder[F] =
    copy(retries = retries)

  /** Use some provided `SSLContext` when making secure calls, or disable secure calls with `None` */
  @deprecated(
    message =
      "Use withDefaultSslContext, withSslContext or withoutSslContext to set the SSLContext",
    since = "0.22.0-M1",
  )
  def withSslContextOption(sslContext: Option[SSLContext]): BlazeClientBuilder[F] =
    copy(sslContext =
      sslContext.fold[SSLContextOption](SSLContextOption.NoSSL)(SSLContextOption.Provided.apply)
    )

  /** Disable secure calls */
  def withoutSslContext: BlazeClientBuilder[F] =
    copy(sslContext = SSLContextOption.NoSSL)

  def withCheckEndpointAuthentication(checkEndpointIdentification: Boolean): BlazeClientBuilder[F] =
    copy(checkEndpointIdentification = checkEndpointIdentification)

  def withMaxResponseLineSize(maxResponseLineSize: Int): BlazeClientBuilder[F] =
    copy(maxResponseLineSize = maxResponseLineSize)

  def withMaxChunkSize(maxChunkSize: Int): BlazeClientBuilder[F] =
    copy(maxChunkSize = maxChunkSize)

  def withChunkBufferMaxSize(chunkBufferMaxSize: Int): BlazeClientBuilder[F] =
    copy(chunkBufferMaxSize = chunkBufferMaxSize)

  def withParserMode(parserMode: ParserMode): BlazeClientBuilder[F] =
    copy(parserMode = parserMode)

  def withBufferSize(bufferSize: Int): BlazeClientBuilder[F] =
    copy(bufferSize = bufferSize)

  def withExecutionContext(executionContext: ExecutionContext): BlazeClientBuilder[F] =
    copy(executionContext = executionContext)

  def withScheduler(scheduler: TickWheelExecutor): BlazeClientBuilder[F] =
    copy(scheduler = scheduler.pure[Resource[F, *]])

  def withAsynchronousChannelGroupOption(
      asynchronousChannelGroup: Option[AsynchronousChannelGroup]
  ): BlazeClientBuilder[F] =
    copy(asynchronousChannelGroup = asynchronousChannelGroup)
  def withAsynchronousChannelGroup(
      asynchronousChannelGroup: AsynchronousChannelGroup
  ): BlazeClientBuilder[F] =
    withAsynchronousChannelGroupOption(Some(asynchronousChannelGroup))
  def withoutAsynchronousChannelGroup: BlazeClientBuilder[F] =
    withAsynchronousChannelGroupOption(None)

  def withChannelOptions(channelOptions: ChannelOptions): BlazeClientBuilder[F] =
    copy(channelOptions = channelOptions)

  def withCustomDnsResolver(
      customDnsResolver: RequestKey => Either[Throwable, InetSocketAddress]
  ): BlazeClientBuilder[F] =
    copy(customDnsResolver = Some(customDnsResolver))

  def resource: Resource[F, Client[F]] =
    resourceWithState.map(_._1)

  /** Creates a blaze-client resource along with a [[BlazeClientState]]
    * for monitoring purposes
    */
  def resourceWithState: Resource[F, (Client[F], BlazeClientState[F])] =
    for {
      scheduler <- scheduler
      _ <- Resource.eval(verifyAllTimeoutsAccuracy(scheduler))
      _ <- Resource.eval(verifyTimeoutRelations())
      manager <- connectionManager(scheduler)
      client = BlazeClient.makeClient(
        manager = manager,
        responseHeaderTimeout = responseHeaderTimeout,
        requestTimeout = requestTimeout,
        scheduler = scheduler,
        ec = executionContext,
        retries = retries,
      )
    } yield (client, manager.state)

  private def verifyAllTimeoutsAccuracy(scheduler: TickWheelExecutor): F[Unit] =
    for {
      _ <- verifyTimeoutAccuracy(scheduler.tick, responseHeaderTimeout, "responseHeaderTimeout")
      _ <- verifyTimeoutAccuracy(scheduler.tick, idleTimeout, "idleTimeout")
      _ <- verifyTimeoutAccuracy(scheduler.tick, requestTimeout, "requestTimeout")
      _ <- verifyTimeoutAccuracy(scheduler.tick, connectTimeout, "connectTimeout")
    } yield ()

  private def verifyTimeoutAccuracy(
      tick: Duration,
      timeout: Duration,
      timeoutName: String,
  ): F[Unit] =
    F.delay {
      val warningThreshold = 0.1 // 10%
      val inaccuracy = tick / timeout
      if (inaccuracy > warningThreshold)
        logger.warn(
          s"With current configuration, $timeoutName ($timeout) may be up to ${inaccuracy * 100}% longer than configured. " +
            s"If timeout accuracy is important, consider using a scheduler with a shorter tick (currently $tick)."
        )
    }

  private def verifyTimeoutRelations(): F[Unit] =
    F.delay {
      val advice =
        s"It is recommended to configure responseHeaderTimeout < requestTimeout < idleTimeout " +
          s"or disable some of them explicitly by setting them to Duration.Inf."

      if (responseHeaderTimeout.isFinite && responseHeaderTimeout >= requestTimeout)
        logger.warn(
          s"responseHeaderTimeout ($responseHeaderTimeout) is >= requestTimeout ($requestTimeout). $advice"
        )

      if (responseHeaderTimeout.isFinite && responseHeaderTimeout >= idleTimeout)
        logger.warn(
          s"responseHeaderTimeout ($responseHeaderTimeout) is >= idleTimeout ($idleTimeout). $advice"
        )

      if (requestTimeout.isFinite && requestTimeout >= idleTimeout)
        logger.warn(s"requestTimeout ($requestTimeout) is >= idleTimeout ($idleTimeout). $advice")
    }

  private def connectionManager(scheduler: TickWheelExecutor)(implicit
      F: ConcurrentEffect[F]
  ): Resource[F, ConnectionManager.Stateful[F, BlazeConnection[F]]] = {
    val http1: ConnectionBuilder[F, BlazeConnection[F]] = new Http1Support(
      sslContextOption = sslContext,
      bufferSize = bufferSize,
      asynchronousChannelGroup = asynchronousChannelGroup,
      executionContext = executionContext,
      scheduler = scheduler,
      checkEndpointIdentification = checkEndpointIdentification,
      maxResponseLineSize = maxResponseLineSize,
      maxHeaderLength = maxHeaderLength,
      maxChunkSize = maxChunkSize,
      chunkBufferMaxSize = chunkBufferMaxSize,
      parserMode = parserMode,
      userAgent = userAgent,
      channelOptions = channelOptions,
      connectTimeout = connectTimeout,
      idleTimeout = idleTimeout,
      getAddress = customDnsResolver.getOrElse(BlazeClientBuilder.getAddress(_)),
    ).makeClient
    Resource.make(
      ConnectionManager.pool(
        builder = http1,
        maxTotal = maxTotalConnections,
        maxWaitQueueLimit = maxWaitQueueLimit,
        maxConnectionsPerRequestKey = maxConnectionsPerRequestKey,
        responseHeaderTimeout = responseHeaderTimeout,
        requestTimeout = requestTimeout,
        executionContext = executionContext,
      )
    )(_.shutdown)
  }
}

object BlazeClientBuilder {

  /** Creates a BlazeClientBuilder
    *
    * @param executionContext the ExecutionContext for blaze's internal Futures. Most clients should pass scala.concurrent.ExecutionContext.global
    */
  def apply[F[_]: ConcurrentEffect](executionContext: ExecutionContext): BlazeClientBuilder[F] =
    new BlazeClientBuilder[F](
      responseHeaderTimeout = Duration.Inf,
      idleTimeout = 1.minute,
      requestTimeout = defaults.RequestTimeout,
      connectTimeout = defaults.ConnectTimeout,
      userAgent = Some(`User-Agent`(ProductId("http4s-blaze", Some(BuildInfo.version)))),
      maxTotalConnections = 10,
      maxWaitQueueLimit = 256,
      maxConnectionsPerRequestKey = Function.const(256),
      sslContext = SSLContextOption.TryDefaultSSLContext,
      checkEndpointIdentification = true,
      maxResponseLineSize = 4096,
      maxHeaderLength = 40960,
      maxChunkSize = Int.MaxValue,
      chunkBufferMaxSize = 1024 * 1024,
      parserMode = ParserMode.Strict,
      bufferSize = 8192,
      executionContext = executionContext,
      scheduler = tickWheelResource,
      asynchronousChannelGroup = None,
      channelOptions = ChannelOptions(Vector.empty),
      customDnsResolver = None,
      retries = 2,
    ) {}

  def getAddress(requestKey: RequestKey): Either[Throwable, InetSocketAddress] =
    requestKey match {
      case RequestKey(s, auth) =>
        val port = auth.port.getOrElse(if (s == Uri.Scheme.https) 443 else 80)
        val host = auth.host.value
        Either.catchNonFatal(new InetSocketAddress(host, port))
    }
}<|MERGE_RESOLUTION|>--- conflicted
+++ resolved
@@ -162,13 +162,9 @@
       scheduler: Resource[F, TickWheelExecutor] = scheduler,
       asynchronousChannelGroup: Option[AsynchronousChannelGroup] = asynchronousChannelGroup,
       channelOptions: ChannelOptions = channelOptions,
-<<<<<<< HEAD
-      customDnsResolver: Option[RequestKey => Either[Throwable, InetSocketAddress]] = None,
-      retries: Int = retries,
-=======
       customDnsResolver: Option[RequestKey => Either[Throwable, InetSocketAddress]] =
         customDnsResolver,
->>>>>>> 326aa12d
+      retries: Int = retries,
   ): BlazeClientBuilder[F] =
     new BlazeClientBuilder[F](
       responseHeaderTimeout = responseHeaderTimeout,
