/*
 * Copyright 2014 http4s.org
 *
 * Licensed under the Apache License, Version 2.0 (the "License");
 * you may not use this file except in compliance with the License.
 * You may obtain a copy of the License at
 *
 *     http://www.apache.org/licenses/LICENSE-2.0
 *
 * Unless required by applicable law or agreed to in writing, software
 * distributed under the License is distributed on an "AS IS" BASIS,
 * WITHOUT WARRANTIES OR CONDITIONS OF ANY KIND, either express or implied.
 * See the License for the specific language governing permissions and
 * limitations under the License.
 */

package org.http4s
package blaze
package client

import cats.effect.kernel.Async
import cats.effect.kernel.Resource
import cats.effect.std.Dispatcher
import cats.syntax.all._
import org.http4s.blaze.channel.ChannelOptions
import org.http4s.blaze.util.TickWheelExecutor
import org.http4s.blazecore.BlazeBackendBuilder
import org.http4s.blazecore.ExecutionContextConfig
import org.http4s.blazecore.tickWheelResource
import org.http4s.client.Client
import org.http4s.client.ConnectionBuilder
import org.http4s.client.RequestKey
import org.http4s.client.defaults
import org.http4s.headers.`User-Agent`
import org.http4s.internal.BackendBuilder
import org.http4s.internal.SSLContextOption
import org.log4s.getLogger

import java.net.InetSocketAddress
import java.nio.channels.AsynchronousChannelGroup
import javax.net.ssl.SSLContext
import scala.concurrent.ExecutionContext
import scala.concurrent.duration._

/** Configure and obtain a BlazeClient
  * @param responseHeaderTimeout duration between the submission of a request and the completion of the response header. Does not include time to read the response body.
  * @param idleTimeout duration that a connection can wait without traffic being read or written before timeout
  * @param requestTimeout maximum duration from the submission of a request through reading the body before a timeout.
  * @param connectTimeout Duration a connection attempt times out after
  * @param userAgent optional custom user agent header
  * @param maxTotalConnections maximum connections the client will have at any specific time
  * @param maxWaitQueueLimit maximum number requests waiting for a connection at any specific time
  * @param maxConnectionsPerRequestKey Map of RequestKey to number of max connections
  * @param sslContext Some custom `SSLContext`, or `None` if the default SSL context is to be lazily instantiated.
  * @param checkEndpointIdentification require endpoint identification for secure requests according to RFC 2818, Section 3.1. If the certificate presented does not match the hostname of the request, the request fails with a CertificateException. This setting does not affect checking the validity of the cert via the sslContext's trust managers.
  * @param maxResponseLineSize maximum length of the request line
  * @param maxHeaderLength maximum length of headers
  * @param maxChunkSize maximum size of chunked content chunks
  * @param chunkBufferMaxSize Size of the buffer that is used when Content-Length header is not specified.
  * @param parserMode lenient or strict parsing mode. The lenient mode will accept illegal chars but replaces them with � (0xFFFD)
  * @param bufferSize internal buffer size of the blaze client
  * @param executionContextConfig optional custom executionContext to run async computations.
  * @param scheduler execution scheduler
  * @param asynchronousChannelGroup custom AsynchronousChannelGroup to use other than the system default
  * @param channelOptions custom socket options
  * @param customDnsResolver customDnsResolver to use other than the system default
  */
sealed abstract class BlazeClientBuilder[F[_]] private (
    val responseHeaderTimeout: Duration,
    val idleTimeout: Duration,
    val requestTimeout: Duration,
    val connectTimeout: Duration,
    val userAgent: Option[`User-Agent`],
    val maxTotalConnections: Int,
    val maxWaitQueueLimit: Int,
    val maxConnectionsPerRequestKey: RequestKey => Int,
    val sslContext: SSLContextOption,
    val checkEndpointIdentification: Boolean,
    val maxResponseLineSize: Int,
    val maxHeaderLength: Int,
    val maxChunkSize: Int,
    val chunkBufferMaxSize: Int,
    val parserMode: ParserMode,
    val bufferSize: Int,
    executionContextConfig: ExecutionContextConfig,
    val scheduler: Resource[F, TickWheelExecutor],
    val asynchronousChannelGroup: Option[AsynchronousChannelGroup],
    val channelOptions: ChannelOptions,
<<<<<<< HEAD
    val customDnsResolver: Option[RequestKey => Either[Throwable, InetSocketAddress]]
)(implicit protected val F: Async[F])
=======
    val customDnsResolver: Option[RequestKey => Either[Throwable, InetSocketAddress]],
)(implicit protected val F: ConcurrentEffect[F])
>>>>>>> 37f452b1
    extends BlazeBackendBuilder[Client[F]]
    with BackendBuilder[F, Client[F]] {
  type Self = BlazeClientBuilder[F]

  protected final val logger = getLogger(this.getClass)

  private def copy(
      responseHeaderTimeout: Duration = responseHeaderTimeout,
      idleTimeout: Duration = idleTimeout,
      requestTimeout: Duration = requestTimeout,
      connectTimeout: Duration = connectTimeout,
      userAgent: Option[`User-Agent`] = userAgent,
      maxTotalConnections: Int = maxTotalConnections,
      maxWaitQueueLimit: Int = maxWaitQueueLimit,
      maxConnectionsPerRequestKey: RequestKey => Int = maxConnectionsPerRequestKey,
      sslContext: SSLContextOption = sslContext,
      checkEndpointIdentification: Boolean = checkEndpointIdentification,
      maxResponseLineSize: Int = maxResponseLineSize,
      maxHeaderLength: Int = maxHeaderLength,
      maxChunkSize: Int = maxChunkSize,
      chunkBufferMaxSize: Int = chunkBufferMaxSize,
      parserMode: ParserMode = parserMode,
      bufferSize: Int = bufferSize,
      executionContextConfig: ExecutionContextConfig = executionContextConfig,
      scheduler: Resource[F, TickWheelExecutor] = scheduler,
      asynchronousChannelGroup: Option[AsynchronousChannelGroup] = asynchronousChannelGroup,
      channelOptions: ChannelOptions = channelOptions,
      customDnsResolver: Option[RequestKey => Either[Throwable, InetSocketAddress]] = None,
  ): BlazeClientBuilder[F] =
    new BlazeClientBuilder[F](
      responseHeaderTimeout = responseHeaderTimeout,
      idleTimeout = idleTimeout,
      requestTimeout = requestTimeout,
      connectTimeout = connectTimeout,
      userAgent = userAgent,
      maxTotalConnections = maxTotalConnections,
      maxWaitQueueLimit = maxWaitQueueLimit,
      maxConnectionsPerRequestKey = maxConnectionsPerRequestKey,
      sslContext = sslContext,
      checkEndpointIdentification = checkEndpointIdentification,
      maxResponseLineSize = maxResponseLineSize,
      maxHeaderLength = maxHeaderLength,
      maxChunkSize = maxChunkSize,
      chunkBufferMaxSize = chunkBufferMaxSize,
      parserMode = parserMode,
      bufferSize = bufferSize,
      executionContextConfig = executionContextConfig,
      scheduler = scheduler,
      asynchronousChannelGroup = asynchronousChannelGroup,
      channelOptions = channelOptions,
      customDnsResolver = customDnsResolver,
    ) {}

  @deprecated(
    "Do not use - always returns cats.effect.unsafe.IORuntime.global.compute." +
      "There is no direct replacement - directly use Async[F].executionContext or your custom execution context",
    "0.23.5")
  def executionContext: ExecutionContext = cats.effect.unsafe.IORuntime.global.compute

  def withResponseHeaderTimeout(responseHeaderTimeout: Duration): BlazeClientBuilder[F] =
    copy(responseHeaderTimeout = responseHeaderTimeout)

  def withMaxHeaderLength(maxHeaderLength: Int): BlazeClientBuilder[F] =
    copy(maxHeaderLength = maxHeaderLength)

  def withIdleTimeout(idleTimeout: Duration): BlazeClientBuilder[F] =
    copy(idleTimeout = idleTimeout)

  def withRequestTimeout(requestTimeout: Duration): BlazeClientBuilder[F] =
    copy(requestTimeout = requestTimeout)

  def withConnectTimeout(connectTimeout: Duration): BlazeClientBuilder[F] =
    copy(connectTimeout = connectTimeout)

  def withUserAgentOption(userAgent: Option[`User-Agent`]): BlazeClientBuilder[F] =
    copy(userAgent = userAgent)
  def withUserAgent(userAgent: `User-Agent`): BlazeClientBuilder[F] =
    withUserAgentOption(Some(userAgent))
  def withoutUserAgent: BlazeClientBuilder[F] =
    withUserAgentOption(None)

  def withMaxTotalConnections(maxTotalConnections: Int): BlazeClientBuilder[F] =
    copy(maxTotalConnections = maxTotalConnections)

  def withMaxWaitQueueLimit(maxWaitQueueLimit: Int): BlazeClientBuilder[F] =
    copy(maxWaitQueueLimit = maxWaitQueueLimit)

  def withMaxConnectionsPerRequestKey(
      maxConnectionsPerRequestKey: RequestKey => Int
  ): BlazeClientBuilder[F] =
    copy(maxConnectionsPerRequestKey = maxConnectionsPerRequestKey)

  /** Use the provided `SSLContext` when making secure calls */
  def withSslContext(sslContext: SSLContext): BlazeClientBuilder[F] =
    copy(sslContext = SSLContextOption.Provided(sslContext))

  /** Use an `SSLContext` obtained by `SSLContext.getDefault()` when making secure calls.
    *
    * Since 0.21, the creation is not deferred.
    */
  def withDefaultSslContext: BlazeClientBuilder[F] =
    withSslContext(SSLContext.getDefault())

  /** Use some provided `SSLContext` when making secure calls, or disable secure calls with `None` */
  @deprecated(
    message =
      "Use withDefaultSslContext, withSslContext or withoutSslContext to set the SSLContext",
    since = "0.22.0-M1",
  )
  def withSslContextOption(sslContext: Option[SSLContext]): BlazeClientBuilder[F] =
    copy(sslContext =
      sslContext.fold[SSLContextOption](SSLContextOption.NoSSL)(SSLContextOption.Provided.apply)
    )

  /** Disable secure calls */
  def withoutSslContext: BlazeClientBuilder[F] =
    copy(sslContext = SSLContextOption.NoSSL)

  def withCheckEndpointAuthentication(checkEndpointIdentification: Boolean): BlazeClientBuilder[F] =
    copy(checkEndpointIdentification = checkEndpointIdentification)

  def withMaxResponseLineSize(maxResponseLineSize: Int): BlazeClientBuilder[F] =
    copy(maxResponseLineSize = maxResponseLineSize)

  def withMaxChunkSize(maxChunkSize: Int): BlazeClientBuilder[F] =
    copy(maxChunkSize = maxChunkSize)

  def withChunkBufferMaxSize(chunkBufferMaxSize: Int): BlazeClientBuilder[F] =
    copy(chunkBufferMaxSize = chunkBufferMaxSize)

  def withParserMode(parserMode: ParserMode): BlazeClientBuilder[F] =
    copy(parserMode = parserMode)

  def withBufferSize(bufferSize: Int): BlazeClientBuilder[F] =
    copy(bufferSize = bufferSize)

  def withExecutionContext(executionContext: ExecutionContext): BlazeClientBuilder[F] =
    copy(executionContextConfig = ExecutionContextConfig.ExplicitContext(executionContext))

  def withScheduler(scheduler: TickWheelExecutor): BlazeClientBuilder[F] =
    copy(scheduler = scheduler.pure[Resource[F, *]])

  def withAsynchronousChannelGroupOption(
      asynchronousChannelGroup: Option[AsynchronousChannelGroup]
  ): BlazeClientBuilder[F] =
    copy(asynchronousChannelGroup = asynchronousChannelGroup)
  def withAsynchronousChannelGroup(
      asynchronousChannelGroup: AsynchronousChannelGroup
  ): BlazeClientBuilder[F] =
    withAsynchronousChannelGroupOption(Some(asynchronousChannelGroup))
  def withoutAsynchronousChannelGroup: BlazeClientBuilder[F] =
    withAsynchronousChannelGroupOption(None)

  def withChannelOptions(channelOptions: ChannelOptions): BlazeClientBuilder[F] =
    copy(channelOptions = channelOptions)

  def withCustomDnsResolver(
      customDnsResolver: RequestKey => Either[Throwable, InetSocketAddress]
  ): BlazeClientBuilder[F] =
    copy(customDnsResolver = Some(customDnsResolver))

  def resource: Resource[F, Client[F]] =
    resourceWithState.map(_._1)

  /** Creates a blaze-client resource along with a [[BlazeClientState]]
    * for monitoring purposes
    */
  def resourceWithState: Resource[F, (Client[F], BlazeClientState[F])] =
    for {
      dispatcher <- Dispatcher[F]
      scheduler <- scheduler
      _ <- Resource.eval(verifyAllTimeoutsAccuracy(scheduler))
      _ <- Resource.eval(verifyTimeoutRelations())
      manager <- connectionManager(scheduler, dispatcher)
      executionContext <- Resource.eval(executionContextConfig.getExecutionContext)
      client = BlazeClient.makeClient(
        manager = manager,
        responseHeaderTimeout = responseHeaderTimeout,
        requestTimeout = requestTimeout,
        scheduler = scheduler,
        ec = executionContext,
      )

    } yield (client, manager.state)

  private def verifyAllTimeoutsAccuracy(scheduler: TickWheelExecutor): F[Unit] =
    for {
      _ <- verifyTimeoutAccuracy(scheduler.tick, responseHeaderTimeout, "responseHeaderTimeout")
      _ <- verifyTimeoutAccuracy(scheduler.tick, idleTimeout, "idleTimeout")
      _ <- verifyTimeoutAccuracy(scheduler.tick, requestTimeout, "requestTimeout")
      _ <- verifyTimeoutAccuracy(scheduler.tick, connectTimeout, "connectTimeout")
    } yield ()

  private def verifyTimeoutAccuracy(
      tick: Duration,
      timeout: Duration,
      timeoutName: String,
  ): F[Unit] =
    F.delay {
      val warningThreshold = 0.1 // 10%
      val inaccuracy = tick / timeout
      if (inaccuracy > warningThreshold)
        logger.warn(
          s"With current configuration, $timeoutName ($timeout) may be up to ${inaccuracy * 100}% longer than configured. " +
            s"If timeout accuracy is important, consider using a scheduler with a shorter tick (currently $tick)."
        )
    }

  private def verifyTimeoutRelations(): F[Unit] =
    F.delay {
      val advice =
        s"It is recommended to configure responseHeaderTimeout < requestTimeout < idleTimeout " +
          s"or disable some of them explicitly by setting them to Duration.Inf."

      if (responseHeaderTimeout.isFinite && responseHeaderTimeout >= requestTimeout)
        logger.warn(
          s"responseHeaderTimeout ($responseHeaderTimeout) is >= requestTimeout ($requestTimeout). $advice"
        )

      if (responseHeaderTimeout.isFinite && responseHeaderTimeout >= idleTimeout)
        logger.warn(
          s"responseHeaderTimeout ($responseHeaderTimeout) is >= idleTimeout ($idleTimeout). $advice"
        )

      if (requestTimeout.isFinite && requestTimeout >= idleTimeout)
        logger.warn(s"requestTimeout ($requestTimeout) is >= idleTimeout ($idleTimeout). $advice")
    }

<<<<<<< HEAD
  private def connectionManager(scheduler: TickWheelExecutor, dispatcher: Dispatcher[F])(implicit
      F: Async[F]): Resource[F, ConnectionManager.Stateful[F, BlazeConnection[F]]] = {
=======
  private def connectionManager(scheduler: TickWheelExecutor)(implicit
      F: ConcurrentEffect[F]
  ): Resource[F, ConnectionManager.Stateful[F, BlazeConnection[F]]] = {
>>>>>>> 37f452b1
    val http1: ConnectionBuilder[F, BlazeConnection[F]] = new Http1Support(
      sslContextOption = sslContext,
      bufferSize = bufferSize,
      asynchronousChannelGroup = asynchronousChannelGroup,
      executionContextConfig = executionContextConfig,
      scheduler = scheduler,
      checkEndpointIdentification = checkEndpointIdentification,
      maxResponseLineSize = maxResponseLineSize,
      maxHeaderLength = maxHeaderLength,
      maxChunkSize = maxChunkSize,
      chunkBufferMaxSize = chunkBufferMaxSize,
      parserMode = parserMode,
      userAgent = userAgent,
      channelOptions = channelOptions,
      connectTimeout = connectTimeout,
      dispatcher = dispatcher,
      idleTimeout = idleTimeout,
      getAddress = customDnsResolver.getOrElse(BlazeClientBuilder.getAddress(_)),
    ).makeClient
    Resource.make(
<<<<<<< HEAD
      executionContextConfig.getExecutionContext.flatMap(executionContext =>
        ConnectionManager.pool(
          builder = http1,
          maxTotal = maxTotalConnections,
          maxWaitQueueLimit = maxWaitQueueLimit,
          maxConnectionsPerRequestKey = maxConnectionsPerRequestKey,
          responseHeaderTimeout = responseHeaderTimeout,
          requestTimeout = requestTimeout,
          executionContext = executionContext
        )))(_.shutdown)
=======
      ConnectionManager.pool(
        builder = http1,
        maxTotal = maxTotalConnections,
        maxWaitQueueLimit = maxWaitQueueLimit,
        maxConnectionsPerRequestKey = maxConnectionsPerRequestKey,
        responseHeaderTimeout = responseHeaderTimeout,
        requestTimeout = requestTimeout,
        executionContext = executionContext,
      )
    )(_.shutdown)
>>>>>>> 37f452b1
  }
}

object BlazeClientBuilder {

  def apply[F[_]: Async]: BlazeClientBuilder[F] =
    new BlazeClientBuilder[F](
      responseHeaderTimeout = Duration.Inf,
      idleTimeout = 1.minute,
      requestTimeout = defaults.RequestTimeout,
      connectTimeout = defaults.ConnectTimeout,
      userAgent = Some(`User-Agent`(ProductId("http4s-blaze", Some(BuildInfo.version)))),
      maxTotalConnections = 10,
      maxWaitQueueLimit = 256,
      maxConnectionsPerRequestKey = Function.const(256),
      sslContext = SSLContextOption.TryDefaultSSLContext,
      checkEndpointIdentification = true,
      maxResponseLineSize = 4096,
      maxHeaderLength = 40960,
      maxChunkSize = Int.MaxValue,
      chunkBufferMaxSize = 1024 * 1024,
      parserMode = ParserMode.Strict,
      bufferSize = 8192,
      executionContextConfig = ExecutionContextConfig.DefaultContext,
      scheduler = tickWheelResource,
      asynchronousChannelGroup = None,
      channelOptions = ChannelOptions(Vector.empty),
      customDnsResolver = None,
    ) {}

  @deprecated(
    "Most users should use the default execution context provided. " +
      "If you have a specific reason to use a custom one, use `.withExecutionContext`",
    "0.23.5")
  def apply[F[_]: Async](executionContext: ExecutionContext): BlazeClientBuilder[F] =
    BlazeClientBuilder[F].withExecutionContext(executionContext)

  def getAddress(requestKey: RequestKey): Either[Throwable, InetSocketAddress] =
    requestKey match {
      case RequestKey(s, auth) =>
        val port = auth.port.getOrElse(if (s == Uri.Scheme.https) 443 else 80)
        val host = auth.host.value
        Either.catchNonFatal(new InetSocketAddress(host, port))
    }
}<|MERGE_RESOLUTION|>--- conflicted
+++ resolved
@@ -86,13 +86,8 @@
     val scheduler: Resource[F, TickWheelExecutor],
     val asynchronousChannelGroup: Option[AsynchronousChannelGroup],
     val channelOptions: ChannelOptions,
-<<<<<<< HEAD
-    val customDnsResolver: Option[RequestKey => Either[Throwable, InetSocketAddress]]
+    val customDnsResolver: Option[RequestKey => Either[Throwable, InetSocketAddress]],
 )(implicit protected val F: Async[F])
-=======
-    val customDnsResolver: Option[RequestKey => Either[Throwable, InetSocketAddress]],
-)(implicit protected val F: ConcurrentEffect[F])
->>>>>>> 37f452b1
     extends BlazeBackendBuilder[Client[F]]
     with BackendBuilder[F, Client[F]] {
   type Self = BlazeClientBuilder[F]
@@ -149,7 +144,8 @@
   @deprecated(
     "Do not use - always returns cats.effect.unsafe.IORuntime.global.compute." +
       "There is no direct replacement - directly use Async[F].executionContext or your custom execution context",
-    "0.23.5")
+    "0.23.5",
+  )
   def executionContext: ExecutionContext = cats.effect.unsafe.IORuntime.global.compute
 
   def withResponseHeaderTimeout(responseHeaderTimeout: Duration): BlazeClientBuilder[F] =
@@ -321,14 +317,9 @@
         logger.warn(s"requestTimeout ($requestTimeout) is >= idleTimeout ($idleTimeout). $advice")
     }
 
-<<<<<<< HEAD
   private def connectionManager(scheduler: TickWheelExecutor, dispatcher: Dispatcher[F])(implicit
-      F: Async[F]): Resource[F, ConnectionManager.Stateful[F, BlazeConnection[F]]] = {
-=======
-  private def connectionManager(scheduler: TickWheelExecutor)(implicit
-      F: ConcurrentEffect[F]
+      F: Async[F]
   ): Resource[F, ConnectionManager.Stateful[F, BlazeConnection[F]]] = {
->>>>>>> 37f452b1
     val http1: ConnectionBuilder[F, BlazeConnection[F]] = new Http1Support(
       sslContextOption = sslContext,
       bufferSize = bufferSize,
@@ -349,7 +340,6 @@
       getAddress = customDnsResolver.getOrElse(BlazeClientBuilder.getAddress(_)),
     ).makeClient
     Resource.make(
-<<<<<<< HEAD
       executionContextConfig.getExecutionContext.flatMap(executionContext =>
         ConnectionManager.pool(
           builder = http1,
@@ -358,20 +348,10 @@
           maxConnectionsPerRequestKey = maxConnectionsPerRequestKey,
           responseHeaderTimeout = responseHeaderTimeout,
           requestTimeout = requestTimeout,
-          executionContext = executionContext
-        )))(_.shutdown)
-=======
-      ConnectionManager.pool(
-        builder = http1,
-        maxTotal = maxTotalConnections,
-        maxWaitQueueLimit = maxWaitQueueLimit,
-        maxConnectionsPerRequestKey = maxConnectionsPerRequestKey,
-        responseHeaderTimeout = responseHeaderTimeout,
-        requestTimeout = requestTimeout,
-        executionContext = executionContext,
+          executionContext = executionContext,
+        )
       )
     )(_.shutdown)
->>>>>>> 37f452b1
   }
 }
 
@@ -405,7 +385,8 @@
   @deprecated(
     "Most users should use the default execution context provided. " +
       "If you have a specific reason to use a custom one, use `.withExecutionContext`",
-    "0.23.5")
+    "0.23.5",
+  )
   def apply[F[_]: Async](executionContext: ExecutionContext): BlazeClientBuilder[F] =
     BlazeClientBuilder[F].withExecutionContext(executionContext)
 
