--- conflicted
+++ resolved
@@ -90,13 +90,9 @@
     val asynchronousChannelGroup: Option[AsynchronousChannelGroup],
     val channelOptions: ChannelOptions,
     val customDnsResolver: Option[RequestKey => Either[Throwable, InetSocketAddress]],
-<<<<<<< HEAD
-)(implicit protected val F: Async[F])
-=======
     val retries: Int,
     val maxIdleDuration: Duration,
-)(implicit protected val F: ConcurrentEffect[F])
->>>>>>> c6227a6d
+)(implicit protected val F: Async[F])
     extends BlazeBackendBuilder[Client[F]]
     with BackendBuilder[F, Client[F]] {
   type Self = BlazeClientBuilder[F]
@@ -121,12 +117,12 @@
       chunkBufferMaxSize: Int,
       parserMode: ParserMode,
       bufferSize: Int,
-      executionContext: ExecutionContext,
+      executionContextConfig: ExecutionContextConfig,
       scheduler: Resource[F, TickWheelExecutor],
       asynchronousChannelGroup: Option[AsynchronousChannelGroup],
       channelOptions: ChannelOptions,
       customDnsResolver: Option[RequestKey => Either[Throwable, InetSocketAddress]],
-      F: ConcurrentEffect[F],
+      F: Async[F],
   ) = this(
     responseHeaderTimeout = responseHeaderTimeout,
     idleTimeout = idleTimeout,
@@ -144,7 +140,7 @@
     chunkBufferMaxSize = chunkBufferMaxSize,
     parserMode = parserMode,
     bufferSize = bufferSize,
-    executionContext = executionContext,
+    executionContextConfig = executionContextConfig,
     scheduler = scheduler,
     asynchronousChannelGroup = asynchronousChannelGroup,
     channelOptions = channelOptions,
@@ -414,7 +410,6 @@
         ).makeClient(requestKey)
 
     Resource.make(
-<<<<<<< HEAD
       executionContextConfig.getExecutionContext.flatMap(executionContext =>
         ConnectionManager.pool(
           builder = http1,
@@ -424,18 +419,8 @@
           responseHeaderTimeout = responseHeaderTimeout,
           requestTimeout = requestTimeout,
           executionContext = executionContext,
+          maxIdleDuration = maxIdleDuration,
         )
-=======
-      ConnectionManager.pool(
-        builder = http1,
-        maxTotal = maxTotalConnections,
-        maxWaitQueueLimit = maxWaitQueueLimit,
-        maxConnectionsPerRequestKey = maxConnectionsPerRequestKey,
-        responseHeaderTimeout = responseHeaderTimeout,
-        requestTimeout = requestTimeout,
-        executionContext = executionContext,
-        maxIdleDuration = maxIdleDuration,
->>>>>>> c6227a6d
       )
     )(_.shutdown)
   }
