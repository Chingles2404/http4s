/*
 * Copyright 2014 http4s.org
 *
 * Licensed under the Apache License, Version 2.0 (the "License");
 * you may not use this file except in compliance with the License.
 * You may obtain a copy of the License at
 *
 *     http://www.apache.org/licenses/LICENSE-2.0
 *
 * Unless required by applicable law or agreed to in writing, software
 * distributed under the License is distributed on an "AS IS" BASIS,
 * WITHOUT WARRANTIES OR CONDITIONS OF ANY KIND, either express or implied.
 * See the License for the specific language governing permissions and
 * limitations under the License.
 */

package org.http4s
package blaze
package client

<<<<<<< HEAD
import cats.effect.kernel.Async
import cats.effect.std.Dispatcher
=======
import cats.effect._

>>>>>>> fcd93e90
import java.net.InetSocketAddress
import java.nio.ByteBuffer
import java.nio.channels.AsynchronousChannelGroup
import javax.net.ssl.SSLContext
import org.http4s.blaze.channel.ChannelOptions
import org.http4s.blaze.channel.nio2.ClientChannelFactory
import org.http4s.blaze.pipeline.stages.SSLStage
import org.http4s.blaze.pipeline.{Command, HeadStage, LeafBuilder}
import org.http4s.blaze.util.TickWheelExecutor
import org.http4s.blazecore.util.fromFutureNoShift
import org.http4s.blazecore.IdleTimeoutStage

import org.http4s.client.{ConnectionFailure, RequestKey}
import org.http4s.headers.`User-Agent`
import org.http4s.internal.SSLContextOption

import scala.concurrent.duration.{Duration, FiniteDuration}
import scala.concurrent.{ExecutionContext, Future}
import scala.util.{Failure, Success}

/** Provides basic HTTP1 pipeline building
  */
final private class Http1Support[F[_]](
    sslContextOption: SSLContextOption,
    bufferSize: Int,
    asynchronousChannelGroup: Option[AsynchronousChannelGroup],
    executionContext: ExecutionContext,
    scheduler: TickWheelExecutor,
    checkEndpointIdentification: Boolean,
    maxResponseLineSize: Int,
    maxHeaderLength: Int,
    maxChunkSize: Int,
    chunkBufferMaxSize: Int,
    parserMode: ParserMode,
    userAgent: Option[`User-Agent`],
    channelOptions: ChannelOptions,
    connectTimeout: Duration,
<<<<<<< HEAD
    dispatcher: Dispatcher[F],
=======
    idleTimeout: Duration,
>>>>>>> fcd93e90
    getAddress: RequestKey => Either[Throwable, InetSocketAddress]
)(implicit F: Async[F]) {
  private val connectionManager = new ClientChannelFactory(
    bufferSize,
    asynchronousChannelGroup,
    channelOptions,
    scheduler,
    connectTimeout
  )

  def makeClient(requestKey: RequestKey): F[BlazeConnection[F]] =
    getAddress(requestKey) match {
      case Right(a) => fromFutureNoShift(F.delay(buildPipeline(requestKey, a)))
      case Left(t) => F.raiseError(t)
    }

  private def buildPipeline(
      requestKey: RequestKey,
      addr: InetSocketAddress): Future[BlazeConnection[F]] =
    connectionManager
      .connect(addr)
      .transformWith {
        case Success(head) =>
          buildStages(requestKey, head) match {
            case Right(connection) =>
              Future.successful {
                head.inboundCommand(Command.Connected)
                connection
              }
            case Left(e) =>
              Future.failed(new ConnectionFailure(requestKey, addr, e))
          }
        case Failure(e) => Future.failed(new ConnectionFailure(requestKey, addr, e))
      }(executionContext)

  private def buildStages(
      requestKey: RequestKey,
      head: HeadStage[ByteBuffer]): Either[IllegalStateException, BlazeConnection[F]] = {

    val idleTimeoutStage: Option[IdleTimeoutStage[ByteBuffer]] = makeIdleTimeoutStage()
    val ssl: Either[IllegalStateException, Option[SSLStage]] = makeSslStage(requestKey)

    val connection = new Http1Connection(
      requestKey = requestKey,
      executionContext = executionContext,
      maxResponseLineSize = maxResponseLineSize,
      maxHeaderLength = maxHeaderLength,
      maxChunkSize = maxChunkSize,
      chunkBufferMaxSize = chunkBufferMaxSize,
      parserMode = parserMode,
      userAgent = userAgent,
<<<<<<< HEAD
      dispatcher = dispatcher
=======
      idleTimeoutStage = idleTimeoutStage
>>>>>>> fcd93e90
    )

    ssl.map { sslStage =>
      val builder1 = LeafBuilder(connection)
      val builder2 = idleTimeoutStage.fold(builder1)(builder1.prepend(_))
      val builder3 = sslStage.fold(builder2)(builder2.prepend(_))
      builder3.base(head)

      connection
    }
  }

  private def makeIdleTimeoutStage(): Option[IdleTimeoutStage[ByteBuffer]] =
    idleTimeout match {
      case d: FiniteDuration =>
        Some(new IdleTimeoutStage[ByteBuffer](d, scheduler, executionContext))
      case _ => None
    }

  private def makeSslStage(
      requestKey: RequestKey): Either[IllegalStateException, Option[SSLStage]] =
    requestKey match {
      case RequestKey(Uri.Scheme.https, auth) =>
        val maybeSSLContext: Option[SSLContext] =
          SSLContextOption.toMaybeSSLContext(sslContextOption)

        maybeSSLContext match {
          case Some(sslContext) =>
            val eng = sslContext.createSSLEngine(auth.host.value, auth.port.getOrElse(443))
            eng.setUseClientMode(true)

            if (checkEndpointIdentification) {
              val sslParams = eng.getSSLParameters
              sslParams.setEndpointIdentificationAlgorithm("HTTPS")
              eng.setSSLParameters(sslParams)
            }

            Right(Some(new SSLStage(eng)))

          case None =>
            Left(new IllegalStateException(
              "No SSLContext configured for this client. Try `withSslContext` on the `BlazeClientBuilder`, or do not make https calls."))
        }

      case _ =>
        Right(None)
    }
}<|MERGE_RESOLUTION|>--- conflicted
+++ resolved
@@ -18,13 +18,8 @@
 package blaze
 package client
 
-<<<<<<< HEAD
 import cats.effect.kernel.Async
 import cats.effect.std.Dispatcher
-=======
-import cats.effect._
-
->>>>>>> fcd93e90
 import java.net.InetSocketAddress
 import java.nio.ByteBuffer
 import java.nio.channels.AsynchronousChannelGroup
@@ -62,11 +57,8 @@
     userAgent: Option[`User-Agent`],
     channelOptions: ChannelOptions,
     connectTimeout: Duration,
-<<<<<<< HEAD
+    idleTimeout: Duration,
     dispatcher: Dispatcher[F],
-=======
-    idleTimeout: Duration,
->>>>>>> fcd93e90
     getAddress: RequestKey => Either[Throwable, InetSocketAddress]
 )(implicit F: Async[F]) {
   private val connectionManager = new ClientChannelFactory(
@@ -118,11 +110,8 @@
       chunkBufferMaxSize = chunkBufferMaxSize,
       parserMode = parserMode,
       userAgent = userAgent,
-<<<<<<< HEAD
+      idleTimeoutStage = idleTimeoutStage,
       dispatcher = dispatcher
-=======
-      idleTimeoutStage = idleTimeoutStage
->>>>>>> fcd93e90
     )
 
     ssl.map { sslStage =>
