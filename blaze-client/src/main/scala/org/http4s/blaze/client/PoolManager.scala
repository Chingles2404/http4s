--- conflicted
+++ resolved
@@ -417,18 +417,10 @@
 
   def state: BlazeClientState[F] =
     new BlazeClientState[F] {
-<<<<<<< HEAD
-      def isClosed = F.delay(self.isClosed)
-      def allocated = F.delay(self.allocated.toMap)
-      def idleQueueDepth = F.delay(self.idleQueues.toMap.view.mapValues(_.size).toMap)
-      def waitQueueDepth = F.delay(self.waitQueue.size)
-=======
       def isClosed: F[Boolean] = F.delay(self.isClosed)
       def allocated: F[Map[RequestKey, Int]] = F.delay(self.allocated.toMap)
-      def idleQueueDepth: F[Map[RequestKey, Int]] =
-        F.delay(CollectionCompat.mapValues(self.idleQueues.toMap)(_.size))
+      def idleQueueDepth: F[Map[RequestKey, Int]] = F.delay(self.idleQueues.toMap.view.mapValues(_.size).toMap)
       def waitQueueDepth: F[Int] = F.delay(self.waitQueue.size)
->>>>>>> 8ca0998f
     }
 }
 
