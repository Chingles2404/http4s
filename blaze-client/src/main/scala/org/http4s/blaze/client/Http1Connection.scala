/*
 * Copyright 2014 http4s.org
 *
 * Licensed under the Apache License, Version 2.0 (the "License");
 * you may not use this file except in compliance with the License.
 * You may obtain a copy of the License at
 *
 *     http://www.apache.org/licenses/LICENSE-2.0
 *
 * Unless required by applicable law or agreed to in writing, software
 * distributed under the License is distributed on an "AS IS" BASIS,
 * WITHOUT WARRANTIES OR CONDITIONS OF ANY KIND, either express or implied.
 * See the License for the specific language governing permissions and
 * limitations under the License.
 */

package org.http4s
package blaze
package client

import cats.effect.implicits._
import cats.effect.kernel.Async
import cats.effect.kernel.Outcome
import cats.effect.kernel.Resource
import cats.effect.std.Dispatcher
import cats.syntax.all._
import fs2._
import org.http4s.Uri.Authority
import org.http4s.Uri.RegName
import org.http4s.blaze.pipeline.Command.EOF
import org.http4s.blazecore.Http1Stage
import org.http4s.blazecore.IdleTimeoutStage
import org.http4s.blazecore.util.Http1Writer
import org.http4s.client.RequestKey
import org.http4s.headers.Connection
import org.http4s.headers.Host
import org.http4s.headers.`Content-Length`
import org.http4s.headers.`User-Agent`
import org.http4s.internal.CharPredicate
import org.http4s.util.StringWriter
import org.http4s.util.Writer
import org.typelevel.vault._

import java.nio.ByteBuffer
import java.util.concurrent.TimeoutException
import java.util.concurrent.atomic.AtomicReference
import scala.annotation.tailrec
import scala.concurrent.ExecutionContext
import scala.concurrent.Future
import scala.util.Failure
import scala.util.Success

private final class Http1Connection[F[_]](
    val requestKey: RequestKey,
    override protected val executionContext: ExecutionContext,
    maxResponseLineSize: Int,
    maxHeaderLength: Int,
    maxChunkSize: Int,
    override val chunkBufferMaxSize: Int,
    parserMode: ParserMode,
    userAgent: Option[`User-Agent`],
    idleTimeoutStage: Option[IdleTimeoutStage[ByteBuffer]],
    override val dispatcher: Dispatcher[F],
)(implicit protected val F: Async[F])
    extends Http1Stage[F]
    with BlazeConnection[F] {
  import Http1Connection._
  import Resource.ExitCase

  override def name: String = getClass.getName
  private val parser =
    new BlazeHttp1ClientParser(maxResponseLineSize, maxHeaderLength, maxChunkSize, parserMode)

  private val stageState = new AtomicReference[State](Idle(None))

  override def isClosed: Boolean =
    stageState.get match {
      case Error(_) => true
      case _ => false
    }

  override def isRecyclable: Boolean =
    stageState.get match {
      case Idle(_) => true
      case _ => false
    }

  override def shutdown(): Unit = stageShutdown()

  override def stageShutdown(): Unit = shutdownWithError(EOF)

  override protected def fatalError(t: Throwable, msg: String): Unit = {
    val realErr = t match {
      case _: TimeoutException => EOF
      case EOF => EOF
      case t =>
        logger.error(t)(s"Fatal Error: $msg")
        t
    }
    shutdownWithError(realErr)
  }

  @tailrec
  private def shutdownWithError(t: Throwable): Unit =
    stageState.get match {
      // If we have a real error, lets put it here.
      case st @ Error(EOF) if t != EOF =>
        if (!stageState.compareAndSet(st, Error(t))) shutdownWithError(t)
        else closePipeline(Some(t))

      case Error(_) => // NOOP: already shutdown

      case x =>
        if (!stageState.compareAndSet(x, Error(t))) shutdownWithError(t)
        else {
          val cmd = t match {
            case EOF => None
            case _ => Some(t)
          }
          closePipeline(cmd)
          super.stageShutdown()
        }
    }

  @tailrec
  def resetRead(): Unit = {
    val state = stageState.get()
    val nextState = state match {
      case ReadWrite => Some(Write)
      case Read =>
        // idleTimeout is activated when entering ReadWrite state, remains active throughout Read and Write and is deactivated when entering the Idle state
        idleTimeoutStage.foreach(_.cancelTimeout())
        Some(Idle(Some(startIdleRead())))
      case _ => None
    }

    nextState match {
      case Some(n) => if (stageState.compareAndSet(state, n)) parser.reset() else resetRead()
      case None => ()
    }
  }

  @tailrec
  def resetWrite(): Unit = {
    val state = stageState.get()
    val nextState = state match {
      case ReadWrite => Some(Read)
      case Write =>
        // idleTimeout is activated when entering ReadWrite state, remains active throughout Read and Write and is deactivated when entering the Idle state
        idleTimeoutStage.foreach(_.cancelTimeout())
        Some(Idle(Some(startIdleRead())))
      case _ => None
    }

    nextState match {
      case Some(n) => if (stageState.compareAndSet(state, n)) () else resetWrite()
      case None => ()
    }
  }

  // #4798 We read from the channel while the connection is idle, in order to receive an EOF when the connection gets closed.
  private def startIdleRead(): Future[ByteBuffer] = {
    val f = channelRead()
    f.onComplete {
      case Failure(t) => shutdownWithError(t)
      case _ =>
    }(executionContext)
    f
  }

  def runRequest(req: Request[F]): F[Resource[F, Response[F]]] =
    F.defer[Resource[F, Response[F]]] {
      stageState.get match {
        case i @ Idle(idleRead) =>
          if (stageState.compareAndSet(i, ReadWrite)) {
            logger.debug(s"Connection was idle. Running.")
            executeRequest(req, idleRead)
          } else {
            logger.debug(s"Connection changed state since checking it was idle. Looping.")
            runRequest(req)
          }
        case ReadWrite | Read | Write =>
          logger.error(s"Tried to run a request already in running state.")
          F.raiseError(InProgressException)
        case Error(e) =>
          logger.debug(s"Tried to run a request in closed/error state: $e")
          F.raiseError(e)
      }
    }

  override protected def doParseContent(buffer: ByteBuffer): Option[ByteBuffer] =
    parser.doParseContent(buffer)

  override protected def contentComplete(): Boolean = parser.contentComplete()

  private def executeRequest(
      req: Request[F],
      idleRead: Option[Future[ByteBuffer]],
  ): F[Resource[F, Response[F]]] = {
    logger.debug(s"Beginning request: ${req.method} ${req.uri}")
    validateRequest(req) match {
      case Left(e) =>
        F.raiseError(e)
      case Right(req) =>
        F.defer {
          val initWriterSize: Int = 512
          val rr: StringWriter = new StringWriter(initWriterSize)
          val isServer: Boolean = false

          // Side Effecting Code
          encodeRequestLine(req, rr)
          Http1Stage.encodeHeaders(req.headers.headers, rr, isServer)
          if (userAgent.nonEmpty && req.headers.get[`User-Agent`].isEmpty)
            rr << userAgent.get << "\r\n"

          val mustClose: Boolean = req.headers.get[Connection] match {
            case Some(conn) => checkCloseConnection(conn, rr)
            case None => getHttpMinor(req) == 0
          }

          val idleTimeoutF = idleTimeoutStage match {
            case Some(stage) => F.async_[TimeoutException](stage.setTimeout)
            case None => F.never[TimeoutException]
          }

          idleTimeoutF.start.flatMap { timeoutFiber =>
            val idleTimeoutS = timeoutFiber.joinWithNever.attempt.map {
              case Right(t) => Left(t): Either[Throwable, Unit]
              case Left(t) => Left(t): Either[Throwable, Unit]
            }

            val writeRequest: F[Boolean] = getChunkEncoder(req, mustClose, rr)
              .write(rr, req.body)
              .guarantee(F.delay(resetWrite()))
              .onError {
                case EOF => F.unit
                case t => F.delay(logger.error(t)("Error rendering request"))
              }

            val response: F[Resource[F, Response[F]]] =
              F.bracketCase(
                writeRequest.start
              )(writeFiber =>
                receiveResponse(
                  mustClose,
                  doesntHaveBody = req.method == Method.HEAD,
                  idleTimeoutS,
                  idleRead,
                  // We need to wait for the write to complete so that by the time we attempt to recycle the connection it is fully idle.
                ).map(response =>
                  Resource.make(F.pure(writeFiber))(_.join.attempt.void).as(response)
                )
              ) {
                case (_, Outcome.Succeeded(_)) => F.unit
                case (writeFiber, Outcome.Canceled() | Outcome.Errored(_)) => writeFiber.cancel
              }

            F.race(response, timeoutFiber.joinWithNever)
              .flatMap {
                case Left(r) =>
                  F.pure(r)
                case Right(t) =>
                  F.raiseError(t)
              }
          }
        }
    }
  }

  private def receiveResponse(
      closeOnFinish: Boolean,
      doesntHaveBody: Boolean,
      idleTimeoutS: F[Either[Throwable, Unit]],
      idleRead: Option[Future[ByteBuffer]],
  ): F[Response[F]] =
    F.async[Response[F]] { cb =>
      F.delay {
        idleRead match {
          case Some(read) =>
            handleRead(read, cb, closeOnFinish, doesntHaveBody, "Initial Read", idleTimeoutS)
          case None =>
            handleRead(
              channelRead(),
              cb,
              closeOnFinish,
              doesntHaveBody,
              "Initial Read",
              idleTimeoutS,
            )
        }
        None
      }
    }

  // this method will get some data, and try to continue parsing using the implicit ec
  private def readAndParsePrelude(
      cb: Callback[Response[F]],
      closeOnFinish: Boolean,
      doesntHaveBody: Boolean,
      phase: String,
      idleTimeoutS: F[Either[Throwable, Unit]],
  ): Unit =
    handleRead(channelRead(), cb, closeOnFinish, doesntHaveBody, phase, idleTimeoutS)

  private def handleRead(
      read: Future[ByteBuffer],
      cb: Callback[Response[F]],
      closeOnFinish: Boolean,
      doesntHaveBody: Boolean,
      phase: String,
      idleTimeoutS: F[Either[Throwable, Unit]],
  ): Unit =
    read.onComplete {
      case Success(buff) => parsePrelude(buff, closeOnFinish, doesntHaveBody, cb, idleTimeoutS)
      case Failure(EOF) =>
        stageState.get match {
          case Error(e) => cb(Left(e))
          case _ =>
            shutdown()
            cb(Left(EOF))
        }

      case Failure(t) =>
        fatalError(t, s"Error during phase: $phase")
        cb(Left(t))
    }(executionContext)

  private def parsePrelude(
      buffer: ByteBuffer,
      closeOnFinish: Boolean,
      doesntHaveBody: Boolean,
      cb: Callback[Response[F]],
      idleTimeoutS: F[Either[Throwable, Unit]],
  ): Unit =
    try if (!parser.finishedResponseLine(buffer))
      readAndParsePrelude(cb, closeOnFinish, doesntHaveBody, "Response Line Parsing", idleTimeoutS)
    else if (!parser.finishedHeaders(buffer))
      readAndParsePrelude(cb, closeOnFinish, doesntHaveBody, "Header Parsing", idleTimeoutS)
    else
      parsePreludeFinished(buffer, closeOnFinish, doesntHaveBody, cb, idleTimeoutS)
    catch {
      case t: Throwable =>
        logger.error(t)("Error during client request decode loop")
        cb(Left(t))
    }

  // it's called when headers and response line parsing are finished
  private def parsePreludeFinished(
      buffer: ByteBuffer,
      closeOnFinish: Boolean,
      doesntHaveBody: Boolean,
      cb: Callback[Response[F]],
      idleTimeoutS: F[Either[Throwable, Unit]],
  ): Unit = {
    // Get headers and determine if we need to close
    val headers: Headers = parser.getHeaders()
    val status: Status = parser.getStatus()
    val httpVersion: HttpVersion = parser.getHttpVersion()

    val (attributes, body): (Vault, EntityBody[F]) = if (doesntHaveBody) {
      // responses to HEAD requests do not have a body
      cleanUpAfterReceivingResponse(closeOnFinish, headers)
      (Vault.empty, EmptyBody)
    } else {
      // We are to the point of parsing the body and then cleaning up
      val (rawBody, _): (EntityBody[F], () => Future[ByteBuffer]) =
        collectBodyFromParser(buffer, onEofWhileReadingBody _)

      // to collect the trailers we need a cleanup helper and an effect in the attribute map
      val (trailerCleanup, attributes): (() => Unit, Vault) =
        if (parser.getHttpVersion().minor == 1 && parser.isChunked()) {
          val trailers = new AtomicReference(Headers.empty)

          val attrs = Vault.empty.insert[F[Headers]](
            Message.Keys.TrailerHeaders[F],
            F.defer {
              if (parser.contentComplete()) F.pure(trailers.get())
              else
                F.raiseError(
                  new IllegalStateException(
                    "Attempted to collect trailers before the body was complete."
                  )
                )
            },
          )

          (() => trailers.set(parser.getHeaders()), attrs)
        } else
          (() => (), Vault.empty)

      if (parser.contentComplete()) {
        trailerCleanup()
        cleanUpAfterReceivingResponse(closeOnFinish, headers)
        attributes -> rawBody
      } else
        attributes -> rawBody.onFinalizeCaseWeak {
          case ExitCase.Succeeded =>
            F.delay { trailerCleanup(); cleanUpAfterReceivingResponse(closeOnFinish, headers); }
              .evalOn(executionContext)
          case ExitCase.Errored(_) | ExitCase.Canceled =>
            F.delay {
              trailerCleanup(); cleanUpAfterReceivingResponse(closeOnFinish, headers);
              stageShutdown()
            }.evalOn(executionContext)
        }
    }

<<<<<<< HEAD
        if (parser.contentComplete()) {
          trailerCleanup()
          cleanup()
          attributes -> rawBody
        } else
          attributes -> rawBody.onFinalizeCaseWeak {
            case ExitCase.Succeeded =>
              F.delay { trailerCleanup(); cleanup(); }.evalOn(executionContext)
            case ExitCase.Errored(_) | ExitCase.Canceled =>
              F.delay {
                trailerCleanup(); cleanup(); stageShutdown()
              }.evalOn(executionContext)
          }
      }
      cb(
        Right(
          Response[F](
            status = status,
            httpVersion = httpVersion,
            headers = headers,
            entity = Entity(body.interruptWhen(idleTimeoutS)),
            attributes = attributes,
          )
=======
    cb(
      Right(
        Response[F](
          status = status,
          httpVersion = httpVersion,
          headers = headers,
          body = body.interruptWhen(idleTimeoutS),
          attributes = attributes,
>>>>>>> ed2eae2e
        )
      )
    )
  }

  // It's called when an EOF is received while reading response body.
  // It's responsible for deciding if the EOF should be considered an error or an indication of the end of the body.
  private def onEofWhileReadingBody(): Either[Throwable, Option[Chunk[Byte]]] =
    stageState.get match { // if we don't have a length, EOF signals the end of the body.
      case Error(e) if e != EOF => Either.left(e)
      case _ =>
        if (parser.definedContentLength() || parser.isChunked())
          Either.left(InvalidBodyException("Received premature EOF."))
        else Either.right(None)
    }

  private def cleanUpAfterReceivingResponse(closeOnFinish: Boolean, headers: Headers): Unit =
    if (closeOnFinish || headers.get[Connection].exists(_.hasClose)) {
      logger.debug("Message body complete. Shutting down.")
      stageShutdown()
    } else {
      logger.debug(s"Resetting $name after completing request.")
      resetRead()
    }

  // /////////////////////// Private helpers /////////////////////////

  /** Validates the request, attempting to fix it if possible,
    * returning an Exception if invalid, None otherwise
    */
  @tailrec private def validateRequest(req: Request[F]): Either[Exception, Request[F]] = {
    val minor: Int = getHttpMinor(req)

    minor match {
      // If we are HTTP/1.0, make sure HTTP/1.0 has no body or a Content-Length header
      case 0 if req.headers.get[`Content-Length`].isEmpty =>
        logger.warn(s"Request $req is HTTP/1.0 but lacks a length header. Transforming to HTTP/1.1")
        validateRequest(req.withHttpVersion(HttpVersion.`HTTP/1.1`))

      case 1 if req.uri.host.isEmpty => // this is unlikely if not impossible
        // Ensure we have a host header for HTTP/1.1
        req.headers.get[Host] match {
          case Some(host) =>
            val newAuth = req.uri.authority match {
              case Some(auth) => auth.copy(host = RegName(host.host), port = host.port)
              case None => Authority(host = RegName(host.host), port = host.port)
            }
            validateRequest(req.withUri(req.uri.copy(authority = Some(newAuth))))

          case None if req.headers.get[`Content-Length`].nonEmpty =>
            // translate to HTTP/1.0
            validateRequest(req.withHttpVersion(HttpVersion.`HTTP/1.0`))

          case None =>
            Left(new IllegalArgumentException("Host header required for HTTP/1.1 request"))
        }

      case _ if req.uri.path == Uri.Path.empty =>
        Right(req.withUri(req.uri.copy(path = Uri.Path.Root)))

      case _ if req.uri.path.renderString.exists(ForbiddenUriCharacters) =>
        Left(new IllegalArgumentException(s"Invalid URI path: ${req.uri.path}"))

      case _ =>
        Right(req) // All appears to be well
    }
  }

  private def getChunkEncoder(
      req: Request[F],
      closeHeader: Boolean,
      rr: StringWriter,
  ): Http1Writer[F] =
    getEncoder(req, rr, getHttpMinor(req), closeHeader)
}

private object Http1Connection {
  case object InProgressException extends Exception("Stage has request in progress")

  // ADT representing the state that the ClientStage can be in
  private sealed trait State
  private final case class Idle(idleRead: Option[Future[ByteBuffer]]) extends State
  private case object ReadWrite extends State
  private case object Read extends State
  private case object Write extends State
  private final case class Error(exc: Throwable) extends State

  private def getHttpMinor[F[_]](req: Request[F]): Int = req.httpVersion.minor

  private def encodeRequestLine[F[_]](req: Request[F], writer: Writer): writer.type = {
    val uri = req.uri
    writer << req.method << ' ' << uri.toOriginForm << ' ' << req.httpVersion << "\r\n"
    if (
      getHttpMinor(req) == 1 &&
      req.headers.get[Host].isEmpty
    ) { // need to add the host header for HTTP/1.1
      uri.host match {
        case Some(host) =>
          writer << "Host: " << host.value
          if (uri.port.isDefined) writer << ':' << uri.port.get
          writer << "\r\n"

        case None =>
          // TODO: do we want to do this by exception?
          throw new IllegalArgumentException("Request URI must have a host.")
      }
      writer
    } else writer
  }

  private val ForbiddenUriCharacters = CharPredicate(0x0.toChar, '\r', '\n')
}<|MERGE_RESOLUTION|>--- conflicted
+++ resolved
@@ -405,40 +405,14 @@
         }
     }
 
-<<<<<<< HEAD
-        if (parser.contentComplete()) {
-          trailerCleanup()
-          cleanup()
-          attributes -> rawBody
-        } else
-          attributes -> rawBody.onFinalizeCaseWeak {
-            case ExitCase.Succeeded =>
-              F.delay { trailerCleanup(); cleanup(); }.evalOn(executionContext)
-            case ExitCase.Errored(_) | ExitCase.Canceled =>
-              F.delay {
-                trailerCleanup(); cleanup(); stageShutdown()
-              }.evalOn(executionContext)
-          }
-      }
-      cb(
-        Right(
-          Response[F](
-            status = status,
-            httpVersion = httpVersion,
-            headers = headers,
-            entity = Entity(body.interruptWhen(idleTimeoutS)),
-            attributes = attributes,
-          )
-=======
     cb(
       Right(
         Response[F](
           status = status,
           httpVersion = httpVersion,
           headers = headers,
-          body = body.interruptWhen(idleTimeoutS),
+          entity = Entity(body.interruptWhen(idleTimeoutS)),
           attributes = attributes,
->>>>>>> ed2eae2e
         )
       )
     )
