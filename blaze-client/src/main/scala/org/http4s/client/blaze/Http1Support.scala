package org.http4s
package client
package blaze

import java.net.InetSocketAddress
import java.nio.ByteBuffer
import java.nio.channels.AsynchronousChannelGroup

import cats.effect._
import cats.implicits._
import javax.net.ssl.SSLContext
import org.http4s.blaze.channel.ChannelOptions
import org.http4s.blaze.channel.nio2.ClientChannelFactory
import org.http4s.blaze.pipeline.stages.SSLStage
import org.http4s.blaze.pipeline.{Command, LeafBuilder}
import org.http4s.blaze.util.TickWheelExecutor
import org.http4s.headers.`User-Agent`
import org.http4s.internal.fromFuture

import scala.concurrent.{ExecutionContext, Future}
import scala.concurrent.duration.Duration

/** Provides basic HTTP1 pipeline building
  */
final private class Http1Support[F[_]](
    sslContextOption: Option[SSLContext],
    bufferSize: Int,
    asynchronousChannelGroup: Option[AsynchronousChannelGroup],
    executionContext: ExecutionContext,
    scheduler: TickWheelExecutor,
    checkEndpointIdentification: Boolean,
    maxResponseLineSize: Int,
    maxHeaderLength: Int,
    maxChunkSize: Int,
    chunkBufferMaxSize: Int,
    parserMode: ParserMode,
    userAgent: Option[`User-Agent`],
    channelOptions: ChannelOptions,
    connectTimeout: Duration
)(implicit F: ConcurrentEffect[F]) {

<<<<<<< HEAD
  private val connectionManager =
    new ClientChannelFactory(bufferSize, asynchronousChannelGroup, channelOptions)
=======
  // SSLContext.getDefault is effectful and can fail - don't force it until we have to.
  private lazy val sslContext = sslContextOption.getOrElse(SSLContext.getDefault)
  private val connectionManager = new ClientChannelFactory(
    bufferSize,
    asynchronousChannelGroup,
    channelOptions,
    scheduler,
    connectTimeout
  )
>>>>>>> d7d275d4

////////////////////////////////////////////////////

  def makeClient(requestKey: RequestKey): F[BlazeConnection[F]] =
    getAddress(requestKey) match {
      case Right(a) => fromFuture(F.delay(buildPipeline(requestKey, a)))
      case Left(t) => F.raiseError(t)
    }

  private def buildPipeline(
      requestKey: RequestKey,
      addr: InetSocketAddress): Future[BlazeConnection[F]] =
    connectionManager
<<<<<<< HEAD
      .connect(addr, bufferSize)
      .flatMap { head =>
        buildStages(requestKey) match {
          case Right((builder, t)) =>
            Future.successful {
              builder.base(head)
              head.inboundCommand(Command.Connected)
              t
            }
          case Left(e) =>
            Future.failed(e)
        }
=======
      .connect(addr)
      .map { head =>
        val (builder, t) = buildStages(requestKey)
        builder.base(head)
        head.inboundCommand(Command.Connected)
        t
>>>>>>> d7d275d4
      }(executionContext)

  private def buildStages(requestKey: RequestKey)
    : Either[IllegalStateException, (LeafBuilder[ByteBuffer], BlazeConnection[F])] = {
    val t = new Http1Connection(
      requestKey = requestKey,
      executionContext = executionContext,
      maxResponseLineSize = maxResponseLineSize,
      maxHeaderLength = maxHeaderLength,
      maxChunkSize = maxChunkSize,
      chunkBufferMaxSize = chunkBufferMaxSize,
      parserMode = parserMode,
      userAgent = userAgent
    )
    val builder = LeafBuilder(t).prepend(new ReadBufferStage[ByteBuffer])
    requestKey match {
      case RequestKey(Uri.Scheme.https, auth) =>
        sslContextOption match {
          case Some(sslContext) =>
            val eng = sslContext.createSSLEngine(auth.host.value, auth.port.getOrElse(443))
            eng.setUseClientMode(true)

            if (checkEndpointIdentification) {
              val sslParams = eng.getSSLParameters
              sslParams.setEndpointIdentificationAlgorithm("HTTPS")
              eng.setSSLParameters(sslParams)
            }

            Right((builder.prepend(new SSLStage(eng)), t))

          case None =>
            Left(new IllegalStateException(
              "No SSLContext configured for this client. Try `withSslContext` on the `BlazeClientBuilder`, or do not make https calls."))
        }

      case _ =>
        Right((builder, t))
    }
  }

  private def getAddress(requestKey: RequestKey): Either[Throwable, InetSocketAddress] =
    requestKey match {
      case RequestKey(s, auth) =>
        val port = auth.port.getOrElse { if (s == Uri.Scheme.https) 443 else 80 }
        val host = auth.host.value
        Either.catchNonFatal(new InetSocketAddress(host, port))
    }
}<|MERGE_RESOLUTION|>--- conflicted
+++ resolved
@@ -39,12 +39,6 @@
     connectTimeout: Duration
 )(implicit F: ConcurrentEffect[F]) {
 
-<<<<<<< HEAD
-  private val connectionManager =
-    new ClientChannelFactory(bufferSize, asynchronousChannelGroup, channelOptions)
-=======
-  // SSLContext.getDefault is effectful and can fail - don't force it until we have to.
-  private lazy val sslContext = sslContextOption.getOrElse(SSLContext.getDefault)
   private val connectionManager = new ClientChannelFactory(
     bufferSize,
     asynchronousChannelGroup,
@@ -52,7 +46,6 @@
     scheduler,
     connectTimeout
   )
->>>>>>> d7d275d4
 
 ////////////////////////////////////////////////////
 
@@ -66,8 +59,7 @@
       requestKey: RequestKey,
       addr: InetSocketAddress): Future[BlazeConnection[F]] =
     connectionManager
-<<<<<<< HEAD
-      .connect(addr, bufferSize)
+      .connect(addr)
       .flatMap { head =>
         buildStages(requestKey) match {
           case Right((builder, t)) =>
@@ -79,14 +71,6 @@
           case Left(e) =>
             Future.failed(e)
         }
-=======
-      .connect(addr)
-      .map { head =>
-        val (builder, t) = buildStages(requestKey)
-        builder.base(head)
-        head.inboundCommand(Command.Connected)
-        t
->>>>>>> d7d275d4
       }(executionContext)
 
   private def buildStages(requestKey: RequestKey)
