package org.http4s
package client
package blaze

import java.nio.ByteBuffer
import java.nio.charset.StandardCharsets

import fs2.Task._
import fs2._
import org.http4s.blaze.pipeline.HeadStage
import org.http4s.blaze.util.TickWheelExecutor
import org.http4s.blazecore.{SeqTestHead, SlowTestHead}
import org.specs2.specification.core.Fragments

import scala.concurrent.TimeoutException
import scala.concurrent.duration._

class ClientTimeoutSpec extends Http4sSpec {

  val scheduler = new TickWheelExecutor

  /** the map method allows to "post-process" the fragments after their creation */
  override def map(fs: =>Fragments) = super.map(fs) ^ step(scheduler.shutdown())

  val www_foo_com = Uri.uri("http://www.foo.com")
  val FooRequest = Request(uri = www_foo_com)
  val FooRequestKey = RequestKey.fromRequest(FooRequest)
  val resp = "HTTP/1.1 200 OK\r\nContent-Length: 4\r\n\r\ndone"

  // The executor in here needs to be shut down manually because the `BlazeClient` class won't do it for us
  private val defaultConfig = BlazeClientConfig.defaultConfig

  private def mkConnection() = new Http1Connection(FooRequestKey, defaultConfig)

  private def mkBuffer(s: String): ByteBuffer =
    ByteBuffer.wrap(s.getBytes(StandardCharsets.ISO_8859_1))
  
  private def mkClient(head: => HeadStage[ByteBuffer], tail: => BlazeConnection)
              (responseHeaderTimeout: Duration = Duration.Inf, idleTimeout: Duration = Duration.Inf, requestTimeout: Duration = Duration.Inf): Client = {
    val manager = MockClientBuilder.manager(head, tail)
    BlazeClient(manager, defaultConfig.copy(responseHeaderTimeout = responseHeaderTimeout, idleTimeout = idleTimeout, requestTimeout = requestTimeout), Task.now(()))
  }

  "Http1ClientStage responses" should {
    "Timeout immediately with an idle timeout of 0 seconds" in {
<<<<<<< HEAD
      val c = mkClient(new SlowTestHead(List(mkBuffer(resp)), 0.seconds, scheduler),
                       mkConnection())(0.milli, Duration.Inf)
=======
      val c = mkClient(new SlowTestHead(List(mkBuffer(resp)), 0.seconds, scheduler), 
                       mkConnection())(idleTimeout = Duration.Zero)
>>>>>>> 53d69986

      c.fetchAs[String](FooRequest).unsafeRun() must throwA[TimeoutException]
    }

    "Timeout immediately with a request timeout of 0 seconds" in {
      val tail = mkConnection()
      val h = new SlowTestHead(List(mkBuffer(resp)), 0.seconds, scheduler)
      val c = mkClient(h, tail)(requestTimeout = 0.milli)

      c.fetchAs[String](FooRequest).unsafeRun() must throwA[TimeoutException]
    }

    "Idle timeout on slow response" in {
      val tail = mkConnection()
      val h = new SlowTestHead(List(mkBuffer(resp)), 10.seconds, scheduler)
      val c = mkClient(h, tail)(idleTimeout = 1.second)

      c.fetchAs[String](FooRequest).unsafeRun() must throwA[TimeoutException]
    }

    "Request timeout on slow response" in {
      val tail = mkConnection()
      val h = new SlowTestHead(List(mkBuffer(resp)), 10.seconds, scheduler)
      val c = mkClient(h, tail)(requestTimeout = 1.second)

      c.fetchAs[String](FooRequest).unsafeRun() must throwA[TimeoutException]
    }

    "Request timeout on slow POST body" in {

      def dataStream(n: Int): EntityBody = {
        val interval = 1000.millis
        time.awakeEvery(interval)
          .map(_ => "1".toByte)
          .take(n.toLong)
      }

      val req = Request(method = Method.POST, uri = www_foo_com, body = dataStream(4))

      val tail = new Http1Connection(RequestKey.fromRequest(req), defaultConfig)
      val (f, b) = resp.splitAt(resp.length - 1)
      val h = new SeqTestHead(Seq(f,b).map(mkBuffer))
      val c = mkClient(h, tail)(requestTimeout = 1.second)

      c.fetchAs[String](req).unsafeRun() must throwA[TimeoutException]
    }

    "Idle timeout on slow POST body" in {

      def dataStream(n: Int): EntityBody = {
        val interval = 2.seconds
        time.awakeEvery(interval)
          .map(_ => "1".toByte)
          .take(n.toLong)
      }

      val req = Request(method = Method.POST, uri = www_foo_com, body = dataStream(4))

      val tail = new Http1Connection(RequestKey.fromRequest(req), defaultConfig)
      val (f, b) = resp.splitAt(resp.length - 1)
      val h = new SeqTestHead(Seq(f,b).map(mkBuffer))
      val c = mkClient(h, tail)(idleTimeout = 1.second)

      c.fetchAs[String](req).unsafeRun() must throwA[TimeoutException]
    }

    "Not timeout on only marginally slow POST body" in {

      def dataStream(n: Int): EntityBody = {
        val interval = 100.millis
        time.awakeEvery(interval)
          .map(_ => "1".toByte)
          .take(n.toLong)
      }

      val req = Request(method = Method.POST, uri = www_foo_com, body = dataStream(4))

      val tail = new Http1Connection(RequestKey.fromRequest(req), defaultConfig)
      val (f, b) = resp.splitAt(resp.length - 1)
      val h = new SeqTestHead(Seq(f,b).map(mkBuffer))
      val c = mkClient(h, tail)(idleTimeout = 10.second, requestTimeout = 30.seconds)

      c.fetchAs[String](req).unsafeRun() must_== ("done")
    }

    "Request timeout on slow response body" in {
      val tail = mkConnection()
      val (f, b) = resp.splitAt(resp.length - 1)
      val h = new SlowTestHead(Seq(f,b).map(mkBuffer), 1500.millis, scheduler)
      val c = mkClient(h, tail)(requestTimeout = 1.second)

      val result = tail.runRequest(FooRequest).as[String]

      c.fetchAs[String](FooRequest).unsafeRun must throwA[TimeoutException]
    }

    "Idle timeout on slow response body" in {
      val tail = mkConnection()
      val (f, b) = resp.splitAt(resp.length - 1)
      val h = new SlowTestHead(Seq(f,b).map(mkBuffer), 1500.millis, scheduler)
      val c = mkClient(h, tail)(idleTimeout = 1.second)

      val result = tail.runRequest(FooRequest).as[String]

      c.fetchAs[String](FooRequest).unsafeRun must throwA[TimeoutException]
    }

    "Response head timeout on slow header" in {
      val tail = mkConnection()
      val (f,b) = resp.splitAt(resp.indexOf("\r\n\r\n"))
      val h = new SlowTestHead(Seq(f,b).map(mkBuffer), 500.millis, scheduler)
      // header is split into two chunks, we wait for 1.5x
      val c = mkClient(h, tail)(responseHeaderTimeout = 750.millis)

      c.fetchAs[String](FooRequest).unsafePerformSync must throwA[TimeoutException]
    }

    "No Response head timeout on fast header" in {
      val tail = mkConnection()
      val (f,b) = resp.splitAt(resp.indexOf("\r\n\r\n"+4))
      val h = new SlowTestHead(Seq(f,b).map(mkBuffer), 125.millis, scheduler)
      // header is split into two chunks, we wait for 10x
      val c = mkClient(h, tail)(responseHeaderTimeout = 1250.millis)

      val result = tail.runRequest(FooRequest).as[String]

      c.fetchAs[String](FooRequest).unsafePerformSync must_== "done"
    }
  }
}<|MERGE_RESOLUTION|>--- conflicted
+++ resolved
@@ -43,13 +43,8 @@
 
   "Http1ClientStage responses" should {
     "Timeout immediately with an idle timeout of 0 seconds" in {
-<<<<<<< HEAD
       val c = mkClient(new SlowTestHead(List(mkBuffer(resp)), 0.seconds, scheduler),
-                       mkConnection())(0.milli, Duration.Inf)
-=======
-      val c = mkClient(new SlowTestHead(List(mkBuffer(resp)), 0.seconds, scheduler), 
                        mkConnection())(idleTimeout = Duration.Zero)
->>>>>>> 53d69986
 
       c.fetchAs[String](FooRequest).unsafeRun() must throwA[TimeoutException]
     }
