/*
 * Copyright 2014 http4s.org
 *
 * Licensed under the Apache License, Version 2.0 (the "License");
 * you may not use this file except in compliance with the License.
 * You may obtain a copy of the License at
 *
 *     http://www.apache.org/licenses/LICENSE-2.0
 *
 * Unless required by applicable law or agreed to in writing, software
 * distributed under the License is distributed on an "AS IS" BASIS,
 * WITHOUT WARRANTIES OR CONDITIONS OF ANY KIND, either express or implied.
 * See the License for the specific language governing permissions and
 * limitations under the License.
 */

package org.http4s.client
package blaze

import cats.effect._
import cats.syntax.all._
import fs2.Stream
import java.util.concurrent.TimeoutException
import org.http4s._
import org.http4s.syntax.all._
import org.http4s.client.ConnectionFailure
import scala.concurrent.duration._

class BlazeClientSuite extends BlazeClientBase {

  test(
    "Blaze Http1Client should raise error NoConnectionAllowedException if no connections are permitted for key") {
    val sslAddress = jettySslServer().addresses.head
    val name = sslAddress.getHostName
    val port = sslAddress.getPort
    val u = Uri.fromString(s"https://$name:$port/simple").yolo
    val resp = mkClient(0).use(_.expect[String](u).attempt)
    resp.assertEquals(Left(NoConnectionAllowedException(RequestKey(u.scheme.get, u.authority.get))))
  }

<<<<<<< HEAD
  jettyScaffold.test("Blaze Http1Client should make simple https requests") {
    case (_, jettySslServer) =>
      val sslAddress = jettySslServer.addresses.head
      val name = sslAddress.getHostName
      val port = sslAddress.getPort
      val u = Uri.fromString(s"https://$name:$port/simple").yolo
      val resp = mkClient(1).use(_.expect[String](u))
      resp.map(_.length > 0).assertEquals(true)
  }

  jettyScaffold
    .test("Blaze Http1Client should reject https requests when no SSLContext is configured") {
      case (_, jettySslServer) =>
        val sslAddress = jettySslServer.addresses.head
        val name = sslAddress.getHostName
        val port = sslAddress.getPort
        val u = Uri.fromString(s"https://$name:$port/simple").yolo
        val resp = mkClient(1, sslContextOption = None)
          .use(_.expect[String](u))
          .attempt
        resp
          .map {
            case Left(_: ConnectionFailure) => true
            case _ => false
          }
          .assertEquals(true)
    }

  jettyScaffold.test("Blaze Http1Client should obey response header timeout") {
    case (jettyServer, _) =>
      val addresses = jettyServer.addresses
      val address = addresses(0)
      val name = address.getHostName
      val port = address.getPort
      mkClient(1, responseHeaderTimeout = 100.millis)
        .use { client =>
          val submit = client.expect[String](Uri.fromString(s"http://$name:$port/delayed").yolo)
          submit
        }
        .intercept[TimeoutException]
  }

  jettyScaffold.test("Blaze Http1Client should unblock waiting connections") {
    case (jettyServer, _) =>
      val addresses = jettyServer.addresses
      val address = addresses(0)
      val name = address.getHostName
      val port = address.getPort
      mkClient(1, responseHeaderTimeout = 20.seconds)
        .use { client =>
          val submit = client.expect[String](Uri.fromString(s"http://$name:$port/delayed").yolo)
          for {
            _ <- submit.start
            r <- submit.attempt
          } yield r
        }
        .map(_.isRight)
        .assertEquals(true)
  }

  jettyScaffold.test("Blaze Http1Client should drain waiting connections after shutdown") {
    case (jettyServer, _) =>
      val addresses = jettyServer.addresses
      val address = addresses(0)
      val name = address.getHostName
      val port = address.getPort

      val resp = mkClient(1, responseHeaderTimeout = 20.seconds)
        .use { drainTestClient =>
          drainTestClient
            .expect[String](Uri.fromString(s"http://$name:$port/delayed").yolo)
            .attempt
            .start

          val resp = drainTestClient
            .expect[String](Uri.fromString(s"http://$name:$port/delayed").yolo)
            .attempt
            .map(_.exists(_.nonEmpty))
            .start

          // Wait 100 millis to shut down
          IO.sleep(100.millis) *> resp.flatMap(_.joinWithNever)
        }

      resp.assertEquals(true)
  }

  jettyScaffold.test("Blaze Http1Client should cancel infinite request on completion") {
    case (jettyServer, _) =>
      val addresses = jettyServer.addresses
      val address = addresses(0)
      val name = address.getHostName
      val port = address.getPort
      Deferred[IO, Unit]
        .flatMap { reqClosed =>
          mkClient(1, requestTimeout = 10.seconds).use { client =>
            val body = Stream(0.toByte).repeat.onFinalizeWeak[IO](reqClosed.complete(()).void)
            val req = Request[IO](
              method = Method.POST,
              uri = Uri.fromString(s"http://$name:$port/").yolo
            ).withBodyStream(body)
            client.status(req) >> reqClosed.get
          }
=======
  test("Blaze Http1Client should make simple https requests") {
    val sslAddress = jettySslServer().addresses.head
    val name = sslAddress.getHostName
    val port = sslAddress.getPort
    val u = Uri.fromString(s"https://$name:$port/simple").yolo
    val resp = mkClient(1).use(_.expect[String](u))
    resp.map(_.length > 0).assert
  }

  test("Blaze Http1Client should reject https requests when no SSLContext is configured") {
    val sslAddress = jettySslServer().addresses.head
    val name = sslAddress.getHostName
    val port = sslAddress.getPort
    val u = Uri.fromString(s"https://$name:$port/simple").yolo
    val resp = mkClient(1, sslContextOption = None)
      .use(_.expect[String](u))
      .attempt
    resp.map {
      case Left(_: ConnectionFailure) => true
      case _ => false
    }.assert
  }

  test("Blaze Http1Client should obey response header timeout") {

    val addresses = jettyServer().addresses
    val address = addresses.head
    val name = address.getHostName
    val port = address.getPort
    mkClient(1, responseHeaderTimeout = 100.millis)
      .use { client =>
        val submit = client.expect[String](Uri.fromString(s"http://$name:$port/delayed").yolo)
        submit
      }
      .intercept[TimeoutException]
  }

  test("Blaze Http1Client should unblock waiting connections") {
    val addresses = jettyServer().addresses
    val address = addresses.head
    val name = address.getHostName
    val port = address.getPort
    mkClient(1, responseHeaderTimeout = 20.seconds)
      .use { client =>
        val submit = client.expect[String](Uri.fromString(s"http://$name:$port/delayed").yolo)
        for {
          _ <- submit.start
          r <- submit.attempt
        } yield r
      }
      .map(_.isRight)
      .assert
  }

  test("Blaze Http1Client should drain waiting connections after shutdown") {
    val addresses = jettyServer().addresses
    val address = addresses.head
    val name = address.getHostName
    val port = address.getPort

    val resp = mkClient(1, responseHeaderTimeout = 20.seconds)
      .use { drainTestClient =>
        drainTestClient
          .expect[String](Uri.fromString(s"http://$name:$port/delayed").yolo)
          .attempt
          .start

        val resp = drainTestClient
          .expect[String](Uri.fromString(s"http://$name:$port/delayed").yolo)
          .attempt
          .map(_.exists(_.nonEmpty))
          .start

        // Wait 100 millis to shut down
        IO.sleep(100.millis) *> resp.flatMap(_.join)
      }

    resp.assert
  }

  test("Blaze Http1Client should cancel infinite request on completion") {
    val addresses = jettyServer().addresses
    val address = addresses.head
    val name = address.getHostName
    val port = address.getPort
    Deferred[IO, Unit]
      .flatMap { reqClosed =>
        mkClient(1, requestTimeout = 10.seconds).use { client =>
          val body = Stream(0.toByte).repeat.onFinalizeWeak(reqClosed.complete(()))
          val req = Request[IO](
            method = Method.POST,
            uri = Uri.fromString(s"http://$name:$port/").yolo
          ).withBodyStream(body)
          client.status(req) >> reqClosed.get
>>>>>>> a3df18f3
        }
      }
      .assertEquals(())
  }

  test("Blaze Http1Client should doesn't leak connection on timeout") {
    val addresses = jettyServer().addresses
    val address = addresses.head
    val name = address.getHostName
    val port = address.getPort
    val uri = Uri.fromString(s"http://$name:$port/simple").yolo

    mkClient(1)
      .use { client =>
        val req = Request[IO](uri = uri)
        client
          .run(req)
          .use { _ =>
            IO.never
          }
          .timeout(250.millis)
          .attempt >>
          client.status(req)
      }
      .assertEquals(Status.Ok)
  }

<<<<<<< HEAD
  jettyScaffold
    .test("Blaze Http1Client should raise a ConnectionFailure when a host can't be resolved") { _ =>
      mkClient(1)
        .use { client =>
          client.status(Request[IO](uri = uri"http://example.invalid/"))
        }
        .interceptMessage[ConnectionFailure](
          "Error connecting to http://example.invalid using address example.invalid:80 (unresolved: true)")
    }
=======
  test("Blaze Http1Client should raise a ConnectionFailure when a host can't be resolved") {
    mkClient(1)
      .use { client =>
        client.status(Request[IO](uri = uri"http://example.invalid/"))
      }
      .attempt
      .map {
        case Left(e: ConnectionFailure) =>
          e.getMessage === "Error connecting to http://example.invalid using address example.invalid:80 (unresolved: true)"
        case _ => false
      }
      .assert
  }
>>>>>>> a3df18f3
}<|MERGE_RESOLUTION|>--- conflicted
+++ resolved
@@ -38,118 +38,13 @@
     resp.assertEquals(Left(NoConnectionAllowedException(RequestKey(u.scheme.get, u.authority.get))))
   }
 
-<<<<<<< HEAD
-  jettyScaffold.test("Blaze Http1Client should make simple https requests") {
-    case (_, jettySslServer) =>
-      val sslAddress = jettySslServer.addresses.head
-      val name = sslAddress.getHostName
-      val port = sslAddress.getPort
-      val u = Uri.fromString(s"https://$name:$port/simple").yolo
-      val resp = mkClient(1).use(_.expect[String](u))
-      resp.map(_.length > 0).assertEquals(true)
-  }
-
-  jettyScaffold
-    .test("Blaze Http1Client should reject https requests when no SSLContext is configured") {
-      case (_, jettySslServer) =>
-        val sslAddress = jettySslServer.addresses.head
-        val name = sslAddress.getHostName
-        val port = sslAddress.getPort
-        val u = Uri.fromString(s"https://$name:$port/simple").yolo
-        val resp = mkClient(1, sslContextOption = None)
-          .use(_.expect[String](u))
-          .attempt
-        resp
-          .map {
-            case Left(_: ConnectionFailure) => true
-            case _ => false
-          }
-          .assertEquals(true)
-    }
-
-  jettyScaffold.test("Blaze Http1Client should obey response header timeout") {
-    case (jettyServer, _) =>
-      val addresses = jettyServer.addresses
-      val address = addresses(0)
-      val name = address.getHostName
-      val port = address.getPort
-      mkClient(1, responseHeaderTimeout = 100.millis)
-        .use { client =>
-          val submit = client.expect[String](Uri.fromString(s"http://$name:$port/delayed").yolo)
-          submit
-        }
-        .intercept[TimeoutException]
-  }
-
-  jettyScaffold.test("Blaze Http1Client should unblock waiting connections") {
-    case (jettyServer, _) =>
-      val addresses = jettyServer.addresses
-      val address = addresses(0)
-      val name = address.getHostName
-      val port = address.getPort
-      mkClient(1, responseHeaderTimeout = 20.seconds)
-        .use { client =>
-          val submit = client.expect[String](Uri.fromString(s"http://$name:$port/delayed").yolo)
-          for {
-            _ <- submit.start
-            r <- submit.attempt
-          } yield r
-        }
-        .map(_.isRight)
-        .assertEquals(true)
-  }
-
-  jettyScaffold.test("Blaze Http1Client should drain waiting connections after shutdown") {
-    case (jettyServer, _) =>
-      val addresses = jettyServer.addresses
-      val address = addresses(0)
-      val name = address.getHostName
-      val port = address.getPort
-
-      val resp = mkClient(1, responseHeaderTimeout = 20.seconds)
-        .use { drainTestClient =>
-          drainTestClient
-            .expect[String](Uri.fromString(s"http://$name:$port/delayed").yolo)
-            .attempt
-            .start
-
-          val resp = drainTestClient
-            .expect[String](Uri.fromString(s"http://$name:$port/delayed").yolo)
-            .attempt
-            .map(_.exists(_.nonEmpty))
-            .start
-
-          // Wait 100 millis to shut down
-          IO.sleep(100.millis) *> resp.flatMap(_.joinWithNever)
-        }
-
-      resp.assertEquals(true)
-  }
-
-  jettyScaffold.test("Blaze Http1Client should cancel infinite request on completion") {
-    case (jettyServer, _) =>
-      val addresses = jettyServer.addresses
-      val address = addresses(0)
-      val name = address.getHostName
-      val port = address.getPort
-      Deferred[IO, Unit]
-        .flatMap { reqClosed =>
-          mkClient(1, requestTimeout = 10.seconds).use { client =>
-            val body = Stream(0.toByte).repeat.onFinalizeWeak[IO](reqClosed.complete(()).void)
-            val req = Request[IO](
-              method = Method.POST,
-              uri = Uri.fromString(s"http://$name:$port/").yolo
-            ).withBodyStream(body)
-            client.status(req) >> reqClosed.get
-          }
-=======
   test("Blaze Http1Client should make simple https requests") {
     val sslAddress = jettySslServer().addresses.head
     val name = sslAddress.getHostName
     val port = sslAddress.getPort
     val u = Uri.fromString(s"https://$name:$port/simple").yolo
     val resp = mkClient(1).use(_.expect[String](u))
-    resp.map(_.length > 0).assert
+    resp.map(_.length > 0).assertEquals(true)
   }
 
   test("Blaze Http1Client should reject https requests when no SSLContext is configured") {
@@ -160,16 +55,17 @@
     val resp = mkClient(1, sslContextOption = None)
       .use(_.expect[String](u))
       .attempt
-    resp.map {
-      case Left(_: ConnectionFailure) => true
-      case _ => false
-    }.assert
+    resp
+      .map {
+        case Left(_: ConnectionFailure) => true
+        case _ => false
+      }
+      .assertEquals(true)
   }
 
   test("Blaze Http1Client should obey response header timeout") {
-
     val addresses = jettyServer().addresses
-    val address = addresses.head
+    val address = addresses(0)
     val name = address.getHostName
     val port = address.getPort
     mkClient(1, responseHeaderTimeout = 100.millis)
@@ -182,7 +78,7 @@
 
   test("Blaze Http1Client should unblock waiting connections") {
     val addresses = jettyServer().addresses
-    val address = addresses.head
+    val address = addresses(0)
     val name = address.getHostName
     val port = address.getPort
     mkClient(1, responseHeaderTimeout = 20.seconds)
@@ -194,12 +90,12 @@
         } yield r
       }
       .map(_.isRight)
-      .assert
+      .assertEquals(true)
   }
 
   test("Blaze Http1Client should drain waiting connections after shutdown") {
     val addresses = jettyServer().addresses
-    val address = addresses.head
+    val address = addresses(0)
     val name = address.getHostName
     val port = address.getPort
 
@@ -217,27 +113,26 @@
           .start
 
         // Wait 100 millis to shut down
-        IO.sleep(100.millis) *> resp.flatMap(_.join)
+        IO.sleep(100.millis) *> resp.flatMap(_.joinWithNever)
       }
 
-    resp.assert
+    resp.assertEquals(true)
   }
 
   test("Blaze Http1Client should cancel infinite request on completion") {
     val addresses = jettyServer().addresses
-    val address = addresses.head
+    val address = addresses(0)
     val name = address.getHostName
     val port = address.getPort
     Deferred[IO, Unit]
       .flatMap { reqClosed =>
         mkClient(1, requestTimeout = 10.seconds).use { client =>
-          val body = Stream(0.toByte).repeat.onFinalizeWeak(reqClosed.complete(()))
+          val body = Stream(0.toByte).repeat.onFinalizeWeak[IO](reqClosed.complete(()).void)
           val req = Request[IO](
             method = Method.POST,
             uri = Uri.fromString(s"http://$name:$port/").yolo
           ).withBodyStream(body)
           client.status(req) >> reqClosed.get
->>>>>>> a3df18f3
         }
       }
       .assertEquals(())
@@ -265,29 +160,12 @@
       .assertEquals(Status.Ok)
   }
 
-<<<<<<< HEAD
-  jettyScaffold
-    .test("Blaze Http1Client should raise a ConnectionFailure when a host can't be resolved") { _ =>
-      mkClient(1)
-        .use { client =>
-          client.status(Request[IO](uri = uri"http://example.invalid/"))
-        }
-        .interceptMessage[ConnectionFailure](
-          "Error connecting to http://example.invalid using address example.invalid:80 (unresolved: true)")
-    }
-=======
   test("Blaze Http1Client should raise a ConnectionFailure when a host can't be resolved") {
     mkClient(1)
       .use { client =>
         client.status(Request[IO](uri = uri"http://example.invalid/"))
       }
-      .attempt
-      .map {
-        case Left(e: ConnectionFailure) =>
-          e.getMessage === "Error connecting to http://example.invalid using address example.invalid:80 (unresolved: true)"
-        case _ => false
-      }
-      .assert
+      .interceptMessage[ConnectionFailure](
+        "Error connecting to http://example.invalid using address example.invalid:80 (unresolved: true)")
   }
->>>>>>> a3df18f3
 }