--- conflicted
+++ resolved
@@ -142,13 +142,8 @@
     val port = address.port
     Deferred[IO, Unit]
       .flatMap { reqClosed =>
-<<<<<<< HEAD
-        builder(1, requestTimeout = 2.seconds).resource.use { client =>
+        builder(1, requestTimeout = 60.seconds).resource.use { client =>
           val body = Stream(0.toByte).repeat.onFinalizeWeak(reqClosed.complete(()).void)
-=======
-        builder(1, requestTimeout = 60.seconds).resource.use { client =>
-          val body = Stream(0.toByte).repeat.onFinalizeWeak(reqClosed.complete(()))
->>>>>>> d196fb4c
           val req = Request[IO](
             method = Method.POST,
             uri = Uri.fromString(s"http://$name:$port/respond-and-close-immediately").yolo,
@@ -171,13 +166,8 @@
     val port = address.port
     Deferred[IO, Unit]
       .flatMap { reqClosed =>
-<<<<<<< HEAD
-        builder(1, requestTimeout = 2.seconds).resource.use { client =>
+        builder(1, requestTimeout = 60.seconds).resource.use { client =>
           val body = Stream(0.toByte).repeat.onFinalizeWeak(reqClosed.complete(()).void)
-=======
-        builder(1, requestTimeout = 60.seconds).resource.use { client =>
-          val body = Stream(0.toByte).repeat.onFinalizeWeak(reqClosed.complete(()))
->>>>>>> d196fb4c
           val req = Request[IO](
             method = Method.POST,
             uri = Uri.fromString(s"http://$name:$port/respond-and-close-immediately-no-body").yolo,
