--- conflicted
+++ resolved
@@ -22,11 +22,7 @@
 import org.http4s.blaze.channel.ChannelOptions
 
 class BlazeClientBuilderSuite extends Http4sSuite {
-<<<<<<< HEAD
-  def builder = BlazeClientBuilder[IO]
-=======
-  private def builder = BlazeClientBuilder[IO](munitExecutionContext)
->>>>>>> e2cebb9b
+  private def builder = BlazeClientBuilder[IO]
 
   test("default to empty") {
     assertEquals(builder.channelOptions, ChannelOptions(Vector.empty))
