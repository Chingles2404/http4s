/*
 * Copyright 2014 http4s.org
 *
 * Licensed under the Apache License, Version 2.0 (the "License");
 * you may not use this file except in compliance with the License.
 * You may obtain a copy of the License at
 *
 *     http://www.apache.org/licenses/LICENSE-2.0
 *
 * Unless required by applicable law or agreed to in writing, software
 * distributed under the License is distributed on an "AS IS" BASIS,
 * WITHOUT WARRANTIES OR CONDITIONS OF ANY KIND, either express or implied.
 * See the License for the specific language governing permissions and
 * limitations under the License.
 */

package org.http4s.blaze
package client

import cats.effect._
import io.netty.channel.ChannelHandlerContext
import io.netty.handler.codec.http.HttpMethod
import io.netty.handler.codec.http.HttpRequest
import io.netty.handler.codec.http.HttpResponseStatus
import org.http4s._
import org.http4s.blaze.util.TickWheelExecutor
import org.http4s.client.scaffold.Handler
import org.http4s.client.scaffold.HandlerHelpers
import org.http4s.client.scaffold.HandlersToNettyAdapter
import org.http4s.client.scaffold.RoutesToHandlerAdapter
import org.http4s.client.scaffold.ServerScaffold
import org.http4s.client.testroutes.GetRoutes
import org.http4s.dsl.io._

import javax.net.ssl.SSLContext
import scala.concurrent.duration._

trait BlazeClientBase extends Http4sSuite {
  val tickWheel = new TickWheelExecutor(tick = 50.millis)

  def builder(
      maxConnectionsPerRequestKey: Int,
      maxTotalConnections: Int = 5,
      responseHeaderTimeout: Duration = 30.seconds,
      requestTimeout: Duration = 45.seconds,
      chunkBufferMaxSize: Int = 1024,
      sslContextOption: Option[SSLContext] = Some(bits.TrustingSslContext),
  ) = {
    val builder: BlazeClientBuilder[IO] =
      BlazeClientBuilder[IO](munitExecutionContext)
        .withCheckEndpointAuthentication(false)
        .withResponseHeaderTimeout(responseHeaderTimeout)
        .withRequestTimeout(requestTimeout)
        .withMaxTotalConnections(maxTotalConnections)
        .withMaxConnectionsPerRequestKey(Function.const(maxConnectionsPerRequestKey))
        .withChunkBufferMaxSize(chunkBufferMaxSize)
        .withScheduler(scheduler = tickWheel)

    sslContextOption.fold[BlazeClientBuilder[IO]](builder.withoutSslContext)(builder.withSslContext)
  }

<<<<<<< HEAD
  private def testServlet =
    new HttpServlet {
      override def doGet(req: HttpServletRequest, srv: HttpServletResponse): Unit =
        req.getRequestURI match {
          case "/infinite" =>
            srv.setStatus(Status.Ok.code)
            fs2.Stream
              .emit[IO, String]("a" * 8 * 1024)
              .through(fs2.text.utf8EncodeC)
              .evalMap(chunk => IO(srv.getOutputStream.write(chunk.toArray)))
              .repeat
              .compile
              .drain
              .unsafeRunSync()

          case _ =>
            GetRoutes.getPaths.get(req.getRequestURI) match {
              case Some(response) =>
                val resp = response.unsafeRunSync()
                srv.setStatus(resp.status.code)
                resp.headers.foreach { h =>
                  srv.addHeader(h.name.toString, h.value)
                }

                val os: ServletOutputStream = srv.getOutputStream

                val writeBody: IO[Unit] = resp.body
                  .evalMap { byte =>
                    IO(os.write(Array(byte)))
                  }
                  .compile
                  .drain
                val flushOutputStream: IO[Unit] = IO(os.flush())
                (writeBody *> flushOutputStream).unsafeRunSync()

              case None => srv.sendError(404)
            }
=======
  private def makeScaffold(num: Int, secure: Boolean): Resource[IO, ServerScaffold[IO]] =
    for {
      getHandler <- Resource.eval(
        RoutesToHandlerAdapter(
          HttpRoutes.of[IO] { case _ @(Method.GET -> path) =>
            GetRoutes.getPaths.getOrElse(path.toString, NotFound())
          }
        )
      )
      scaffold <- ServerScaffold[IO](
        num,
        secure,
        HandlersToNettyAdapter[IO](postHandlers, getHandler),
      )
    } yield scaffold

  private def postHandlers: Map[(HttpMethod, String), Handler] =
    Map(
      (HttpMethod.POST, "/respond-and-close-immediately") -> new Handler {
        // The client may receive the response before sending the whole request
        override def onRequestStart(ctx: ChannelHandlerContext, request: HttpRequest): Unit = {
          HandlerHelpers.sendResponse(
            ctx,
            HttpResponseStatus.OK,
            HandlerHelpers.utf8Text("a"),
            closeConnection = true,
          )
          ()
>>>>>>> 27cba0f1
        }

        override def onRequestEnd(ctx: ChannelHandlerContext, request: HttpRequest): Unit = ()
      },
      (HttpMethod.POST, "/respond-and-close-immediately-no-body") -> new Handler {
        // The client may receive the response before sending the whole request
        override def onRequestStart(ctx: ChannelHandlerContext, request: HttpRequest): Unit = {
          HandlerHelpers.sendResponse(ctx, HttpResponseStatus.OK, closeConnection = true)
          ()
        }

        override def onRequestEnd(ctx: ChannelHandlerContext, request: HttpRequest): Unit = ()
      },
      (HttpMethod.POST, "/process-request-entity") -> new Handler {
        // We wait for the entire request to arrive before sending a response. That's how servers normally behave.
        override def onRequestEnd(ctx: ChannelHandlerContext, request: HttpRequest): Unit = {
          HandlerHelpers.sendResponse(ctx, HttpResponseStatus.OK, closeConnection = true)
          ()
        }
      },
    )

  val server = resourceSuiteFixture("http", makeScaffold(2, false))
  val secureServer = resourceSuiteFixture("https", makeScaffold(1, true))
}<|MERGE_RESOLUTION|>--- conflicted
+++ resolved
@@ -59,45 +59,6 @@
     sslContextOption.fold[BlazeClientBuilder[IO]](builder.withoutSslContext)(builder.withSslContext)
   }
 
-<<<<<<< HEAD
-  private def testServlet =
-    new HttpServlet {
-      override def doGet(req: HttpServletRequest, srv: HttpServletResponse): Unit =
-        req.getRequestURI match {
-          case "/infinite" =>
-            srv.setStatus(Status.Ok.code)
-            fs2.Stream
-              .emit[IO, String]("a" * 8 * 1024)
-              .through(fs2.text.utf8EncodeC)
-              .evalMap(chunk => IO(srv.getOutputStream.write(chunk.toArray)))
-              .repeat
-              .compile
-              .drain
-              .unsafeRunSync()
-
-          case _ =>
-            GetRoutes.getPaths.get(req.getRequestURI) match {
-              case Some(response) =>
-                val resp = response.unsafeRunSync()
-                srv.setStatus(resp.status.code)
-                resp.headers.foreach { h =>
-                  srv.addHeader(h.name.toString, h.value)
-                }
-
-                val os: ServletOutputStream = srv.getOutputStream
-
-                val writeBody: IO[Unit] = resp.body
-                  .evalMap { byte =>
-                    IO(os.write(Array(byte)))
-                  }
-                  .compile
-                  .drain
-                val flushOutputStream: IO[Unit] = IO(os.flush())
-                (writeBody *> flushOutputStream).unsafeRunSync()
-
-              case None => srv.sendError(404)
-            }
-=======
   private def makeScaffold(num: Int, secure: Boolean): Resource[IO, ServerScaffold[IO]] =
     for {
       getHandler <- Resource.eval(
@@ -126,7 +87,6 @@
             closeConnection = true,
           )
           ()
->>>>>>> 27cba0f1
         }
 
         override def onRequestEnd(ctx: ChannelHandlerContext, request: HttpRequest): Unit = ()
