/*
 * Copyright 2014 http4s.org
 *
 * Licensed under the Apache License, Version 2.0 (the "License");
 * you may not use this file except in compliance with the License.
 * You may obtain a copy of the License at
 *
 *     http://www.apache.org/licenses/LICENSE-2.0
 *
 * Unless required by applicable law or agreed to in writing, software
 * distributed under the License is distributed on an "AS IS" BASIS,
 * WITHOUT WARRANTIES OR CONDITIONS OF ANY KIND, either express or implied.
 * See the License for the specific language governing permissions and
 * limitations under the License.
 */

package org.http4s
package blaze
package client

import cats.effect._
import cats.effect.kernel.Deferred
import cats.effect.std.{Dispatcher, Queue}
import cats.syntax.all._
import fs2.Stream
<<<<<<< HEAD
=======
import fs2.concurrent.Queue

>>>>>>> fcd93e90
import java.io.IOException
import java.nio.ByteBuffer
import java.nio.charset.StandardCharsets
import org.http4s.blaze.pipeline.{HeadStage, LeafBuilder}
import org.http4s.blaze.util.TickWheelExecutor
import org.http4s.blazecore.{IdleTimeoutStage, QueueTestHead, SeqTestHead, SlowTestHead}
import org.http4s.client.{Client, RequestKey}
import org.http4s.syntax.all._
<<<<<<< HEAD
import org.http4s.testing.DispatcherIOFixture
=======
>>>>>>> fcd93e90

import scala.concurrent.TimeoutException
import scala.concurrent.duration._

class ClientTimeoutSuite extends Http4sSuite with DispatcherIOFixture {

  def tickWheelFixture = ResourceFixture(
    Resource.make(IO(new TickWheelExecutor(tick = 50.millis)))(tickWheel =>
      IO(tickWheel.shutdown())))

  def fixture = (tickWheelFixture, dispatcher).mapN(FunFixture.map2(_, _))

  val www_foo_com = uri"http://www.foo.com"
  val FooRequest = Request[IO](uri = www_foo_com)
  val FooRequestKey = RequestKey.fromRequest(FooRequest)
  val resp = "HTTP/1.1 200 OK\r\nContent-Length: 4\r\n\r\ndone"

  private def mkConnection(
      requestKey: RequestKey,
<<<<<<< HEAD
      dispatcher: Dispatcher[IO]): Http1Connection[IO] =
    new Http1Connection(
=======
      tickWheel: TickWheelExecutor,
      idleTimeout: Duration = Duration.Inf): Http1Connection[IO] = {
    val idleTimeoutStage = makeIdleTimeoutStage(idleTimeout, tickWheel)

    val connection = new Http1Connection[IO](
>>>>>>> fcd93e90
      requestKey = requestKey,
      executionContext = Http4sSuite.TestExecutionContext,
      maxResponseLineSize = 4 * 1024,
      maxHeaderLength = 40 * 1024,
      maxChunkSize = Int.MaxValue,
      chunkBufferMaxSize = 1024 * 1024,
      parserMode = ParserMode.Strict,
      userAgent = None,
<<<<<<< HEAD
      dispatcher = dispatcher
=======
      idleTimeoutStage = idleTimeoutStage
>>>>>>> fcd93e90
    )

    val builder = LeafBuilder(connection)
    idleTimeoutStage.fold(builder)(builder.prepend(_))
    connection
  }

  private def makeIdleTimeoutStage(
      idleTimeout: Duration,
      tickWheel: TickWheelExecutor): Option[IdleTimeoutStage[ByteBuffer]] =
    idleTimeout match {
      case d: FiniteDuration =>
        Some(new IdleTimeoutStage[ByteBuffer](d, tickWheel, Http4sSuite.TestExecutionContext))
      case _ => None
    }

  private def mkBuffer(s: String): ByteBuffer =
    ByteBuffer.wrap(s.getBytes(StandardCharsets.ISO_8859_1))

  private def mkClient(
      head: => HeadStage[ByteBuffer],
      tail: => BlazeConnection[IO],
      tickWheel: TickWheelExecutor)(
      responseHeaderTimeout: Duration = Duration.Inf,
      requestTimeout: Duration = Duration.Inf): Client[IO] = {
    val manager = MockClientBuilder.manager(head, tail)
    BlazeClient.makeClient(
      manager = manager,
      responseHeaderTimeout = responseHeaderTimeout,
      requestTimeout = requestTimeout,
      scheduler = tickWheel,
      ec = Http4sSuite.TestExecutionContext
    )
  }

<<<<<<< HEAD
  fixture.test("Idle timeout on slow response") { case (tickWheel, dispatcher) =>
    val tail = mkConnection(FooRequestKey, dispatcher)
=======
  tickWheelFixture.test("Idle timeout on slow response") { tickWheel =>
    val tail = mkConnection(FooRequestKey, tickWheel, idleTimeout = 1.second)
>>>>>>> fcd93e90
    val h = new SlowTestHead(List(mkBuffer(resp)), 10.seconds, tickWheel)
    val c = mkClient(h, tail, tickWheel)()

    c.fetchAs[String](FooRequest).intercept[TimeoutException]
  }

<<<<<<< HEAD
  fixture.test("Request timeout on slow response") { case (tickWheel, dispatcher) =>
    val tail = mkConnection(FooRequestKey, dispatcher)
=======
  tickWheelFixture.test("Request timeout on slow response") { tickWheel =>
    val tail = mkConnection(FooRequestKey, tickWheel)
>>>>>>> fcd93e90
    val h = new SlowTestHead(List(mkBuffer(resp)), 10.seconds, tickWheel)
    val c = mkClient(h, tail, tickWheel)(requestTimeout = 1.second)

    c.fetchAs[String](FooRequest).intercept[TimeoutException]
  }

  fixture.test("Idle timeout on slow POST body") { case (tickWheel, dispatcher) =>
    (for {
      d <- Deferred[IO, Unit]
      body =
        Stream
          .awakeEvery[IO](2.seconds)
          .map(_ => "1".toByte)
          .take(4)
          .onFinalizeWeak[IO](d.complete(()).void)
      req = Request(method = Method.POST, uri = www_foo_com, body = body)
<<<<<<< HEAD
      tail = mkConnection(RequestKey.fromRequest(req), dispatcher)
      q <- Queue.unbounded[IO, Option[ByteBuffer]]
      h = new QueueTestHead(q)
      (f, b) = resp.splitAt(resp.length - 1)
      _ <- (q.offer(Some(mkBuffer(f))) >> d.get >> q.offer(Some(mkBuffer(b)))).start
      c = mkClient(h, tail, tickWheel)(idleTimeout = 1.second)
=======
      tail = mkConnection(RequestKey.fromRequest(req), tickWheel, idleTimeout = 1.second)
      q <- Queue.unbounded[IO, Option[ByteBuffer]]
      h = new QueueTestHead(q)
      (f, b) = resp.splitAt(resp.length - 1)
      _ <- (q.enqueue1(Some(mkBuffer(f))) >> d.get >> q.enqueue1(Some(mkBuffer(b)))).start
      c = mkClient(h, tail, tickWheel)()
>>>>>>> fcd93e90
      s <- c.fetchAs[String](req)
    } yield s).intercept[TimeoutException]
  }

  fixture.test("Not timeout on only marginally slow POST body") { case (tickWheel, dispatcher) =>
    def dataStream(n: Int): EntityBody[IO] = {
      val interval = 100.millis
      Stream
        .awakeEvery[IO](interval)
        .map(_ => "1".toByte)
        .take(n.toLong)
    }

    val req = Request[IO](method = Method.POST, uri = www_foo_com, body = dataStream(4))

<<<<<<< HEAD
    val tail = mkConnection(RequestKey.fromRequest(req), dispatcher)
=======
    val tail = mkConnection(RequestKey.fromRequest(req), tickWheel, idleTimeout = 10.second)
>>>>>>> fcd93e90
    val (f, b) = resp.splitAt(resp.length - 1)
    val h = new SeqTestHead(Seq(f, b).map(mkBuffer))
    val c = mkClient(h, tail, tickWheel)(requestTimeout = 30.seconds)

    c.fetchAs[String](req).assertEquals("done")
  }

<<<<<<< HEAD
  fixture.test("Request timeout on slow response body") { case (tickWheel, dispatcher) =>
    val tail = mkConnection(FooRequestKey, dispatcher)
=======
  tickWheelFixture.test("Request timeout on slow response body") { tickWheel =>
    val tail = mkConnection(FooRequestKey, tickWheel, idleTimeout = 10.second)
>>>>>>> fcd93e90
    val (f, b) = resp.splitAt(resp.length - 1)
    val h = new SlowTestHead(Seq(f, b).map(mkBuffer), 1500.millis, tickWheel)
    val c = mkClient(h, tail, tickWheel)(requestTimeout = 1.second)

    c.fetchAs[String](FooRequest).intercept[TimeoutException]
  }

<<<<<<< HEAD
  fixture.test("Idle timeout on slow response body") { case (tickWheel, dispatcher) =>
    val tail = mkConnection(FooRequestKey, dispatcher)
=======
  tickWheelFixture.test("Idle timeout on slow response body") { tickWheel =>
    val tail = mkConnection(FooRequestKey, tickWheel, idleTimeout = 500.millis)
>>>>>>> fcd93e90
    val (f, b) = resp.splitAt(resp.length - 1)
    (for {
      q <- Queue.unbounded[IO, Option[ByteBuffer]]
      _ <- q.offer(Some(mkBuffer(f)))
      _ <- (IO.sleep(1500.millis) >> q.offer(Some(mkBuffer(b)))).start
      h = new QueueTestHead(q)
      c = mkClient(h, tail, tickWheel)()
      s <- c.fetchAs[String](FooRequest)
    } yield s).intercept[TimeoutException]
  }

<<<<<<< HEAD
  fixture.test("Response head timeout on slow header") { case (tickWheel, dispatcher) =>
    val tail = mkConnection(FooRequestKey, dispatcher)
=======
  tickWheelFixture.test("Response head timeout on slow header") { tickWheel =>
    val tail = mkConnection(FooRequestKey, tickWheel)
>>>>>>> fcd93e90
    (for {
      q <- Queue.unbounded[IO, Option[ByteBuffer]]
      _ <- (IO.sleep(10.seconds) >> q.offer(Some(mkBuffer(resp)))).start
      h = new QueueTestHead(q)
      c = mkClient(h, tail, tickWheel)(responseHeaderTimeout = 500.millis)
      s <- c.fetchAs[String](FooRequest)
    } yield s).intercept[TimeoutException]
  }

<<<<<<< HEAD
  fixture.test("No Response head timeout on fast header") { case (tickWheel, dispatcher) =>
    val tail = mkConnection(FooRequestKey, dispatcher)
=======
  tickWheelFixture.test("No Response head timeout on fast header") { tickWheel =>
    val tail = mkConnection(FooRequestKey, tickWheel)
>>>>>>> fcd93e90
    val (f, b) = resp.splitAt(resp.indexOf("\r\n\r\n" + 4))
    val h = new SlowTestHead(Seq(f, b).map(mkBuffer), 125.millis, tickWheel)
    // header is split into two chunks, we wait for 10x
    val c = mkClient(h, tail, tickWheel)(responseHeaderTimeout = 1250.millis)

    c.fetchAs[String](FooRequest).assertEquals("done")
  }

  // Regression test for: https://github.com/http4s/http4s/issues/2386
  // and https://github.com/http4s/http4s/issues/2338
  tickWheelFixture.test("Eventually timeout on connect timeout") { tickWheel =>
    val manager = ConnectionManager.basic[IO, BlazeConnection[IO]] { _ =>
      // In a real use case this timeout is under OS's control (AsynchronousSocketChannel.connect)
      IO.sleep(1000.millis) *> IO.raiseError[BlazeConnection[IO]](new IOException())
    }
    val c = BlazeClient.makeClient(
      manager = manager,
      responseHeaderTimeout = Duration.Inf,
      requestTimeout = 50.millis,
      scheduler = tickWheel,
      ec = munitExecutionContext
    )

    // if the unsafeRunTimed timeout is hit, it's a NoSuchElementException,
    // if the requestTimeout is hit then it's a TimeoutException
    // if establishing connection fails first then it's an IOException

    // The expected behaviour is that the requestTimeout will happen first, but fetchAs will additionally wait for the IO.sleep(1000.millis) to complete.
    c.fetchAs[String](FooRequest).timeout(1500.millis).intercept[TimeoutException]
  }
}<|MERGE_RESOLUTION|>--- conflicted
+++ resolved
@@ -23,11 +23,7 @@
 import cats.effect.std.{Dispatcher, Queue}
 import cats.syntax.all._
 import fs2.Stream
-<<<<<<< HEAD
-=======
-import fs2.concurrent.Queue
-
->>>>>>> fcd93e90
+
 import java.io.IOException
 import java.nio.ByteBuffer
 import java.nio.charset.StandardCharsets
@@ -36,10 +32,7 @@
 import org.http4s.blazecore.{IdleTimeoutStage, QueueTestHead, SeqTestHead, SlowTestHead}
 import org.http4s.client.{Client, RequestKey}
 import org.http4s.syntax.all._
-<<<<<<< HEAD
 import org.http4s.testing.DispatcherIOFixture
-=======
->>>>>>> fcd93e90
 
 import scala.concurrent.TimeoutException
 import scala.concurrent.duration._
@@ -59,16 +52,12 @@
 
   private def mkConnection(
       requestKey: RequestKey,
-<<<<<<< HEAD
-      dispatcher: Dispatcher[IO]): Http1Connection[IO] =
-    new Http1Connection(
-=======
       tickWheel: TickWheelExecutor,
+      dispatcher: Dispatcher[IO],
       idleTimeout: Duration = Duration.Inf): Http1Connection[IO] = {
     val idleTimeoutStage = makeIdleTimeoutStage(idleTimeout, tickWheel)
 
     val connection = new Http1Connection[IO](
->>>>>>> fcd93e90
       requestKey = requestKey,
       executionContext = Http4sSuite.TestExecutionContext,
       maxResponseLineSize = 4 * 1024,
@@ -77,11 +66,8 @@
       chunkBufferMaxSize = 1024 * 1024,
       parserMode = ParserMode.Strict,
       userAgent = None,
-<<<<<<< HEAD
+      idleTimeoutStage = idleTimeoutStage,
       dispatcher = dispatcher
-=======
-      idleTimeoutStage = idleTimeoutStage
->>>>>>> fcd93e90
     )
 
     val builder = LeafBuilder(connection)
@@ -117,26 +103,16 @@
     )
   }
 
-<<<<<<< HEAD
   fixture.test("Idle timeout on slow response") { case (tickWheel, dispatcher) =>
-    val tail = mkConnection(FooRequestKey, dispatcher)
-=======
-  tickWheelFixture.test("Idle timeout on slow response") { tickWheel =>
-    val tail = mkConnection(FooRequestKey, tickWheel, idleTimeout = 1.second)
->>>>>>> fcd93e90
+    val tail = mkConnection(FooRequestKey, tickWheel, dispatcher, idleTimeout = 1.second)
     val h = new SlowTestHead(List(mkBuffer(resp)), 10.seconds, tickWheel)
     val c = mkClient(h, tail, tickWheel)()
 
     c.fetchAs[String](FooRequest).intercept[TimeoutException]
   }
 
-<<<<<<< HEAD
   fixture.test("Request timeout on slow response") { case (tickWheel, dispatcher) =>
-    val tail = mkConnection(FooRequestKey, dispatcher)
-=======
-  tickWheelFixture.test("Request timeout on slow response") { tickWheel =>
-    val tail = mkConnection(FooRequestKey, tickWheel)
->>>>>>> fcd93e90
+    val tail = mkConnection(FooRequestKey, tickWheel, dispatcher)
     val h = new SlowTestHead(List(mkBuffer(resp)), 10.seconds, tickWheel)
     val c = mkClient(h, tail, tickWheel)(requestTimeout = 1.second)
 
@@ -153,21 +129,16 @@
           .take(4)
           .onFinalizeWeak[IO](d.complete(()).void)
       req = Request(method = Method.POST, uri = www_foo_com, body = body)
-<<<<<<< HEAD
-      tail = mkConnection(RequestKey.fromRequest(req), dispatcher)
+      tail = mkConnection(
+        RequestKey.fromRequest(req),
+        tickWheel,
+        dispatcher,
+        idleTimeout = 1.second)
       q <- Queue.unbounded[IO, Option[ByteBuffer]]
       h = new QueueTestHead(q)
       (f, b) = resp.splitAt(resp.length - 1)
       _ <- (q.offer(Some(mkBuffer(f))) >> d.get >> q.offer(Some(mkBuffer(b)))).start
-      c = mkClient(h, tail, tickWheel)(idleTimeout = 1.second)
-=======
-      tail = mkConnection(RequestKey.fromRequest(req), tickWheel, idleTimeout = 1.second)
-      q <- Queue.unbounded[IO, Option[ByteBuffer]]
-      h = new QueueTestHead(q)
-      (f, b) = resp.splitAt(resp.length - 1)
-      _ <- (q.enqueue1(Some(mkBuffer(f))) >> d.get >> q.enqueue1(Some(mkBuffer(b)))).start
       c = mkClient(h, tail, tickWheel)()
->>>>>>> fcd93e90
       s <- c.fetchAs[String](req)
     } yield s).intercept[TimeoutException]
   }
@@ -183,11 +154,8 @@
 
     val req = Request[IO](method = Method.POST, uri = www_foo_com, body = dataStream(4))
 
-<<<<<<< HEAD
-    val tail = mkConnection(RequestKey.fromRequest(req), dispatcher)
-=======
-    val tail = mkConnection(RequestKey.fromRequest(req), tickWheel, idleTimeout = 10.second)
->>>>>>> fcd93e90
+    val tail =
+      mkConnection(RequestKey.fromRequest(req), tickWheel, dispatcher, idleTimeout = 10.seconds)
     val (f, b) = resp.splitAt(resp.length - 1)
     val h = new SeqTestHead(Seq(f, b).map(mkBuffer))
     val c = mkClient(h, tail, tickWheel)(requestTimeout = 30.seconds)
@@ -195,13 +163,8 @@
     c.fetchAs[String](req).assertEquals("done")
   }
 
-<<<<<<< HEAD
   fixture.test("Request timeout on slow response body") { case (tickWheel, dispatcher) =>
-    val tail = mkConnection(FooRequestKey, dispatcher)
-=======
-  tickWheelFixture.test("Request timeout on slow response body") { tickWheel =>
-    val tail = mkConnection(FooRequestKey, tickWheel, idleTimeout = 10.second)
->>>>>>> fcd93e90
+    val tail = mkConnection(FooRequestKey, tickWheel, dispatcher, idleTimeout = 10.seconds)
     val (f, b) = resp.splitAt(resp.length - 1)
     val h = new SlowTestHead(Seq(f, b).map(mkBuffer), 1500.millis, tickWheel)
     val c = mkClient(h, tail, tickWheel)(requestTimeout = 1.second)
@@ -209,13 +172,8 @@
     c.fetchAs[String](FooRequest).intercept[TimeoutException]
   }
 
-<<<<<<< HEAD
   fixture.test("Idle timeout on slow response body") { case (tickWheel, dispatcher) =>
-    val tail = mkConnection(FooRequestKey, dispatcher)
-=======
-  tickWheelFixture.test("Idle timeout on slow response body") { tickWheel =>
-    val tail = mkConnection(FooRequestKey, tickWheel, idleTimeout = 500.millis)
->>>>>>> fcd93e90
+    val tail = mkConnection(FooRequestKey, tickWheel, dispatcher, idleTimeout = 500.millis)
     val (f, b) = resp.splitAt(resp.length - 1)
     (for {
       q <- Queue.unbounded[IO, Option[ByteBuffer]]
@@ -227,13 +185,8 @@
     } yield s).intercept[TimeoutException]
   }
 
-<<<<<<< HEAD
   fixture.test("Response head timeout on slow header") { case (tickWheel, dispatcher) =>
-    val tail = mkConnection(FooRequestKey, dispatcher)
-=======
-  tickWheelFixture.test("Response head timeout on slow header") { tickWheel =>
-    val tail = mkConnection(FooRequestKey, tickWheel)
->>>>>>> fcd93e90
+    val tail = mkConnection(FooRequestKey, tickWheel, dispatcher)
     (for {
       q <- Queue.unbounded[IO, Option[ByteBuffer]]
       _ <- (IO.sleep(10.seconds) >> q.offer(Some(mkBuffer(resp)))).start
@@ -243,13 +196,8 @@
     } yield s).intercept[TimeoutException]
   }
 
-<<<<<<< HEAD
   fixture.test("No Response head timeout on fast header") { case (tickWheel, dispatcher) =>
-    val tail = mkConnection(FooRequestKey, dispatcher)
-=======
-  tickWheelFixture.test("No Response head timeout on fast header") { tickWheel =>
-    val tail = mkConnection(FooRequestKey, tickWheel)
->>>>>>> fcd93e90
+    val tail = mkConnection(FooRequestKey, tickWheel, dispatcher)
     val (f, b) = resp.splitAt(resp.indexOf("\r\n\r\n" + 4))
     val h = new SlowTestHead(Seq(f, b).map(mkBuffer), 125.millis, tickWheel)
     // header is split into two chunks, we wait for 10x
