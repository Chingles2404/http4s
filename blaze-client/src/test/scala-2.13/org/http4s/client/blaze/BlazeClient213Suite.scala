/*
 * Copyright 2014 http4s.org
 *
 * Licensed under the Apache License, Version 2.0 (the "License");
 * you may not use this file except in compliance with the License.
 * You may obtain a copy of the License at
 *
 *     http://www.apache.org/licenses/LICENSE-2.0
 *
 * Unless required by applicable law or agreed to in writing, software
 * distributed under the License is distributed on an "AS IS" BASIS,
 * WITHOUT WARRANTIES OR CONDITIONS OF ANY KIND, either express or implied.
 * See the License for the specific language governing permissions and
 * limitations under the License.
 */

package org.http4s.client
package blaze

import cats.effect._
import cats.syntax.all._
import fs2.Stream
import org.http4s._
import scala.concurrent.duration._
import scala.util.Random

class BlazeClient213Suite extends BlazeClientBase {

  test("reset request timeout".flaky) {
    val addresses = jettyServer().addresses
    val address = addresses.head
    val name = address.getHostName
    val port = address.getPort

    Ref[IO]
      .of(0L)
      .flatMap { _ =>
        mkClient(1, requestTimeout = 2.second).use { client =>
          val submit =
            client.status(Request[IO](uri = Uri.fromString(s"http://$name:$port/simple").yolo))
          submit *> IO.sleep(3.seconds) *> submit
        }
      }
      .assertEquals(Status.Ok)
  }

  test("Blaze Http1Client should behave and not deadlock") {
    val addresses = jettyServer().addresses
    val hosts = addresses.map { address =>
      val name = address.getHostName
      val port = address.getPort
      Uri.fromString(s"http://$name:$port/simple").yolo
    }

    mkClient(3)
      .use { client =>
        (1 to Runtime.getRuntime.availableProcessors * 5).toList
          .parTraverse { _ =>
            val h = hosts(Random.nextInt(hosts.length))
            client.expect[String](h).map(_.nonEmpty)
          }
          .map(_.forall(identity))
      }
      .assertEquals(true)
  }

<<<<<<< HEAD
  jettyScaffold.test("behave and not deadlock on failures with parTraverse") {
    case (jettyServer, _) =>
      val addresses = jettyServer.addresses
      mkClient(3)
        .use { client =>
          val failedHosts = addresses.map { address =>
            val name = address.getHostName
            val port = address.getPort
            Uri.fromString(s"http://$name:$port/internal-server-error").yolo
          }

          val successHosts = addresses.map { address =>
            val name = address.getHostName
            val port = address.getPort
            Uri.fromString(s"http://$name:$port/simple").yolo
          }

          val failedRequests =
            (1 to Runtime.getRuntime.availableProcessors * 5).toList.parTraverse { _ =>
              val h = failedHosts(Random.nextInt(failedHosts.length))
              client.expect[String](h)
            }

          val sucessRequests =
            (1 to Runtime.getRuntime.availableProcessors * 5).toList.parTraverse { _ =>
              val h = successHosts(Random.nextInt(successHosts.length))
              client.expect[String](h).map(_.nonEmpty)
            }

          val allRequests = for {
            _ <- failedRequests.handleErrorWith(_ => IO.unit).replicateA(5)
            r <- sucessRequests
          } yield r

          allRequests
            .map(_.forall(identity))
        }
        .assertEquals(true)
  }

  jettyScaffold.test(
    "Blaze Http1Client should behave and not deadlock on failures with parSequence") {
    case (jettyServer, _) =>
      val addresses = jettyServer.addresses
      mkClient(3)
        .use { client =>
          val failedHosts = addresses.map { address =>
            val name = address.getHostName
            val port = address.getPort
            Uri.fromString(s"http://$name:$port/internal-server-error").yolo
          }

          val successHosts = addresses.map { address =>
            val name = address.getHostName
            val port = address.getPort
            Uri.fromString(s"http://$name:$port/simple").yolo
          }

          val failedRequests = (1 to Runtime.getRuntime.availableProcessors * 5).toList.map { _ =>
            val h = failedHosts(Random.nextInt(failedHosts.length))
            client.expect[String](h)
          }.parSequence

          val sucessRequests = (1 to Runtime.getRuntime.availableProcessors * 5).toList.map { _ =>
            val h = successHosts(Random.nextInt(successHosts.length))
            client.expect[String](h).map(_.nonEmpty)
          }.parSequence

          val allRequests = for {
            _ <- failedRequests.handleErrorWith(_ => IO.unit).replicateA(5)
            r <- sucessRequests
          } yield r

          allRequests
            .map(_.forall(identity))
        }
        .assertEquals(true)
=======
  test("behave and not deadlock on failures with parTraverse") {
    val addresses = jettyServer().addresses
    mkClient(3).use { client =>
      val failedHosts = addresses.map { address =>
        val name = address.getHostName
        val port = address.getPort
        Uri.fromString(s"http://$name:$port/internal-server-error").yolo
      }

      val successHosts = addresses.map { address =>
        val name = address.getHostName
        val port = address.getPort
        Uri.fromString(s"http://$name:$port/simple").yolo
      }

      val failedRequests =
        (1 to Runtime.getRuntime.availableProcessors * 5).toList.parTraverse { _ =>
          val h = failedHosts(Random.nextInt(failedHosts.length))
          client.expect[String](h)
        }

      val sucessRequests =
        (1 to Runtime.getRuntime.availableProcessors * 5).toList.parTraverse { _ =>
          val h = successHosts(Random.nextInt(successHosts.length))
          client.expect[String](h).map(_.nonEmpty)
        }

      val allRequests = for {
        _ <- failedRequests.handleErrorWith(_ => IO.unit).replicateA(5)
        r <- sucessRequests
      } yield r

      allRequests
        .map(_.forall(identity))
    }.assert
  }

  test("Blaze Http1Client should behave and not deadlock on failures with parSequence") {
    val addresses = jettyServer().addresses
    mkClient(3).use { client =>
      val failedHosts = addresses.map { address =>
        val name = address.getHostName
        val port = address.getPort
        Uri.fromString(s"http://$name:$port/internal-server-error").yolo
      }

      val successHosts = addresses.map { address =>
        val name = address.getHostName
        val port = address.getPort
        Uri.fromString(s"http://$name:$port/simple").yolo
      }

      val failedRequests = (1 to Runtime.getRuntime.availableProcessors * 5).toList.map { _ =>
        val h = failedHosts(Random.nextInt(failedHosts.length))
        client.expect[String](h)
      }.parSequence

      val sucessRequests = (1 to Runtime.getRuntime.availableProcessors * 5).toList.map { _ =>
        val h = successHosts(Random.nextInt(successHosts.length))
        client.expect[String](h).map(_.nonEmpty)
      }.parSequence

      val allRequests = for {
        _ <- failedRequests.handleErrorWith(_ => IO.unit).replicateA(5)
        r <- sucessRequests
      } yield r

      allRequests
        .map(_.forall(identity))
    }.assert
>>>>>>> a3df18f3
  }

  test("call a second host after reusing connections on a first") {
    val addresses = jettyServer().addresses
    // https://github.com/http4s/http4s/pull/2546
    mkClient(maxConnectionsPerRequestKey = Int.MaxValue, maxTotalConnections = 5)
      .use { client =>
        val uris = addresses.take(2).map { address =>
          val name = address.getHostName
          val port = address.getPort
          Uri.fromString(s"http://$name:$port/simple").yolo
        }
        val s = Stream(
          Stream.eval(
            client.expect[String](Request[IO](uri = uris(0)))
          )).repeat.take(10).parJoinUnbounded ++ Stream.eval(
          client.expect[String](Request[IO](uri = uris(1))))
        s.compile.lastOrError
      }
      .assertEquals("simple path")
  }
}<|MERGE_RESOLUTION|>--- conflicted
+++ resolved
@@ -64,156 +64,80 @@
       .assertEquals(true)
   }
 
-<<<<<<< HEAD
-  jettyScaffold.test("behave and not deadlock on failures with parTraverse") {
-    case (jettyServer, _) =>
-      val addresses = jettyServer.addresses
-      mkClient(3)
-        .use { client =>
-          val failedHosts = addresses.map { address =>
-            val name = address.getHostName
-            val port = address.getPort
-            Uri.fromString(s"http://$name:$port/internal-server-error").yolo
+  test("behave and not deadlock on failures with parTraverse") {
+    val addresses = jettyServer().addresses
+    mkClient(3)
+      .use { client =>
+        val failedHosts = addresses.map { address =>
+          val name = address.getHostName
+          val port = address.getPort
+          Uri.fromString(s"http://$name:$port/internal-server-error").yolo
+        }
+
+        val successHosts = addresses.map { address =>
+          val name = address.getHostName
+          val port = address.getPort
+          Uri.fromString(s"http://$name:$port/simple").yolo
+        }
+
+        val failedRequests =
+          (1 to Runtime.getRuntime.availableProcessors * 5).toList.parTraverse { _ =>
+            val h = failedHosts(Random.nextInt(failedHosts.length))
+            client.expect[String](h)
           }
 
-          val successHosts = addresses.map { address =>
-            val name = address.getHostName
-            val port = address.getPort
-            Uri.fromString(s"http://$name:$port/simple").yolo
+        val sucessRequests =
+          (1 to Runtime.getRuntime.availableProcessors * 5).toList.parTraverse { _ =>
+            val h = successHosts(Random.nextInt(successHosts.length))
+            client.expect[String](h).map(_.nonEmpty)
           }
 
-          val failedRequests =
-            (1 to Runtime.getRuntime.availableProcessors * 5).toList.parTraverse { _ =>
-              val h = failedHosts(Random.nextInt(failedHosts.length))
-              client.expect[String](h)
-            }
+        val allRequests = for {
+          _ <- failedRequests.handleErrorWith(_ => IO.unit).replicateA(5)
+          r <- sucessRequests
+        } yield r
 
-          val sucessRequests =
-            (1 to Runtime.getRuntime.availableProcessors * 5).toList.parTraverse { _ =>
-              val h = successHosts(Random.nextInt(successHosts.length))
-              client.expect[String](h).map(_.nonEmpty)
-            }
-
-          val allRequests = for {
-            _ <- failedRequests.handleErrorWith(_ => IO.unit).replicateA(5)
-            r <- sucessRequests
-          } yield r
-
-          allRequests
-            .map(_.forall(identity))
-        }
-        .assertEquals(true)
-  }
-
-  jettyScaffold.test(
-    "Blaze Http1Client should behave and not deadlock on failures with parSequence") {
-    case (jettyServer, _) =>
-      val addresses = jettyServer.addresses
-      mkClient(3)
-        .use { client =>
-          val failedHosts = addresses.map { address =>
-            val name = address.getHostName
-            val port = address.getPort
-            Uri.fromString(s"http://$name:$port/internal-server-error").yolo
-          }
-
-          val successHosts = addresses.map { address =>
-            val name = address.getHostName
-            val port = address.getPort
-            Uri.fromString(s"http://$name:$port/simple").yolo
-          }
-
-          val failedRequests = (1 to Runtime.getRuntime.availableProcessors * 5).toList.map { _ =>
-            val h = failedHosts(Random.nextInt(failedHosts.length))
-            client.expect[String](h)
-          }.parSequence
-
-          val sucessRequests = (1 to Runtime.getRuntime.availableProcessors * 5).toList.map { _ =>
-            val h = successHosts(Random.nextInt(successHosts.length))
-            client.expect[String](h).map(_.nonEmpty)
-          }.parSequence
-
-          val allRequests = for {
-            _ <- failedRequests.handleErrorWith(_ => IO.unit).replicateA(5)
-            r <- sucessRequests
-          } yield r
-
-          allRequests
-            .map(_.forall(identity))
-        }
-        .assertEquals(true)
-=======
-  test("behave and not deadlock on failures with parTraverse") {
-    val addresses = jettyServer().addresses
-    mkClient(3).use { client =>
-      val failedHosts = addresses.map { address =>
-        val name = address.getHostName
-        val port = address.getPort
-        Uri.fromString(s"http://$name:$port/internal-server-error").yolo
+        allRequests
+          .map(_.forall(identity))
       }
-
-      val successHosts = addresses.map { address =>
-        val name = address.getHostName
-        val port = address.getPort
-        Uri.fromString(s"http://$name:$port/simple").yolo
-      }
-
-      val failedRequests =
-        (1 to Runtime.getRuntime.availableProcessors * 5).toList.parTraverse { _ =>
-          val h = failedHosts(Random.nextInt(failedHosts.length))
-          client.expect[String](h)
-        }
-
-      val sucessRequests =
-        (1 to Runtime.getRuntime.availableProcessors * 5).toList.parTraverse { _ =>
-          val h = successHosts(Random.nextInt(successHosts.length))
-          client.expect[String](h).map(_.nonEmpty)
-        }
-
-      val allRequests = for {
-        _ <- failedRequests.handleErrorWith(_ => IO.unit).replicateA(5)
-        r <- sucessRequests
-      } yield r
-
-      allRequests
-        .map(_.forall(identity))
-    }.assert
+      .assertEquals(true)
   }
 
   test("Blaze Http1Client should behave and not deadlock on failures with parSequence") {
     val addresses = jettyServer().addresses
-    mkClient(3).use { client =>
-      val failedHosts = addresses.map { address =>
-        val name = address.getHostName
-        val port = address.getPort
-        Uri.fromString(s"http://$name:$port/internal-server-error").yolo
+    mkClient(3)
+      .use { client =>
+        val failedHosts = addresses.map { address =>
+          val name = address.getHostName
+          val port = address.getPort
+          Uri.fromString(s"http://$name:$port/internal-server-error").yolo
+        }
+
+        val successHosts = addresses.map { address =>
+          val name = address.getHostName
+          val port = address.getPort
+          Uri.fromString(s"http://$name:$port/simple").yolo
+        }
+
+        val failedRequests = (1 to Runtime.getRuntime.availableProcessors * 5).toList.map { _ =>
+          val h = failedHosts(Random.nextInt(failedHosts.length))
+          client.expect[String](h)
+        }.parSequence
+
+        val sucessRequests = (1 to Runtime.getRuntime.availableProcessors * 5).toList.map { _ =>
+          val h = successHosts(Random.nextInt(successHosts.length))
+          client.expect[String](h).map(_.nonEmpty)
+        }.parSequence
+
+        val allRequests = for {
+          _ <- failedRequests.handleErrorWith(_ => IO.unit).replicateA(5)
+          r <- sucessRequests
+        } yield r
+
+        allRequests
+          .map(_.forall(identity))
       }
-
-      val successHosts = addresses.map { address =>
-        val name = address.getHostName
-        val port = address.getPort
-        Uri.fromString(s"http://$name:$port/simple").yolo
-      }
-
-      val failedRequests = (1 to Runtime.getRuntime.availableProcessors * 5).toList.map { _ =>
-        val h = failedHosts(Random.nextInt(failedHosts.length))
-        client.expect[String](h)
-      }.parSequence
-
-      val sucessRequests = (1 to Runtime.getRuntime.availableProcessors * 5).toList.map { _ =>
-        val h = successHosts(Random.nextInt(successHosts.length))
-        client.expect[String](h).map(_.nonEmpty)
-      }.parSequence
-
-      val allRequests = for {
-        _ <- failedRequests.handleErrorWith(_ => IO.unit).replicateA(5)
-        r <- sucessRequests
-      } yield r
-
-      allRequests
-        .map(_.forall(identity))
-    }.assert
->>>>>>> a3df18f3
+      .assertEquals(true)
   }
 
   test("call a second host after reusing connections on a first") {
