--- conflicted
+++ resolved
@@ -29,16 +29,10 @@
 
 private[http4s] class FlushingChunkWriter[F[_]](pipe: TailStage[ByteBuffer], trailer: F[Headers])(
     implicit
-<<<<<<< HEAD
     protected val F: Async[F],
     protected val ec: ExecutionContext,
-    protected val dispatcher: Dispatcher[F])
-    extends Http1Writer[F] {
-=======
-    protected val F: Effect[F],
-    protected val ec: ExecutionContext,
+    protected val dispatcher: Dispatcher[F],
 ) extends Http1Writer[F] {
->>>>>>> 37f452b1
   import ChunkWriter._
 
   protected def writeBodyChunk(chunk: Chunk[Byte], flush: Boolean): Future[Unit] =
