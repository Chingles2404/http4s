--- conflicted
+++ resolved
@@ -44,12 +44,8 @@
 sealed abstract class WSTestHead(
     inQueue: Queue[IO, WebSocketFrame],
     outQueue: Queue[IO, WebSocketFrame],
-<<<<<<< HEAD
-    writeSemaphore: Semaphore[IO])
-=======
-)(implicit timer: Timer[IO], cs: ContextShift[IO])
->>>>>>> 37f452b1
-    extends HeadStage[WebSocketFrame] {
+    writeSemaphore: Semaphore[IO],
+) extends HeadStage[WebSocketFrame] {
 
   /** Block while we put elements into our queue
     *
