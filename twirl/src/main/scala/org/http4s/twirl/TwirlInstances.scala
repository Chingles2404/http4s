--- conflicted
+++ resolved
@@ -18,47 +18,25 @@
 package twirl
 
 import _root_.play.twirl.api._
-<<<<<<< HEAD
-=======
 import org.http4s.Charset.`UTF-8`
->>>>>>> 01308f5d
 import org.http4s.MediaType
 import org.http4s.headers.`Content-Type`
 
 trait TwirlInstances {
-<<<<<<< HEAD
-  implicit def htmlContentEncoder(implicit
-      charset: Charset = DefaultCharset): EntityEncoder.Pure[Html] =
-=======
-  implicit def htmlContentEncoder[F[_]](implicit
-      charset: Charset = `UTF-8`): EntityEncoder[F, Html] =
->>>>>>> 01308f5d
+  implicit def htmlContentEncoder(implicit charset: Charset = `UTF-8`): EntityEncoder.Pure[Html] =
     contentEncoder(MediaType.text.html)
 
   /** Note: Twirl uses a media type of `text/javascript`.  This is obsolete, so we instead return
     * `application/javascript`.
     */
-<<<<<<< HEAD
   implicit def jsContentEncoder(implicit
-      charset: Charset = DefaultCharset): EntityEncoder.Pure[JavaScript] =
+      charset: Charset = `UTF-8`): EntityEncoder.Pure[JavaScript] =
     contentEncoder(MediaType.application.javascript)
 
-  implicit def xmlContentEncoder(implicit
-      charset: Charset = DefaultCharset): EntityEncoder.Pure[Xml] =
+  implicit def xmlContentEncoder(implicit charset: Charset = `UTF-8`): EntityEncoder.Pure[Xml] =
     contentEncoder(MediaType.application.xml)
 
-  implicit def txtContentEncoder(implicit
-      charset: Charset = DefaultCharset): EntityEncoder.Pure[Txt] =
-=======
-  implicit def jsContentEncoder[F[_]](implicit
-      charset: Charset = `UTF-8`): EntityEncoder[F, JavaScript] =
-    contentEncoder(MediaType.application.javascript)
-
-  implicit def xmlContentEncoder[F[_]](implicit charset: Charset = `UTF-8`): EntityEncoder[F, Xml] =
-    contentEncoder(MediaType.application.xml)
-
-  implicit def txtContentEncoder[F[_]](implicit charset: Charset = `UTF-8`): EntityEncoder[F, Txt] =
->>>>>>> 01308f5d
+  implicit def txtContentEncoder(implicit charset: Charset = `UTF-8`): EntityEncoder.Pure[Txt] =
     contentEncoder(MediaType.text.plain)
 
   private def contentEncoder[C <: Content](mediaType: MediaType)(implicit
