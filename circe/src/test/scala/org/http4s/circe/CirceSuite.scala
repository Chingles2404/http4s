/*
 * Copyright 2015 http4s.org
 *
 * Licensed under the Apache License, Version 2.0 (the "License");
 * you may not use this file except in compliance with the License.
 * You may obtain a copy of the License at
 *
 *     http://www.apache.org/licenses/LICENSE-2.0
 *
 * Unless required by applicable law or agreed to in writing, software
 * distributed under the License is distributed on an "AS IS" BASIS,
 * WITHOUT WARRANTIES OR CONDITIONS OF ANY KIND, either express or implied.
 * See the License for the specific language governing permissions and
 * limitations under the License.
 */

package org.http4s
package circe.test // Get out of circe package so we can import custom instances

import cats.data.EitherT
import cats.data.NonEmptyList
import cats.effect.IO
import cats.effect.testkit.TestContext
import cats.syntax.all._
import fs2.Stream
import io.circe._
import io.circe.jawn.CirceSupportParser
import io.circe.syntax._
import io.circe.testing.instances._
import org.http4s.Status.Ok
import org.http4s.circe._
import org.http4s.headers.`Content-Type`
import org.http4s.jawn.JawnDecodeSupportSuite
import org.http4s.laws.discipline.EntityCodecTests
import org.http4s.syntax.all._
import org.typelevel.jawn.ParseException

import java.nio.charset.StandardCharsets

class CirceSuite extends JawnDecodeSupportSuite[Json] with Http4sLawSuite {
  implicit val testContext: TestContext = TestContext()

  val CirceInstancesWithCustomErrors = CirceInstances.builder
    .withEmptyBodyMessage(MalformedMessageBodyFailure("Custom Invalid JSON: empty body"))
    .withJawnParseExceptionMessage(_ => MalformedMessageBodyFailure("Custom Invalid JSON jawn"))
    .withCirceParseExceptionMessage(_ => MalformedMessageBodyFailure("Custom Invalid JSON circe"))
    .withJsonDecodeError { (json, failures) =>
      val failureStr = failures.mkString_("", ", ", "")
      InvalidMessageBodyFailure(
        s"Custom Could not decode JSON: ${json.noSpaces}, errors: $failureStr"
      )
    }
    .build

  testJsonDecoder(jsonDecoder)
  testJsonDecoderError(CirceInstancesWithCustomErrors.jsonDecoderIncremental)(
    emptyBody = { case MalformedMessageBodyFailure("Custom Invalid JSON: empty body", _) => true },
    parseError = { case MalformedMessageBodyFailure("Custom Invalid JSON jawn", _) => true },
  )
  testJsonDecoderError(CirceInstancesWithCustomErrors.jsonDecoderByteBuffer)(
    emptyBody = { case MalformedMessageBodyFailure("Custom Invalid JSON: empty body", _) => true },
    parseError = { case MalformedMessageBodyFailure("Custom Invalid JSON circe", _) => true },
  )

  sealed case class Foo(bar: Int)
  val foo = Foo(42)
  // Beware of possible conflicting shapeless versions if using the circe-generic module
  // to derive these.
  implicit val FooDecoder: Decoder[Foo] =
    Decoder.forProduct1("bar")(Foo.apply)
  implicit val FooEncoder: Encoder[Foo] =
    Encoder.forProduct1("bar")(foo => foo.bar)

  sealed case class Bar(a: Int, b: String)
  implicit val barDecoder: Decoder[Bar] =
    Decoder.forProduct2("a", "b")(Bar.apply)
  implicit val barEncoder: Encoder[Bar] =
    Encoder.forProduct2("a", "b")(bar => (bar.a, bar.b))

  val json = Json.obj("test" -> Json.fromString("CirceSupport"))

  test("json encoder should have json content type") {
    val maybeHeaderT: Option[`Content-Type`] = jsonEncoder[IO].headers.get[`Content-Type`]
    assertEquals(maybeHeaderT, Some(`Content-Type`(MediaType.application.json)))
  }

  test("json encoder should write compact JSON") {
    writeToString(json).assertEquals("""{"test":"CirceSupport"}""")
  }

  test("json encoder should write JSON according to custom encoders") {
    val custom = CirceInstances.withPrinter(Printer.spaces2).build
    import custom._
    writeToString(json).assertEquals("""{
          |  "test" : "CirceSupport"
          |}""".stripMargin)
  }

  test("json encoder should write JSON according to explicit printer") {
    writeToString(json)(jsonEncoderWithPrinter(Printer.spaces2)).assertEquals("""{
          |  "test" : "CirceSupport"
          |}""".stripMargin)
  }

  test("jsonEncoderOf should have json content type") {
    val maybeHeaderT: Option[`Content-Type`] = jsonEncoderOf[IO, Foo].headers.get[`Content-Type`]
    assertEquals(maybeHeaderT, Some(`Content-Type`(MediaType.application.json)))
  }

  test("jsonEncoderOf should write compact JSON") {
    writeToString(foo)(jsonEncoderOf[IO, Foo]).assertEquals("""{"bar":42}""")
  }

  test("jsonEncoderOf should write JSON according to custom encoders") {
    val custom = CirceInstances.withPrinter(Printer.spaces2).build
    import custom._
    writeToString(foo)(jsonEncoderOf).assertEquals("""{
          |  "bar" : 42
          |}""".stripMargin)
  }

  test("jsonEncoder should write JSON according to explicit printer") {
    writeToString(foo)(jsonEncoderWithPrinterOf(Printer.spaces2)).assertEquals("""{
          |  "bar" : 42
          |}""".stripMargin)
  }

  val jsons = Stream(
    Json.obj("test1" -> Json.fromString("CirceSupport")),
    Json.obj("test2" -> Json.fromString("CirceSupport")),
  ).lift[IO]

  test("stream json array encoder should have json content type") {
    val maybeHeaderT: Option[`Content-Type`] = streamJsonArrayEncoder[IO].headers
      .get[`Content-Type`]
    assertEquals(maybeHeaderT, Some(`Content-Type`(MediaType.application.json)))
  }

  test("stream json array encoder should write compact JSON") {
    writeToString(jsons).assertEquals("""[{"test1":"CirceSupport"},{"test2":"CirceSupport"}]""")
  }

  test("stream json array encoder should write JSON according to custom encoders") {
    val custom = CirceInstances.withPrinter(Printer.spaces2).build
    import custom._
    writeToString(jsons).assertEquals("""[{
          |  "test1" : "CirceSupport"
          |},{
          |  "test2" : "CirceSupport"
          |}]""".stripMargin)
  }

  test("stream json array encoder should write JSON according to explicit printer") {
    writeToString(jsons)(streamJsonArrayEncoderWithPrinter(Printer.spaces2)).assertEquals("""[{
          |  "test1" : "CirceSupport"
          |},{
          |  "test2" : "CirceSupport"
          |}]""".stripMargin)
  }

  test("stream json array encoder should write a valid JSON array for an empty stream") {
    writeToString[Stream[IO, Json]](Stream.empty).assertEquals("[]")
  }

  val foos = Stream(
    Foo(42),
    Foo(350),
  ).lift[IO]

  test("stream json array encoder of should have json content type") {
    val maybeHeaderT: Option[`Content-Type`] = streamJsonArrayEncoderOf[IO, Foo].headers
      .get[`Content-Type`]
    assertEquals(maybeHeaderT, Some(`Content-Type`(MediaType.application.json)))
  }

  test("stream json array encoder of should write compact JSON") {
    writeToString(foos)(streamJsonArrayEncoderOf[IO, Foo]).assertEquals(
      """[{"bar":42},{"bar":350}]"""
    )
  }

  test("stream json array encoder of should write JSON according to custom encoders") {
    val custom = CirceInstances.withPrinter(Printer.spaces2).build
    import custom._
    writeToString(foos)(streamJsonArrayEncoderOf).assertEquals("""[{
          |  "bar" : 42
          |},{
          |  "bar" : 350
          |}]""".stripMargin)
  }

  test("stream json array encoder of should write JSON according to explicit printer") {
    writeToString(foos)(streamJsonArrayEncoderWithPrinterOf(Printer.spaces2)).assertEquals("""[{
          |  "bar" : 42
          |},{
          |  "bar" : 350
          |}]""".stripMargin)
  }

  test("stream json array encoder of should write a valid JSON array for an empty stream") {
    writeToString[Stream[IO, Foo]](Stream.empty)(streamJsonArrayEncoderOf).assertEquals("[]")
  }

  test("stream json array decoder should decode JSON stream") {
    (for {
      stream <- streamJsonArrayDecoder[IO].decode(
        Media(
          Stream.fromIterator[IO](
<<<<<<< HEAD
            """[{"test1":"CirceSupport"},{"test2":"CirceSupport"}]""".getBytes.iterator,
            128),
          Headers("content-type" -> "application/json")
=======
            """[{"test1":"CirceSupport"},{"test2":"CirceSupport"}]""".getBytes.iterator
          ),
          Headers("content-type" -> "application/json"),
>>>>>>> 37f452b1
        ),
        true,
      )
      list <- EitherT(
        stream.map(Printer.noSpaces.print).compile.toList.map(_.asRight[DecodeFailure])
      )
    } yield list).value.assertEquals(
      Right(
        List(
          """{"test1":"CirceSupport"}""",
          """{"test2":"CirceSupport"}""",
        )
      )
    )
  }

  test(
    "stream json array decoder should fail if `content-type: application/json` header is not present"
  ) {
    val result = streamJsonArrayDecoder[IO].decode(
      Media(
        Stream.fromIterator[IO](
<<<<<<< HEAD
          """[{"test1":"CirceSupport"},{"test2":"CirceSupport"}]""".getBytes.iterator,
          128),
        Headers.empty
=======
          """[{"test1":"CirceSupport"},{"test2":"CirceSupport"}]""".getBytes.iterator
        ),
        Headers.empty,
>>>>>>> 37f452b1
      ),
      true,
    )
    result.value.assertEquals(Left(MediaTypeMissing(Set(MediaType.application.json))))
  }

  test("stream json array decoder should not fail on improper JSON") {
    val result = streamJsonArrayDecoder[IO].decode(
      Media(
        Stream.fromIterator[IO](
<<<<<<< HEAD
          """[{"test1":"CirceSupport"},{"test2":CirceSupport"}]""".getBytes.iterator,
          128),
        Headers("content-type" -> "application/json")
=======
          """[{"test1":"CirceSupport"},{"test2":CirceSupport"}]""".getBytes.iterator
        ),
        Headers("content-type" -> "application/json"),
>>>>>>> 37f452b1
      ),
      true,
    )
    result.value.map(_.isRight).assertEquals(true)
  }

  test("stream json array decoder should return stream that fails when run on improper JSON") {
    (for {
      stream <- streamJsonArrayDecoder[IO].decode(
        Media(
          Stream.fromIterator[IO](
<<<<<<< HEAD
            """[{"test1":"CirceSupport"},{"test2":CirceSupport"}]""".getBytes.iterator,
            128),
          Headers("content-type" -> "application/json")
=======
            """[{"test1":"CirceSupport"},{"test2":CirceSupport"}]""".getBytes.iterator
          ),
          Headers("content-type" -> "application/json"),
>>>>>>> 37f452b1
        ),
        true,
      )
      list <- EitherT(
        stream.map(Printer.noSpaces.print).compile.toList.map(_.asRight[DecodeFailure])
      )
    } yield list).value.attempt
<<<<<<< HEAD
      .assertEquals(Left(
        ParseException("expected json value got 'CirceS...' (line 1, column 36)", 35, 1, 36)))
=======
      .assertEquals(
        Left(ParseException("expected json value got 'C...' (line 1, column 36)", 35, 1, 36))
      )
>>>>>>> 37f452b1
  }

  test("json handle the optionality of asNumber") {
    // From ArgonautSuite, which tests similar things:
    // TODO Urgh.  We need to make testing these smoother.
    // https://github.com/http4s/http4s/issues/157
    def getBody(body: EntityBody[IO]): IO[Array[Byte]] = body.compile.to(Array)
    val req = Request[IO]().withEntity(Json.fromDoubleOrNull(157))
    val body = req
      .decode { (json: Json) =>
        Response[IO](Ok)
          .withEntity(json.asNumber.flatMap(_.toLong).getOrElse(0L).toString)
          .pure[IO]
      }
      .map(_.body)
    body.flatMap(getBody).map(b => new String(b, StandardCharsets.UTF_8)).assertEquals("157")
  }

  test("jsonOf should decode JSON from a Circe decoder") {
    val result = jsonOf[IO, Foo]
      .decode(Request[IO]().withEntity(Json.obj("bar" -> Json.fromDoubleOrNull(42))), strict = true)
    result.value.assertEquals(Right(Foo(42)))
  }

  // https://github.com/http4s/http4s/issues/514
  sealed case class Umlaut(wort: String)
  implicit val umlautDecoder: Decoder[Umlaut] = Decoder.forProduct1("wort")(Umlaut.apply)
  test("handle JSON with umlauts") {
    List("ärgerlich", """"ärgerlich"""").traverse { wort =>
      val json = Json.obj("wort" -> Json.fromString(wort))
      val result =
        jsonOf[IO, Umlaut].decode(Request[IO]().withEntity(json), strict = true)
      result.value.assertEquals(Right(Umlaut(wort)))
    }
  }

  test("jsonOf should fail with custom message from a decoder") {
    val result = CirceInstancesWithCustomErrors
      .jsonOf[IO, Bar]
      .decode(Request[IO]().withEntity(Json.obj("bar1" -> Json.fromInt(42))), strict = true)
    result.value.assertEquals(
      Left(
        InvalidMessageBodyFailure(
          "Custom Could not decode JSON: {\"bar1\":42}, errors: DecodingFailure at .a: Attempt to decode value on failed cursor"
        )
      )
    )
  }

  test("accumulatingJsonOf should decode JSON from a Circe decoder") {
    val result = accumulatingJsonOf[IO, Foo]
      .decode(Request[IO]().withEntity(Json.obj("bar" -> Json.fromDoubleOrNull(42))), strict = true)
    result.value.assertEquals(Right(Foo(42)))
  }

  test(
    "accumulatingJsonOf should return an InvalidMessageBodyFailure with a list of failures on invalid JSON messages"
  ) {
    val json = Json.obj("a" -> Json.fromString("sup"), "b" -> Json.fromInt(42))
    val result = accumulatingJsonOf[IO, Bar]
      .decode(Request[IO]().withEntity(json), strict = true)
    result.value.map {
      case Left(InvalidMessageBodyFailure(_, Some(DecodingFailures(NonEmptyList(_, _))))) => true
      case _ => false
    }.assert
  }

  test("accumulatingJsonOf should fail with custom message from a decoder") {
    val result = CirceInstancesWithCustomErrors
      .accumulatingJsonOf[IO, Bar]
      .decode(Request[IO]().withEntity(Json.obj("bar1" -> Json.fromInt(42))), strict = true)
    result.value.assertEquals(
      Left(
        InvalidMessageBodyFailure(
          "Custom Could not decode JSON: {\"bar1\":42}, errors: DecodingFailure at .a: Attempt to decode value on failed cursor, DecodingFailure at .b: Attempt to decode value on failed cursor"
        )
      )
    )
  }

  test("Uri codec round trip") {
    // TODO would benefit from Arbitrary[Uri]
    val uri = uri"http://www.example.com/"
    assertEquals(uri.asJson.as[Uri], Right(uri))
  }

  test("Message[F].decodeJson[A] should decode json from a message") {
    val req = Request[IO]().withEntity(foo.asJson)
    req.decodeJson[Foo].assertEquals(foo)
  }

  test("Message[F].decodeJson[A] should fail on invalid json") {
    val req = Request[IO]().withEntity(List(13, 14).asJson)
    req.decodeJson[Foo].attempt.map(_.isLeft).assert
  }

  test("CirceEntityEncDec should decode json without defining EntityDecoder") {
    import org.http4s.circe.CirceEntityDecoder._
    val request = Request[IO]().withEntity(Json.obj("bar" -> Json.fromDoubleOrNull(42)))
    val result = request.attemptAs[Foo]
    result.value.assertEquals(Right(Foo(42)))
  }

  test("CirceEntityEncDec should encode without defining EntityEncoder using default printer") {
    import org.http4s.circe.CirceEntityEncoder._
    writeToString(foo).assertEquals("""{"bar":42}""")
  }

  test("should successfully decode when parser allows duplicate keys") {
    val circeInstanceAllowingDuplicateKeys = CirceInstances.builder
      .withCirceSupportParser(
        new CirceSupportParser(maxValueSize = None, allowDuplicateKeys = true)
      )
      .build
    val req = Request[IO]()
      .withEntity("""{"bar": 1, "bar":2}""")
      .withContentType(`Content-Type`(MediaType.application.json))

    val decoder = circeInstanceAllowingDuplicateKeys.jsonOf[IO, Foo]
    val result = decoder.decode(req, true).value

    result
      .map {
        case Right(Foo(2)) => true
        case _ => false
      }
      .assertEquals(true)
  }

  test("should should error out when parser does not allow duplicate keys") {
    val circeInstanceNotAllowingDuplicateKeys = CirceInstances.builder
      .withCirceSupportParser(
        new CirceSupportParser(maxValueSize = None, allowDuplicateKeys = false)
      )
      .build
    val req = Request[IO]()
      .withEntity("""{"bar": 1, "bar":2}""")
      .withContentType(`Content-Type`(MediaType.application.json))

    val decoder = circeInstanceNotAllowingDuplicateKeys.jsonOf[IO, Foo]
    val result = decoder.decode(req, true).value
    result
      .map {
        case Left(
              MalformedMessageBodyFailure(
                "Invalid JSON",
                Some(ParsingFailure("Invalid json, duplicate key name found: bar", _)),
              )
            ) =>
          true
        case _ => false
      }
      .assertEquals(true)
  }

  test("CirceInstances.builder should handle JSON parsing errors") {
    val req = Request[IO]()
      .withEntity("broken json")
      .withContentType(`Content-Type`(MediaType.application.json))

    val decoder = CirceInstances.builder.build.jsonOf[IO, Int]
    val result = decoder.decode(req, true).value

    result.map {
      case Left(_: MalformedMessageBodyFailure) => true
      case _ => false
    }.assert
  }

  test("CirceInstances.builder should handle JSON decoding errors") {
    val req = Request[IO]()
      .withEntity(Json.obj())

    val decoder = CirceInstances.builder.build.jsonOf[IO, Int]
    val result = decoder.decode(req, true).value

    result.map {
      case Left(_: InvalidMessageBodyFailure) => true
      case _ => false
    }.assert
  }

  checkAllF("EntityCodec[IO, Json]", EntityCodecTests[IO, Json].entityCodecF)
}<|MERGE_RESOLUTION|>--- conflicted
+++ resolved
@@ -206,15 +206,10 @@
       stream <- streamJsonArrayDecoder[IO].decode(
         Media(
           Stream.fromIterator[IO](
-<<<<<<< HEAD
             """[{"test1":"CirceSupport"},{"test2":"CirceSupport"}]""".getBytes.iterator,
-            128),
-          Headers("content-type" -> "application/json")
-=======
-            """[{"test1":"CirceSupport"},{"test2":"CirceSupport"}]""".getBytes.iterator
+            128,
           ),
           Headers("content-type" -> "application/json"),
->>>>>>> 37f452b1
         ),
         true,
       )
@@ -237,15 +232,10 @@
     val result = streamJsonArrayDecoder[IO].decode(
       Media(
         Stream.fromIterator[IO](
-<<<<<<< HEAD
           """[{"test1":"CirceSupport"},{"test2":"CirceSupport"}]""".getBytes.iterator,
-          128),
-        Headers.empty
-=======
-          """[{"test1":"CirceSupport"},{"test2":"CirceSupport"}]""".getBytes.iterator
+          128,
         ),
         Headers.empty,
->>>>>>> 37f452b1
       ),
       true,
     )
@@ -256,15 +246,10 @@
     val result = streamJsonArrayDecoder[IO].decode(
       Media(
         Stream.fromIterator[IO](
-<<<<<<< HEAD
           """[{"test1":"CirceSupport"},{"test2":CirceSupport"}]""".getBytes.iterator,
-          128),
-        Headers("content-type" -> "application/json")
-=======
-          """[{"test1":"CirceSupport"},{"test2":CirceSupport"}]""".getBytes.iterator
+          128,
         ),
         Headers("content-type" -> "application/json"),
->>>>>>> 37f452b1
       ),
       true,
     )
@@ -276,15 +261,10 @@
       stream <- streamJsonArrayDecoder[IO].decode(
         Media(
           Stream.fromIterator[IO](
-<<<<<<< HEAD
             """[{"test1":"CirceSupport"},{"test2":CirceSupport"}]""".getBytes.iterator,
-            128),
-          Headers("content-type" -> "application/json")
-=======
-            """[{"test1":"CirceSupport"},{"test2":CirceSupport"}]""".getBytes.iterator
+            128,
           ),
           Headers("content-type" -> "application/json"),
->>>>>>> 37f452b1
         ),
         true,
       )
@@ -292,14 +272,9 @@
         stream.map(Printer.noSpaces.print).compile.toList.map(_.asRight[DecodeFailure])
       )
     } yield list).value.attempt
-<<<<<<< HEAD
-      .assertEquals(Left(
-        ParseException("expected json value got 'CirceS...' (line 1, column 36)", 35, 1, 36)))
-=======
       .assertEquals(
-        Left(ParseException("expected json value got 'C...' (line 1, column 36)", 35, 1, 36))
-      )
->>>>>>> 37f452b1
+        Left(ParseException("expected json value got 'CirceS...' (line 1, column 36)", 35, 1, 36))
+      )
   }
 
   test("json handle the optionality of asNumber") {
