--- conflicted
+++ resolved
@@ -265,10 +265,11 @@
     }
   }
 
-<<<<<<< HEAD
   def resource: Resource[F, Server] =
-    Dispatcher[F].flatMap(dispatcher =>
-      Resource(F.delay {
+    for {
+      dispatcher <- Dispatcher[F]
+      jettyThreadPool <- threadPoolResourceOption.getOrElse(Resource.pure(threadPool))
+      jettyServer <- Resource(F.delay {
         val jetty = new JServer(threadPool)
 
         val context = new ServletContextHandler()
@@ -297,23 +298,22 @@
           mount.f(context, i, this, dispatcher)
 
         jetty.start()
-
-        val server = new Server {
-          lazy val address: InetSocketAddress = {
-            val host = socketAddress.getHostString
-            val port = jetty.getConnectors()(0).asInstanceOf[ServerConnector].getLocalPort
-            new InetSocketAddress(host, port)
-          }
-
-          lazy val isSecure: Boolean = sslConfig.isSecure
+        
+        jetty -> shutdown(jetty)
+      })
+      _ <- Resource.eval(banner.traverse_(value => F.delay(logger.info(value))))
+      _ <- Resource.eval(F.delay(logger.info(
+        s"http4s v${BuildInfo.version} on Jetty v${JServer.getVersion} started at ${server.baseUri}")))
+      server = new Server {
+        lazy val address: InetSocketAddress = {
+          val host = socketAddress.getHostString
+          val port = jettyServer.getConnectors()(0).asInstanceOf[ServerConnector].getLocalPort
+          new InetSocketAddress(host, port)
         }
 
-        banner.foreach(logger.info(_))
-        logger.info(
-          s"http4s v${BuildInfo.version} on Jetty v${JServer.getVersion} started at ${server.baseUri}")
-
-        server -> shutdown(jetty)
-      }))
+        lazy val isSecure: Boolean = sslConfig.isSecure
+      }
+    } yield server
 
   private def shutdown(jetty: JServer): F[Unit] =
     F.async_[Unit] { cb =>
@@ -322,14 +322,15 @@
           override def lifeCycleStopped(ev: LifeCycle) = cb(Right(()))
           override def lifeCycleFailure(ev: LifeCycle, cause: Throwable) = cb(Left(cause))
         }
-=======
+      )
+    }
+
   def resource: Resource[F, Server] = {
     // If threadPoolResourceOption is None, then use the value of
     // threadPool.
     val threadPoolR: Resource[F, ThreadPool] =
       threadPoolResourceOption.getOrElse(
         Resource.pure(threadPool)
->>>>>>> 3ca29acd
       )
     val serverR: ThreadPool => Resource[F, Server] = (threadPool: ThreadPool) =>
       JettyLifeCycle
