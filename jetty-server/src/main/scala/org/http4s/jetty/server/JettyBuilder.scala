--- conflicted
+++ resolved
@@ -70,13 +70,8 @@
     private val serviceErrorHandler: ServiceErrorHandler[F],
     supportHttp2: Boolean,
     banner: immutable.Seq[String],
-<<<<<<< HEAD
-    jettyHttpConfiguration: HttpConfiguration
+    jettyHttpConfiguration: HttpConfiguration,
 )(implicit protected val F: Async[F])
-=======
-    jettyHttpConfiguration: HttpConfiguration,
-)(implicit protected val F: ConcurrentEffect[F])
->>>>>>> 37f452b1
     extends ServletContainer[F]
     with ServerBuilder[F] {
   type Self = JettyBuilder[F]
@@ -185,14 +180,9 @@
   override def mountServlet(
       servlet: HttpServlet,
       urlMapping: String,
-<<<<<<< HEAD
-      name: Option[String] = None): Self =
-    copy(mounts = mounts :+ Mount[F] { (context, index, _, _) =>
-=======
       name: Option[String] = None,
   ): Self =
-    copy(mounts = mounts :+ Mount[F] { (context, index, _) =>
->>>>>>> 37f452b1
+    copy(mounts = mounts :+ Mount[F] { (context, index, _, _) =>
       val servletName = name.getOrElse(s"servlet-$index")
       context.addServlet(new ServletHolder(servletName, servlet), urlMapping)
     })
@@ -220,10 +210,7 @@
         asyncTimeout = builder.asyncTimeout,
         servletIo = builder.servletIo,
         serviceErrorHandler = builder.serviceErrorHandler,
-<<<<<<< HEAD
-        dispatcher
-=======
->>>>>>> 37f452b1
+        dispatcher,
       )
       val servletName = s"servlet-$index"
       val urlMapping = ServletContainer.prefixMapping(prefix)
@@ -342,11 +329,6 @@
       threadPool <- threadPoolR
       server <- serverR(threadPool, dispatcher)
       _ <- Resource.eval(banner.traverse_(value => F.delay(logger.info(value))))
-<<<<<<< HEAD
-      _ <- Resource.eval(F.delay(logger.info(
-        s"http4s v${BuildInfo.version} on Jetty v${JServer.getVersion} started at ${server.baseUri}"
-      )))
-=======
       _ <- Resource.eval(
         F.delay(
           logger.info(
@@ -354,7 +336,6 @@
           )
         )
       )
->>>>>>> 37f452b1
     } yield server
   }
 }
@@ -469,4 +450,5 @@
 }
 
 private final case class Mount[F[_]](
-    f: (ServletContextHandler, Int, JettyBuilder[F], Dispatcher[F]) => Unit)+    f: (ServletContextHandler, Int, JettyBuilder[F], Dispatcher[F]) => Unit
+)