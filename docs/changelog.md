# Changelog

Maintenance branches are merged before each new release. This change log is
ordered chronologically, so each release contains all changes described below it.

<<<<<<< HEAD
# v1.0.0-M36 (2022-08-23)

This release is the latest milestone in the 1.x series, and is _not_ binary compatible with previous 1.0 milestones.  It also includes the changes from v0.23.15.

## What's Changed

### http4s-core

* Use `scodec.bits.ByteVector` for `Entity.Strict` by @armanbilge in https://github.com/http4s/http4s/pull/6528
* Smite `Seq` in `Message#multiParams`, `Uri#multiParams`, `Query#multiParams` by @danicheg in https://github.com/http4s/http4s/pull/6524

### http4s-server

* Spring cleaning: Remove unneeded temporal constraints and make some cosmetic changes by @FrancescoSerra in https://github.com/http4s/http4s/pull/6491

### Documentation

* Remove references to Scala 2.12 in docs by @danicheg in https://github.com/http4s/http4s/pull/6604
* Fix 1.0 version table compatibility with 2.12 & 2.13 by @JackTreble in https://github.com/http4s/http4s/pull/6607
* Tweak the http4s.g8 example on the quick start page by @danicheg in https://github.com/http4s/http4s/pull/6608

### Behind the scenes

* Release v1.0.0-M35 by @armanbilge in https://github.com/http4s/http4s/pull/6569
* Pick Sbt Scoverage from 0.23 by @danicheg in https://github.com/http4s/http4s/pull/6574
* Ignore literally updates on main by @armanbilge in https://github.com/http4s/http4s/pull/6584
* Merge `series/0.23` into `main` by @danicheg in https://github.com/http4s/http4s/pull/6612
* 0.23 -> main by @armanbilge in https://github.com/http4s/http4s/pull/6631

## New Contributors

* @JackTreble made their first contribution in https://github.com/http4s/http4s/pull/6607

**Full Changelog**: https://github.com/http4s/http4s/compare/v1.0.0-M35...v1.0.0-M36
=======
# v0.23.16 (2022-09-15)

This release is binary compatible with the 0.23.x series. This is the first release that supports the [Scala Native](https://scala-native.org/) platform. All modules were cross-built, including:

* core, dsl, and laws
* server and client, including middlewares
    * middlewares relying on cryptography require [OpenSSL](https://www.openssl.org/)
* ember server and client, including support for HTTP/2 and TLS
    * requires an [I/O-integrated runtime](https://github.com/typelevel/cats-effect/discussions/3070) for Cats Effect such as [epollcat](https://github.com/armanbilge/epollcat/)
    * requires [s2n-tls](https://github.com/aws/s2n-tls) for TLS
* jawn and circe

In addition, a new [cURL](https://curl.se/)-based client backend is developed in a satellite repo.

* https://github.com/http4s/http4s-curl/

## What's Changed

* Scala Native by @armanbilge in https://github.com/http4s/http4s/pull/6661

### http4s-core

* RFC: Phase out log4s by @armanbilge in https://github.com/http4s/http4s/pull/6614
* Update fs2-core, fs2-io to 3.3.0 in series/0.23 by @http4s-steward in https://github.com/http4s/http4s/pull/6670

### http4s-server

* Default redactHeadersWhen to include any header with "token" #6186 by @Lasering in https://github.com/http4s/http4s/pull/6649

### http4s-client

* Deprecate some methods in `Client` by @danicheg in https://github.com/http4s/http4s/pull/6651
* Default redactHeadersWhen to include any header with "token" #6186 by @Lasering in https://github.com/http4s/http4s/pull/6649

### http4s-ember-server

* Expose `Network` constraint in ember builders by @armanbilge in https://github.com/http4s/http4s/pull/6526

### http4s-ember-client

* Expose `Network` constraint in ember builders by @armanbilge in https://github.com/http4s/http4s/pull/6526

### http4s-circe

* Update circe-core, circe-generic, ... to 0.14.3 in series/0.23 by @http4s-steward in https://github.com/http4s/http4s/pull/6679

### Behind the scenes

* Update http4s-circe, http4s-ember-client to 0.23.15 in series/0.23 by @http4s-steward in https://github.com/http4s/http4s/pull/6635
* Update netty-buffer, netty-codec-http to 4.1.80.Final in series/0.23 by @http4s-steward in https://github.com/http4s/http4s/pull/6640
* Update case-insensitive, ... to 1.3.0 in series/0.23 by @http4s-steward in https://github.com/http4s/http4s/pull/6642
* Pin slf4j to 1.x and cleanup by @armanbilge in https://github.com/http4s/http4s/pull/6644
* Pin `logback-classic` to the `1.2.x` series by @danicheg in https://github.com/http4s/http4s/pull/6647
* Update fs2-core, fs2-io to 3.2.14 in series/0.23 by @http4s-steward in https://github.com/http4s/http4s/pull/6656
* Update netty-buffer, netty-codec-http to 4.1.81.Final in series/0.23 by @http4s-steward in https://github.com/http4s/http4s/pull/6659
* Update to munit 1.0.0-M6 by @armanbilge in https://github.com/http4s/http4s/pull/6657
* flake.lock: Update by @http4s-steward in https://github.com/http4s/http4s/pull/6662
* Update netty-buffer, netty-codec-http to 4.1.82.Final in series/0.23 by @http4s-steward in https://github.com/http4s/http4s/pull/6663
* Update munit-cats-effect to 2.0.0-M3 in series/0.23 by @http4s-steward in https://github.com/http4s/http4s/pull/6667
* Update ip4s-core, ip4s-test-kit to 3.2.0 in series/0.23 by @http4s-steward in https://github.com/http4s/http4s/pull/6666
* Update scalacheck-effect, ... to 2.0.0-M2 in series/0.23 by @http4s-steward in https://github.com/http4s/http4s/pull/6668
* Update keypool to 0.4.8 in series/0.23 by @http4s-steward in https://github.com/http4s/http4s/pull/6673
* Update vault to 3.3.0 in series/0.23 by @http4s-steward in https://github.com/http4s/http4s/pull/6674
* Update sbt-scoverage to 2.0.3 in series/0.23 by @http4s-steward in https://github.com/http4s/http4s/pull/6672
* Update log4cats-core, log4cats-noop, ... to 2.5.0 in series/0.23 by @http4s-steward in https://github.com/http4s/http4s/pull/6678
* Update jawn-fs2 to 2.3.0 in series/0.23 by @http4s-steward in https://github.com/http4s/http4s/pull/6677

**Full Changelog**: https://github.com/http4s/http4s/compare/v0.23.15...v0.23.16
>>>>>>> 851bbfcd

# v0.23.15 (2022-08-22)

This release is binary compatible with the 0.23.x series.

## What's Changed

### http4s-core

* Prettify error messages when parsing by @danicheg in https://github.com/http4s/http4s/pull/6541
* Rewrite hashcode computation for `Uri.Path` by @FrancescoSerra in https://github.com/http4s/http4s/pull/6555
* Simplify type signature for internal logger by @bplommer in https://github.com/http4s/http4s/pull/6628
* Add SourceMap header by @cobr123 in https://github.com/http4s/http4s/pull/6622
* Update fs2-core, fs2-io to 3.2.12 in series/0.23 by @http4s-steward in https://github.com/http4s/http4s/pull/6603
* Update literally to 1.1.0 in series/0.23 by @http4s-steward in https://github.com/http4s/http4s/pull/6583

### http4s-server

* WebSocketBuilder2: make constructor public by @gvolpe in https://github.com/http4s/http4s/pull/6575
* Cross-compile `GZip` middlewares for JS by @armanbilge in https://github.com/http4s/http4s/pull/6606

### http4s-client

* Fix request logger to log in the case of no request body, when `logBody=true` by @dzanot in https://github.com/http4s/http4s/pull/6535
* Cross-compile `GZip` middlewares for JS by @armanbilge in https://github.com/http4s/http4s/pull/6606

### http4s-ember-core

* Set `serverNames` TLS parameter for ember h2 by @armanbilge in https://github.com/http4s/http4s/pull/6579
* Ember H2 - Do not respond to WindowUpdate with Ping by @ChristopherDavenport in https://github.com/http4s/http4s/pull/6593
* Ember H2 Connection Header Compliance by @ChristopherDavenport in https://github.com/http4s/http4s/pull/6600
* Don't backtrack in request/response prelude parsing by @TimWSpence in https://github.com/http4s/http4s/pull/6578
* Ember Core - H2Server - Split for comprehension by @diesalbla in https://github.com/http4s/http4s/pull/6613

### http4s-ember-server

* Always respond to client close frame with 1000 "normal closure" by @yurique in https://github.com/http4s/http4s/pull/6594
* Parse all WebSocket frames in a `Chunk` in ember-server by @buntec in https://github.com/http4s/http4s/pull/6587

### Documentation

* Fix typo: Add missing comma by @mikela in https://github.com/http4s/http4s/pull/6589
* Tweak client page by @danicheg in https://github.com/http4s/http4s/pull/6605
* Update quickstart guide to include Scala 3 branch by @dsusviela in https://github.com/http4s/http4s/pull/6620

### Behind the scenes

* Release v0.23.14 by @armanbilge in https://github.com/http4s/http4s/pull/6568
* Update http4s-circe, http4s-ember-client, ... to 0.23.14 in series/0.23 by @http4s-steward in https://github.com/http4s/http4s/pull/6570
* flake.lock: Update by @http4s-steward in https://github.com/http4s/http4s/pull/6571
* Update sbt-scoverage to 2.0.1 in series/0.23 by @http4s-steward in https://github.com/http4s/http4s/pull/6573
* Update sbt-native-packager to 1.9.10 in series/0.23 by @http4s-steward in https://github.com/http4s/http4s/pull/6599
* Update sbt-scoverage to 2.0.2 in series/0.23 by @http4s-steward in https://github.com/http4s/http4s/pull/6601
* flake.lock: Update by @http4s-steward in https://github.com/http4s/http4s/pull/6602
* Update scalafmt-core to 3.5.9 in series/0.23 by @http4s-steward in https://github.com/http4s/http4s/pull/6609
* flake.lock: Update by @http4s-steward in https://github.com/http4s/http4s/pull/6615
* Update sbt-native-packager to 1.9.11 in series/0.23 by @http4s-steward in https://github.com/http4s/http4s/pull/6616

## New Contributors

* @mikela made their first contribution in https://github.com/http4s/http4s/pull/6589
* @buntec made their first contribution in https://github.com/http4s/http4s/pull/6587
* @dzanot made their first contribution in https://github.com/http4s/http4s/pull/6535
* @TimWSpence made their first contribution in https://github.com/http4s/http4s/pull/6578
* @dsusviela made their first contribution in https://github.com/http4s/http4s/pull/6620
* @cobr123 made their first contribution in https://github.com/http4s/http4s/pull/6622

**Full Changelog**: https://github.com/http4s/http4s/compare/v0.23.14...v0.23.15

# v1.0.0-M35 (2022-07-25)

This release is the latest milestone in the 1.x series, and is _not_ binary compatible with previous 1.0 milestones. It also includes the changes from v0.23.13 and updates fs2 to v3.2.11 which includes a security patch for [GHSA-2cpx-6pqp-wf35](https://github.com/typelevel/fs2/security/advisories/GHSA-2cpx-6pqp-wf35).

## What's Changed

### http4s-core
* Remove redundant collection converting in `Query#multiParams` by @danicheg in https://github.com/http4s/http4s/pull/6514
* Remove `BackendBuilder#allocate` by @danicheg in https://github.com/http4s/http4s/pull/6540

### Behind the scenes
* 0.23 -> main by @armanbilge in https://github.com/http4s/http4s/pull/6551
* 0.23 -> main by @armanbilge in https://github.com/http4s/http4s/pull/6563
* 0.23 -> main by @armanbilge in https://github.com/http4s/http4s/pull/6565
* 0.23 -> main by @armanbilge in https://github.com/http4s/http4s/pull/6567

**Full Changelog**: https://github.com/http4s/http4s/compare/v1.0.0-M34...v1.0.0-M35

# v0.23.14 (2022-07-25)

This release is binary compatible with 0.23.x and updates fs2 to v3.2.11 which includes a security patch for [GHSA-2cpx-6pqp-wf35](https://github.com/typelevel/fs2/security/advisories/GHSA-2cpx-6pqp-wf35).

## What's Changed

### http4s-core
* Deprecate `BackendBuilder#allocate` by @danicheg in https://github.com/http4s/http4s/pull/6556
* Don't instantiate redundant `List` in `Path#addSegment` by @danicheg in https://github.com/http4s/http4s/pull/6557
* Don't override `endsWithSlash` when adding an empty `Path` segment by @danicheg in https://github.com/http4s/http4s/pull/6564
* Update to fs2 3.2.11 by @armanbilge in https://github.com/http4s/http4s/pull/6566

### http4s-server
* fix typo in `Throttle` middleware `httpAapp->httpApp` by @jbwheatley in https://github.com/http4s/http4s/pull/6501

### http4s-ember-core
* Ember-Core: reimplement "combineArrays" by @diesalbla in https://github.com/http4s/http4s/pull/6518
* H2 Settings Acknowledgments do not need to block progress by @ChristopherDavenport in https://github.com/http4s/http4s/pull/6553

### http4s-ember-server
* Ember-Server: WebSocketHelper rewrite / optimisation by @diesalbla in https://github.com/http4s/http4s/pull/6388

### Documentation
* Release note tweaks for v0.23.13 by @rossabaker in https://github.com/http4s/http4s/pull/6494
* Don't use `Stream` in JSON client example by @armanbilge in https://github.com/http4s/http4s/pull/6511
* Add Hireproof to adopters by @taig in https://github.com/http4s/http4s/pull/6536
* Remove references to `HttpService` in `testing.md` by @danicheg in https://github.com/http4s/http4s/pull/6548
* Fix Blaze Doc for Websocket Server by @ChristopherDavenport in https://github.com/http4s/http4s/pull/6560
* Freshen up `Middleware` docs by @danicheg in https://github.com/http4s/http4s/pull/6554

### Behind the scenes
* Update http4s-circe, http4s-ember-client, ... to 0.23.13 in series/0.23 by @http4s-steward in https://github.com/http4s/http4s/pull/6493
* Update sbt-scoverage to 2.0.0 in series/0.23 by @http4s-steward in https://github.com/http4s/http4s/pull/6495
* Update sbt-scalajs, scalajs-compiler, ... to 1.10.1 in series/0.23 by @http4s-steward in https://github.com/http4s/http4s/pull/6496
* Update locales-minimal-en_us-db to 1.4.1 in series/0.23 by @http4s-steward in https://github.com/http4s/http4s/pull/6502
* Update cats-effect, cats-effect-std, ... to 3.3.13 in series/0.23 by @http4s-steward in https://github.com/http4s/http4s/pull/6503
* Update fs2-core, fs2-io to 3.2.9 in series/0.23 by @http4s-steward in https://github.com/http4s/http4s/pull/6505
* Create `.git-blame-ignore-revs` by @armanbilge in https://github.com/http4s/http4s/pull/6506
* Custom branch for update flake action by @armanbilge in https://github.com/http4s/http4s/pull/6498
* Smite `Seq` in tests by @danicheg in https://github.com/http4s/http4s/pull/6507
* Update cats-parse to 0.3.8 in series/0.23 by @http4s-steward in https://github.com/http4s/http4s/pull/6509
* flake.lock: Update by @http4s-steward in https://github.com/http4s/http4s/pull/6510
* Update jawn-parser to 1.4.0 in series/0.23 by @http4s-steward in https://github.com/http4s/http4s/pull/6513
* Update fs2-core, fs2-io to 3.2.10 in series/0.23 by @http4s-steward in https://github.com/http4s/http4s/pull/6522
* Update sbt to 1.7.0 in series/0.23 by @http4s-steward in https://github.com/http4s/http4s/pull/6527
* Update sbt to 1.7.1 in series/0.23 by @http4s-steward in https://github.com/http4s/http4s/pull/6530
* Update netty-buffer, netty-codec-http to 4.1.79.Final in series/0.23 by @http4s-steward in https://github.com/http4s/http4s/pull/6529
* Update cats-effect, cats-effect-std, ... to 3.3.14 in series/0.23 by @http4s-steward in https://github.com/http4s/http4s/pull/6532
* Update log4cats-core, log4cats-noop, ... to 2.4.0 in series/0.23 by @http4s-steward in https://github.com/http4s/http4s/pull/6534
* Update to update-flake-lock v10 by @armanbilge in https://github.com/http4s/http4s/pull/6531
* Update sbt-http4s-org to 0.14.4 in series/0.23 by @http4s-steward in https://github.com/http4s/http4s/pull/6537
* flake.lock: Update by @http4s-steward in https://github.com/http4s/http4s/pull/6546

## New Contributors
* @jbwheatley made their first contribution in https://github.com/http4s/http4s/pull/6501

**Full Changelog**: https://github.com/http4s/http4s/compare/v0.23.13...v0.23.14

# v1.0.0-M34 (2022-07-05)

This release is the latest milestone in the 1.x series, and is _not_ binary compatible with previous 1.0 milestones.  It also includes the changes from v0.23.13.

## What's Changed
### http4s-core
* Remove `CollectionCompat` by @danicheg in https://github.com/http4s/http4s/pull/6508
### http4s-server
* Address the entity model in the server's `RequestLogger` by @danicheg in https://github.com/http4s/http4s/pull/6323
* Fix regression of `Router#define` by @danicheg in https://github.com/http4s/http4s/pull/6371
* Relax `server.middleware.Caching` constraints by @danicheg in https://github.com/http4s/http4s/pull/6490
### http4s-client
* Take into account the `Entity` model in the `ResponseLogger` by @danicheg in https://github.com/http4s/http4s/pull/6319
### Behind the scenes
* Merge 0.23 -> main by @armanbilge in https://github.com/http4s/http4s/pull/6430
* vault, scala-java-time updates via 0.23 by @armanbilge in https://github.com/http4s/http4s/pull/6443
* Ignore cats updates on main by @armanbilge in https://github.com/http4s/http4s/pull/6472
* 0.23 -> main by @armanbilge in https://github.com/http4s/http4s/pull/6499

**Full Changelog**: https://github.com/http4s/http4s/compare/v1.0.0-M33...v1.0.0-M34

# v0.23.13 (2022-06-25)

This release is binary compatible with 0.23.x, and additionally includes the fixes in v0.22.14.

## What's Changed
### http4s-core
* Add `EntityDecoder[EventStream]` by @armanbilge in https://github.com/http4s/http4s/pull/6413
* Update to Vault 3.2.1 by @armanbilge in https://github.com/http4s/http4s/pull/6431
* Update scala-java-time to 2.4.0 by @typelevel-steward in https://github.com/http4s/http4s/pull/6434
* Update scodec-bits to 1.1.34 in series/0.23 by @http4s-steward in https://github.com/http4s/http4s/pull/6455
* Update fs2-core, fs2-io to 3.2.8 in series/0.23 by @http4s-steward in https://github.com/http4s/http4s/pull/6461
* Update cats-core, cats-laws to 2.8.0 in series/0.23 by @http4s-steward in https://github.com/http4s/http4s/pull/6471
* Add Ordering for MediaRange by @FrancescoSerra in https://github.com/http4s/http4s/pull/6486
* Add `Host#fromIp4sHost` method by @danicheg in https://github.com/http4s/http4s/pull/6489
* Make Uri.Path.merge compliant by @FrancescoSerra in https://github.com/http4s/http4s/pull/6481
### http4s-server
* Compose multiple subsequent `Message#putHeaders` calls by @danicheg in https://github.com/http4s/http4s/pull/6459
### http4s-ember-core
* Encoding of response with empty body by @christiankjaer in https://github.com/http4s/http4s/pull/6444
* Update log4cats-core, log4cats-noop, ... to 2.3.2 in series/0.23 by @http4s-steward in https://github.com/http4s/http4s/pull/6478
### Documentation
* Added note on possible circe import error in docs by @cgoldammer in https://github.com/http4s/http4s/pull/6450
* Add Wide Angle Analytics in adopters by @jrozanski in https://github.com/http4s/http4s/pull/6454
* Add sample curl command to quickstart.md by @ajelden in https://github.com/http4s/http4s/pull/6488
* Release v0.23.13 by @rossabaker in https://github.com/http4s/http4s/pull/6492
### Behind the scenes
* Cleanup unnecessary projects by @armanbilge in https://github.com/http4s/http4s/pull/6410
* Update http4s-circe, http4s-ember-client to 0.23.12 in series/0.23 by @scala-steward in https://github.com/http4s/http4s/pull/6414
* Ember-Core - H2Client - Rewrite without alternative. by @diesalbla in https://github.com/http4s/http4s/pull/6422
* Merge 0.22 -> 0.23 by @armanbilge in https://github.com/http4s/http4s/pull/6429
* Enable Scaladoc Linking Warnings by @isomarcte in https://github.com/http4s/http4s/pull/4027
* Add a Scala Steward workflow by @rossabaker in https://github.com/http4s/http4s/pull/6432
* Delete steward.yml by @rossabaker in https://github.com/http4s/http4s/pull/6438
* Update .mergify.yml by @armanbilge in https://github.com/http4s/http4s/pull/6439
* Update scodec-bits to 1.1.33 by @typelevel-steward in https://github.com/http4s/http4s/pull/6436
* Update scalafmt-core to 3.5.8 in series/0.23 by @http4s-steward in https://github.com/http4s/http4s/pull/6442
* Workflow to update flake weekly by @rossabaker in https://github.com/http4s/http4s/pull/6437
* flake.lock: Update by @http4s-steward in https://github.com/http4s/http4s/pull/6445
* Server Metrics Middleware by @diesalbla in https://github.com/http4s/http4s/pull/6246
* Ember-Core H2Server: replace pull with a recursive function by @diesalbla in https://github.com/http4s/http4s/pull/6424
* Throttle Server middleware: use recursion by @diesalbla in https://github.com/http4s/http4s/pull/6267
* Fix steward name in mergify config by @armanbilge in https://github.com/http4s/http4s/pull/6448
* Update sbt-http4s-org to 0.14.1 in series/0.23 by @http4s-steward in https://github.com/http4s/http4s/pull/6447
* MultipartParser: use `Pull.done` instead of Pull.pure. by @diesalbla in https://github.com/http4s/http4s/pull/6449
* Ember-Core H2Server: extract method to send initial request by @diesalbla in https://github.com/http4s/http4s/pull/6425
* Ember-Client: no Alternative by @diesalbla in https://github.com/http4s/http4s/pull/6426
* Backport of `Router#define` test by @danicheg in https://github.com/http4s/http4s/pull/6451
* Update sbt-http4s-org to 0.14.2 in series/0.23 by @http4s-steward in https://github.com/http4s/http4s/pull/6452
* Setup scoverage by @armanbilge in https://github.com/http4s/http4s/pull/6456
* Run coverage job for PRs, but don't upload results by @armanbilge in https://github.com/http4s/http4s/pull/6457
* flake.lock: Update by @http4s-steward in https://github.com/http4s/http4s/pull/6458
* Update sbt-http4s-org to 0.14.3 in series/0.23 by @http4s-steward in https://github.com/http4s/http4s/pull/6463
* series/0.22 -> series/0.23 by @armanbilge in https://github.com/http4s/http4s/pull/6465
* Remove scalafix migrations, plugin cleanup by @http4s-steward in https://github.com/http4s/http4s/pull/6460
* Update scala-library, scala-reflect to 2.12.16 in series/0.23 by @http4s-steward in https://github.com/http4s/http4s/pull/6462
* Update netty-buffer, netty-codec-http to 4.1.78.Final in series/0.23 by @http4s-steward in https://github.com/http4s/http4s/pull/6468
* flake.lock: Update by @http4s-steward in https://github.com/http4s/http4s/pull/6466
* flake.lock: Update by @http4s-steward in https://github.com/http4s/http4s/pull/6480
* Update scala3-library, ... to 3.1.3 in series/0.23 by @http4s-steward in https://github.com/http4s/http4s/pull/6482
* Test control on time based tests by @FrancescoSerra in https://github.com/http4s/http4s/pull/6469
* Merge 0.22.14 -> 0.23 by @rossabaker in https://github.com/http4s/http4s/pull/6487

## New Contributors
* @christiankjaer made their first contribution in https://github.com/http4s/http4s/pull/6444
* @cgoldammer made their first contribution in https://github.com/http4s/http4s/pull/6450
* @jrozanski made their first contribution in https://github.com/http4s/http4s/pull/6454
* @leoniv made their first contribution in https://github.com/http4s/http4s/pull/6473
* @FrancescoSerra made their first contribution in https://github.com/http4s/http4s/pull/6469
* @ajelden made their first contribution in https://github.com/http4s/http4s/pull/6488

**Full Changelog**: https://github.com/http4s/http4s/compare/v0.23.12...v0.23.13

# v0.22.14 (2022-06-23)

This release is binary compatible with 0.22.x series.  Routine maintenance has stopped on 0.22.x, but we'll continue to entertain patches from the community.  All users are encouraged to upgrade to 0.23 (the latest stable series, on Cats-Effect 3).

## What's Changed
### http4s-core
* Fix Content-Disposition filename encoding by @leoniv in https://github.com/http4s/http4s/pull/6473
* Add filename property to Content-Disposition by @rossabaker in https://github.com/http4s/http4s/pull/6485
### Documentation
* Point upgrade docs at scalafix published in series/0.22 by @armanbilge in https://github.com/http4s/http4s/pull/6464
### Behind the scenes
* Delete hard-coded Scaladoc url by @armanbilge in https://github.com/http4s/http4s/pull/6402
* Update to sbt-http4s-org 0.13.4 by @armanbilge in https://github.com/http4s/http4s/pull/6428

## New Contributors
* @leoniv made their first contribution in https://github.com/http4s/http4s/pull/6473

**Full Changelog**: https://github.com/http4s/http4s/compare/v0.22.13...v0.22.14

# v1.0.0-M33 (2022-05-25)

This is the latest milestone in the 1.x series.  It is binary incompatible with http4s-1.0.0-M32.

This is the first 1.x release after "The Great Schism", described in v0.23.12.  Because 1.0 isn't stable yet, all ancillary repositories will need to be released for this version.  If there is one that you would like to maintain, please look for the "Maintainers wanted!" issue in the repository of interest.

Additional to the below, this release includes all changes in v0.23.12.

## What's Changed
### http4s-core
* Remove deprecated things by @danicheg in https://github.com/http4s/http4s/pull/6156
* Override `toString` for `Entity` by @danicheg in https://github.com/http4s/http4s/pull/6168
* Fix `Request`/`Response` scaladoc by @danicheg in https://github.com/http4s/http4s/pull/6171
* Covariant `Message`s: minimum viable PR by @bplommer in https://github.com/http4s/http4s/pull/5712
* Tweak `Message#withEmptyBody` by @danicheg in https://github.com/http4s/http4s/pull/6288
* Remove `http4s.EmptyBody` by @danicheg in https://github.com/http4s/http4s/pull/6296
* Message - Use Strict Entity for string responses by @diesalbla in https://github.com/http4s/http4s/pull/6299
* Make Part and Multipart covariant by @diesalbla in https://github.com/http4s/http4s/pull/6304
* Fix `Request#productElement` and `Response#productElement` by @danicheg in https://github.com/http4s/http4s/pull/6372
* Add info about the entity into the `toString` of `Request` and `Response` by @danicheg in https://github.com/http4s/http4s/pull/6373
* Resubmit idempotent requests with only pure entities in `Retry` middleware by @danicheg in https://github.com/http4s/http4s/pull/6379
### http4s-laws
* Address the `Entity` model in `Arbitrary[Entity[*]]` by @danicheg in https://github.com/http4s/http4s/pull/6369
### http4s-server
* Relax `authentication#challenged` constraints by @danicheg in https://github.com/http4s/http4s/pull/6253
* Use Strict entities where possible by @diesalbla in https://github.com/http4s/http4s/pull/6306
* Take into account the `Entity` model in the `EntityLimiter` by @danicheg in https://github.com/http4s/http4s/pull/6320
### http4s-client
* Fix `Client` scaladoc by @danicheg in https://github.com/http4s/http4s/pull/6188
* Remove deprecated `Client.fetch`, `DefaultClient.fetch` by @danicheg in https://github.com/http4s/http4s/pull/6187
### http4s-ember-core
* ember: Add support for strict entities, look for content-length only once by @wjoel in https://github.com/http4s/http4s/pull/6317
### http4s-node-serverless
* Removed. Serverless integrations are developed in https://github.com/typelevel/feral
### Documentation
* Tweak `Entity` docs by @danicheg in https://github.com/http4s/http4s/pull/6375
### Behind the scenes
* Release v0.21.33 by @rossabaker in https://github.com/http4s/http4s/pull/6147
* Restore changes to versions page on main by @armanbilge in https://github.com/http4s/http4s/pull/6148
* Remove deprecated execution contexts by @rossabaker in https://github.com/http4s/http4s/pull/6124
* Ignore http4s-crypto updates on main by @armanbilge in https://github.com/http4s/http4s/pull/6217
* Merge 0.23 -> main by @rossabaker in https://github.com/http4s/http4s/pull/6193
* Merge 0.23 -> main by @armanbilge in https://github.com/http4s/http4s/pull/6250
* Message - remoteHost: define without OptionT. by @diesalbla in https://github.com/http4s/http4s/pull/6257
* Merge `series/0.23` into `main` by @danicheg in https://github.com/http4s/http4s/pull/6282
* Ignore `scala-lang` updates by @danicheg in https://github.com/http4s/http4s/pull/6293
* Tweak `BodyCache#hasNoBody` by @danicheg in https://github.com/http4s/http4s/pull/6289
* Ignore discipline updates on main by @armanbilge in https://github.com/http4s/http4s/pull/6309
* Reduce use of `covary` method. by @diesalbla in https://github.com/http4s/http4s/pull/6230
* Merge `series/0.23` into `main` by @danicheg in https://github.com/http4s/http4s/pull/6311
* Ignore `okio` updates by @danicheg in https://github.com/http4s/http4s/pull/6315
* Address the entity model in the `DefaultHead` by @danicheg in https://github.com/http4s/http4s/pull/6324
* Address the entity model in the `Client#fromHttpApp` by @danicheg in https://github.com/http4s/http4s/pull/6325
* ignore scodec updates on main by @armanbilge in https://github.com/http4s/http4s/pull/6337
* Ignore `log4cats` updates by @danicheg in https://github.com/http4s/http4s/pull/6341
* Ignore `scalacheck-effect-munit` updates by @danicheg in https://github.com/http4s/http4s/pull/6347
* Ignore updates for all log4cats modules by @danicheg in https://github.com/http4s/http4s/pull/6346
* Merge `0.23` -> `main` by @danicheg in https://github.com/http4s/http4s/pull/6348
* Merge `series/0.23` into `main` by @danicheg in https://github.com/http4s/http4s/pull/6378
* Get ip4s updates from series/0.23 by @rossabaker in https://github.com/http4s/http4s/pull/6384
* Ignore `circe` updates by @danicheg in https://github.com/http4s/http4s/pull/6400
* Merge 0.23.12 to main by @rossabaker in https://github.com/http4s/http4s/pull/6416

## New Contributors
* @teigen made their first contribution in https://github.com/http4s/http4s/pull/6057
* @takapi327 made their first contribution in https://github.com/http4s/http4s/pull/6166
* @zainab-ali made their first contribution in https://github.com/http4s/http4s/pull/6098
* @dragonfly-ai made their first contribution in https://github.com/http4s/http4s/pull/6203
* @CharlesAHunt made their first contribution in https://github.com/http4s/http4s/pull/6036
* @OnAirEntertainment-Scala made their first contribution in https://github.com/http4s/http4s/pull/6385

**Full Changelog**: https://github.com/http4s/http4s/compare/v1.0.0-M32...v1.0.0-M33
* Ignore `java-websocket` updates by @danicheg in https://github.com/http4s/http4s/pull/6275
* Merge `series/0.22` into `series/0.23` by @danicheg in https://github.com/http4s/http4s/pull/6278
* Spin off servlet, jetty-server, and tomcat modules by @rossabaker in https://github.com/http4s/http4s/pull/6240
* Update scalacheck to 1.16.0 in series/0.23 by @scala-steward in https://github.com/http4s/http4s/pull/6264
* Update discipline-core to 1.5.1 in series/0.23 by @scala-steward in https://github.com/http4s/http4s/pull/6303
* Merge `series/0.22` into `series/0.23` by @danicheg in https://github.com/http4s/http4s/pull/6310
* Tweak unused args suppressing by @danicheg in https://github.com/http4s/http4s/pull/6300
* Remove update ignorings in Scala Steward conf for the 0.23 by @danicheg in https://github.com/http4s/http4s/pull/6333
* Update log4cats-core, log4cats-noop, ... to 2.3.0 in series/0.23 by @scala-steward in https://github.com/http4s/http4s/pull/6340
* Merge 0.22 -> 0.23 by @armanbilge in https://github.com/http4s/http4s/pull/6343
* Update scalacheck-effect, ... to 1.0.4 in series/0.23 by @scala-steward in https://github.com/http4s/http4s/pull/6345
* Update scodec-bits to 1.1.31 in series/0.23 by @scala-steward in https://github.com/http4s/http4s/pull/6330
* Server - ContextRouter - Simpler Code  by @diesalbla in https://github.com/http4s/http4s/pull/6241
* Fix test name by @armanbilge in https://github.com/http4s/http4s/pull/6351
* Use UTC for JS tests, remove tzdb test dep by @armanbilge in https://github.com/http4s/http4s/pull/6350
* Delete servlet and jetty-server srcs by @armanbilge in https://github.com/http4s/http4s/pull/6354
* Bye-bye boopickle by @armanbilge in https://github.com/http4s/http4s/pull/6353
* Actually delete boopickle srcs by @armanbilge in https://github.com/http4s/http4s/pull/6359
* Update log4cats-core, log4cats-noop, ... to 2.3.1 in series/0.23 by @scala-steward in https://github.com/http4s/http4s/pull/6362
* Only create scalafix job for 2.13 by @armanbilge in https://github.com/http4s/http4s/pull/6361
* Update scala3-library, ... to 3.1.2 in series/0.23 by @scala-steward in https://github.com/http4s/http4s/pull/6291
* Update netty-buffer, netty-codec-http to 4.1.77.Final in series/0.23 by @scala-steward in https://github.com/http4s/http4s/pull/6364
* Ember-Core: merge evalMap blocks in writeLoop by @diesalbla in https://github.com/http4s/http4s/pull/6162
* Ember-Core microptimisation: avoid lists by @diesalbla in https://github.com/http4s/http4s/pull/6161
* Publish internal scalafixes by @armanbilge in https://github.com/http4s/http4s/pull/6268
* Bye-bye scala-xml by @armanbilge in https://github.com/http4s/http4s/pull/6352
* Parallelize some requests in `RetrySuite` by @danicheg in https://github.com/http4s/http4s/pull/6380
* Update ip4s-core, ip4s-test-kit to 3.1.3 in series/0.23 by @scala-steward in https://github.com/http4s/http4s/pull/6382
* Promote using of `Headers#contains` by @danicheg in https://github.com/http4s/http4s/pull/6386
* Use `GenTemporal` for proceeding with timeouts by @danicheg in https://github.com/http4s/http4s/pull/6391
* JS refactoring in preparation for client backend schism by @armanbilge in https://github.com/http4s/http4s/pull/6390
* Use `parTraverse` in tests by @danicheg in https://github.com/http4s/http4s/pull/6393
* Update locales-minimal-en_us-db to 1.4.0 in series/0.23 by @scala-steward in https://github.com/http4s/http4s/pull/6399
* Update circe-core, circe-generic, ... to 0.14.2 in series/0.23 by @scala-steward in https://github.com/http4s/http4s/pull/6398
* Publish `http4s-client-testkit` module by @armanbilge in https://github.com/http4s/http4s/pull/6394
* Make Node.js interop APIs private by @armanbilge in https://github.com/http4s/http4s/pull/6404
* Update cats-effect, cats-effect-laws, ... to 3.3.12 in series/0.23 by @scala-steward in https://github.com/http4s/http4s/pull/6406
* Ember Core: write readLoop without Streams. by @diesalbla in https://github.com/http4s/http4s/pull/6163
### http4s-circe
* Update to circe 0.14.2 by @armanbilge in https://github.com/http4s/http4s/pull/6401

## New Contributors
* @teigen made their first contribution in https://github.com/http4s/http4s/pull/6057
* @takapi327 made their first contribution in https://github.com/http4s/http4s/pull/6166
* @zainab-ali made their first contribution in https://github.com/http4s/http4s/pull/6098
* @dragonfly-ai made their first contribution in https://github.com/http4s/http4s/pull/6203
* @CharlesAHunt made their first contribution in https://github.com/http4s/http4s/pull/6036
* @OnAirEntertainment-Scala made their first contribution in https://github.com/http4s/http4s/pull/6385

**Full Changelog**: https://github.com/http4s/http4s/compare/v0.23.11...v0.23.12

# v0.22.13 (2022-05-20)

This release is binary compatible with 0.22.x series. 
Routine maintenance has stopped on 0.22.x, but we'll continue to entertain patches from the community.
All users are encouraged to upgrade to 0.23 (the latest stable series, on Cats-Effect 3). 


* http4s-core
    * Remove redundant draining of request/response body by @danicheg in https://github.com/http4s/http4s/pull/6128
    * Use predefined Close connection header by @danicheg in https://github.com/http4s/http4s/pull/6167
    * Fix comment in org.http4s.Message.scala by @takapi327 in https://github.com/http4s/http4s/pull/6166
    * Render a trailing newline on multipart close-delimiter by @rossabaker in https://github.com/http4s/http4s/pull/6170
    * Add mapK to MetricsOps by @hamnis in https://github.com/http4s/http4s/pull/6172
    * Add Random shim for Cats-Effect 2 by @rossabaker in https://github.com/http4s/http4s/pull/6165
    * Add Scalafix explicit result type rule by @danicheg in https://github.com/http4s/http4s/pull/6134
    * Add withContentLength and toStrict helpers to Message by @rossabaker in https://github.com/http4s/http4s/pull/6176
    * Improvements to multipart boundaries by @rossabaker in https://github.com/http4s/http4s/pull/6169
    * Update cats-parse to 0.3.7 in series/0.22 by @scala-steward in https://github.com/http4s/http4s/pull/6224
    * Fix `SelectOpsMultiple#renderString` by @danicheg in https://github.com/http4s/http4s/pull/6307
    * Update fs2-core, fs2-io, ... to 2.5.11 in series/0.22 by @scala-steward in https://github.com/http4s/http4s/pull/6322
    * Update to Cats Effect 2.5.5 by @armanbilge in https://github.com/http4s/http4s/pull/6392

* http4s-server
    * Routing on variable segments by @teigen in https://github.com/http4s/http4s/pull/6057
    * Resolve #6068 digestauth challenge redux by @blast-hardcheese in https://github.com/http4s/http4s/pull/6138
    * Integrate Random into DigestAuth by @rossabaker in https://github.com/http4s/http4s/pull/6177
    * Update scalafmt-core to 3.5.0 in series/0.22 by @scala-steward in https://github.com/http4s/http4s/pull/6223
    * Deprecate PushSupport by @rossabaker in https://github.com/http4s/http4s/pull/6247

* http4s-client
    * Clarify connection lifecycle by @rossabaker in https://github.com/http4s/http4s/pull/6313

* http4s-blaze-core
    * Use tryScheduling within IdleTimeoutStage by @hamnis in https://github.com/http4s/http4s/pull/6198
    * Remove synchronizations in `TestHead`, `QueueTestHead`, `SlowTestHead` by @danicheg in https://github.com/http4s/http4s/pull/6249

* http4s-blaze-server
    * Clean up `BlazeServerBuilder` scaladoc by @danicheg in https://github.com/http4s/http4s/pull/6180
    * Blaze server enhancements by @danicheg in https://github.com/http4s/http4s/pull/6179

* http4s-blaze-client
    * Fix counting of current allocated connections in the blaze client pool manager by @danicheg in https://github.com/http4s/http4s/pull/6254
    * Roll back the #6254 by @danicheg in https://github.com/http4s/http4s/pull/6332

* http4s-tomcat
    * Update tomcat-catalina, tomcat-coyote, ... to 9.0.62 in series/0.22 by @scala-steward in https://github.com/http4s/http4s/pull/6214
    
* http4s-scala-xml
    * Update scala-xml to 2.1.0 in series/0.22 by @scala-steward in https://github.com/http4s/http4s/pull/6234
    
* http4s-async-http-client
    * Update netty-buffer, netty-codec-http to 4.1.76.Final in series/0.22 by @scala-steward in https://github.com/http4s/http4s/pull/6292

* Behind the scenes
    * Add unidocs project to root aggregate by @armanbilge in https://github.com/http4s/http4s/pull/6129
    * Update tomcat-catalina, tomcat-coyote, ... to 9.0.60 in series/0.22 by @scala-steward in https://github.com/http4s/http4s/pull/6132
    * Update http4s-circe, http4s-ember-client to 0.23.11 in series/0.22 by @scala-steward in https://github.com/http4s/http4s/pull/6149
    * Merge after 0.21.33 by @rossabaker in https://github.com/http4s/http4s/pull/6153
    * Don't override api url by @armanbilge in https://github.com/http4s/http4s/pull/6158
    * Fix StatusSpec sanitization property by @rossabaker in https://github.com/http4s/http4s/pull/6184
    * Update sbt-doctest to 0.10.0 in series/0.22 by @scala-steward in https://github.com/http4s/http4s/pull/6190
    * Update sbt-http4s-org to 0.13.1 in series/0.22 by @scala-steward in https://github.com/http4s/http4s/pull/6197
    * Pin http4s-crypto to 0.1.x in 0.22 by @armanbilge in https://github.com/http4s/http4s/pull/6218
    * Update jetty-client, jetty-http, ... to 9.4.46.v20220331 in series/0.22 by @scala-steward in https://github.com/http4s/http4s/pull/6220
    * Update scalafmt-core to 3.5.1 in series/0.22 by @scala-steward in https://github.com/http4s/http4s/pull/6256
    * Update sbt-scalafix, scalafix-core, ... to 0.10.0 in series/0.22 by @scala-steward in https://github.com/http4s/http4s/pull/6260
    * Update Java-WebSocket to 1.5.3 in series/0.22 by @scala-steward in https://github.com/http4s/http4s/pull/6270
    * Fix deprecated since versions by @danicheg in https://github.com/http4s/http4s/pull/6279
    * Remove ignoring some files for `doctest` by @danicheg in https://github.com/http4s/http4s/pull/6284
    * Update sbt-http4s-org to 0.13.2 in series/0.22 by @scala-steward in https://github.com/http4s/http4s/pull/6287
    * Update scalafmt-core to 3.5.2 in series/0.22 by @scala-steward in https://github.com/http4s/http4s/pull/6318
    * Upgrade jawn-fs2, keypool, log4cats, vault to last CE2 versions by @rossabaker in https://github.com/http4s/http4s/pull/6383

* New Contributors
    * @teigen made their first contribution in https://github.com/http4s/http4s/pull/6057
    * @takapi327 made their first contribution in https://github.com/http4s/http4s/pull/6166

**Full Changelog**: https://github.com/http4s/http4s/compare/v0.22.12...v0.22.13

# v0.21.33 (2022-03-18)

This is a courtesy release for the 0.21.x series.  This series remains officially unmaintained except for urgent security patches.  It is binary compatible with the 0.21.x series.

* http4s-ember-core
    * Support parsing response bodies without Content-Length in ember (0.21) by @wemrysi in https://github.com/http4s/http4s/pull/6136

* Behind the scenes
    * Build tweaks in case there's another 0.21 by @rossabaker in https://github.com/http4s/http4s/pull/6034

**Full Changelog**: https://github.com/http4s/http4s/compare/v0.21.32...v0.21.33

# v1.0.0-M32 (2022-03-18)

This is a milestone release.  It is binary incompatible with previous releases.  It includes the changes through v0.23.11.

http4s-async-http-client is deprecated, and planned to be removed in the next milestone.  Please plan accordingly.

* http4s-core
    * Optimize `EntityDecoder.{collectBinary|collectByteVector|error|void}` by @danicheg in https://github.com/http4s/http4s/pull/6112

* http4s-server
    * Optimize `ResponseLogger` and `RequestLogger` by @danicheg in https://github.com/http4s/http4s/pull/6110

* http4s-blaze-core
    * Optimize Http1Writer for cases when the entity is Empty or Strict by @wjoel in https://github.com/http4s/http4s/pull/6080
    * Avoid draining body on error/cancel for Entity.Strict and Empty by @wjoel in https://github.com/http4s/http4s/pull/6091
    * Collect entity from parser, support Entity.Strict and Empty by @wjoel in https://github.com/http4s/http4s/pull/6090

* http4s-blaze-client
    * Remove deprecated `BlazeClientBuilder` by @danicheg in https://github.com/http4s/http4s/pull/6109

* http4s-servlet
    * Remove redundant draining of response body in `Http4sServlet`  by @danicheg in https://github.com/http4s/http4s/pull/6116

* http4s-prometheus
    * Update simpleclient, simpleclient_common, ... to 0.15.0 by @scala-steward in https://github.com/http4s/http4s/pull/6007

* Documentation
    * Fresh up the version page by @danicheg in https://github.com/http4s/http4s/pull/6008

* Behind the scenes
    * Scala.js updates come from 0.23 by @armanbilge in https://github.com/http4s/http4s/pull/6046
    * Update sbt-buildinfo to 0.11.0 by @scala-steward in https://github.com/http4s/http4s/pull/6061
    * Merge 0.23 -> main by @armanbilge in https://github.com/http4s/http4s/pull/6056
    * Merge `series/0.23` into `main` by @danicheg in https://github.com/http4s/http4s/pull/6101
    * Merge 0.23 -> main by @armanbilge in https://github.com/http4s/http4s/pull/6141

* New Contributors
    * @wjoel made their first contribution in https://github.com/http4s/http4s/pull/6080

**Full Changelog**: https://github.com/http4s/http4s/compare/v0.23.11...v1.0.0-M32

# v0.23.11 (2022-03-18)

This is a maintenance release, binary compatible with the 0.23.x series.  It also includes the changes in 0.22.12.

* http4s-core
    * Update sbt-scalajs, scalajs-compiler, ... to 1.9.0 in series/0.23 by @scala-steward in https://github.com/http4s/http4s/pull/6045
    * Update http4s-crypto to 0.2.2 in series/0.23 by @scala-steward in https://github.com/http4s/http4s/pull/6053
    * Update fs2-core, fs2-io, ... to 3.2.5 in series/0.23 by @scala-steward in https://github.com/http4s/http4s/pull/6065
    * Update cats-effect, cats-effect-laws, ... to 3.3.7 in series/0.23 by @scala-steward in https://github.com/http4s/http4s/pull/6093

* http4s-server
    * Add Additional ErrorHandling Options by @ChristopherDavenport in https://github.com/http4s/http4s/pull/6047

* http4s-client
    * Make `WSClient` and friends public by @armanbilge in https://github.com/http4s/http4s/pull/6005
    * Add OptionT Based Versions Of expectOption* by @isomarcte in https://github.com/http4s/http4s/pull/6135

* http4s-ember-core
    * Replace npm hpack.js with pure Scala.js hpack by @armanbilge in https://github.com/http4s/http4s/pull/6009

* http4s-ember-client
    * Add scaladocs for EmberClientBuilder by @valencik in https://github.com/http4s/http4s/pull/5999
    * Fix ember client cancellation bug by @ChristopherDavenport in https://github.com/http4s/http4s/pull/6085

* http4s-blaze-core
    * Optimize CachingChunkWriter for Chunk.empty case by @wjoel in https://github.com/http4s/http4s/pull/6092
    * Add micro-opts for `CachingChunkWriter` by @danicheg in https://github.com/http4s/http4s/pull/6096
    * Further reduce ExecutionContexts in blaze by @rossabaker in https://github.com/http4s/http4s/pull/6118

* http4s-servlet
    * Adds the async timeout as a method param by @yuferpegom in https://github.com/http4s/http4s/pull/6037
    * Use blocking EC in the `BlockingServletIo` by @danicheg in https://github.com/http4s/http4s/pull/6133

* Behind the scenes
    * Merge Jetty forward from 0.22 by @rossabaker in https://github.com/http4s/http4s/pull/6020
    * Merge 0.22 into 0.23 by @armanbilge in https://github.com/http4s/http4s/pull/6004
    * Merge 0.22 -> 0.23 by @armanbilge in https://github.com/http4s/http4s/pull/6031
    * Build tweaks in case there's another 0.21 by @rossabaker in https://github.com/http4s/http4s/pull/6034
    * Merge 0.22 -> 0.23 by @armanbilge in https://github.com/http4s/http4s/pull/6054
    * Update cats-effect, cats-effect-laws, ... to 3.3.6 in series/0.23 by @scala-steward in https://github.com/http4s/http4s/pull/6073
    * Caching Middleware - Small Rewrites by @diesalbla in https://github.com/http4s/http4s/pull/6066
    * Ignore `sbt-buildinfo` updates by @danicheg in https://github.com/http4s/http4s/pull/6084
    * Update Scala Steward config by @danicheg in https://github.com/http4s/http4s/pull/6089
    * Message: add pipeBodyThrough method by @diesalbla in https://github.com/http4s/http4s/pull/6011
    * Merge 0.22 -> 0.23 by @rossabaker in https://github.com/http4s/http4s/pull/6094
    * Remove unused ExecutionContexts in blaze-core by @rossabaker in https://github.com/http4s/http4s/pull/6100
    * Deprecate internal Trampoline by @rossabaker in https://github.com/http4s/http4s/pull/6119
    * Backport mergify config to 0.23 by @armanbilge in https://github.com/http4s/http4s/pull/6126
    * Merge 0.22 -> 0.23 by @armanbilge in https://github.com/http4s/http4s/pull/6125
    * Fix the unidoc artifact by @armanbilge in https://github.com/http4s/http4s/pull/6142

* New Contributors
    * @yuferpegom made their first contribution in https://github.com/http4s/http4s/pull/6037

**Full Changelog**: https://github.com/http4s/http4s/compare/v0.23.10...v0.23.11

# v0.22.12 (2022-03-14)

This is a maintenance release, binary compatible with the 0.22.x series.  It also includes all the bugfixes from 0.21.32.

* http4s-core
    * More tolerant cookie parsing by @kailuowang in https://github.com/http4s/http4s/pull/6082

* http4s-tomcat
    * Update tomcat-catalina, tomcat-coyote, ... to 9.0.59 in series/0.22 by @scala-steward in https://github.com/http4s/http4s/pull/6075

* http4s-jetty-server
    * Upgrade to jetty-9.4.45.v20220203 on series/0.22 by @rossabaker in https://github.com/http4s/http4s/pull/6023

* http4s-async-http-client
    * Update netty-buffer, netty-codec-http to 4.1.75.Final in series/0.22 by @scala-steward in https://github.com/http4s/http4s/pull/6102
    * Deprecate async-http-client by @rossabaker in https://github.com/http4s/http4s/pull/6114

* Documentation
    * docs: remove workarounds for issues in Laika 0.18.0 by @jenshalm in https://github.com/http4s/http4s/pull/6021
    * Docs: ember supports websockets by @Daenyth in https://github.com/http4s/http4s/pull/6097

* Behind the scenes
    * Update http4s-circe, http4s-ember-client to 0.23.10 in series/0.22 by @scala-steward in https://github.com/http4s/http4s/pull/6002
    * Add convenience methods to `WSConnectionHighLevel` by @armanbilge in https://github.com/http4s/http4s/pull/6001
    * Update scalafmt-core to 3.4.1 in series/0.22 by @scala-steward in https://github.com/http4s/http4s/pull/6006
    * Update scalafmt-core to 3.4.2 in series/0.22 by @scala-steward in https://github.com/http4s/http4s/pull/6010
    * Ignore Jetty HTTP/2 updates by @rossabaker in https://github.com/http4s/http4s/pull/6022
    * Update netty-buffer, netty-codec-http to 4.1.74.Final in series/0.22 by @scala-steward in https://github.com/http4s/http4s/pull/6025
    * Update sbt-http4s-org to 0.12.0 in series/0.22 by @scala-steward in https://github.com/http4s/http4s/pull/6024
    * Update slf4j-api to 1.7.36 in series/0.22 by @scala-steward in https://github.com/http4s/http4s/pull/6030
    * Build tweaks in case there's another 0.21 by @rossabaker in https://github.com/http4s/http4s/pull/6034
    * Update scalafmt-core to 3.4.3 in series/0.22 by @scala-steward in https://github.com/http4s/http4s/pull/6038
    * Update sbt-native-packager to 1.9.8 in series/0.22 by @scala-steward in https://github.com/http4s/http4s/pull/6043
    * Update sbt-http4s-org to 0.12.1 in series/0.22 by @scala-steward in https://github.com/http4s/http4s/pull/6052
    * Update sbt-native-packager to 1.9.9 in series/0.22 by @scala-steward in https://github.com/http4s/http4s/pull/6070
    * Update sbt-http4s-org to 0.12.2 in series/0.22 by @scala-steward in https://github.com/http4s/http4s/pull/6081
    * Update sbt-buildinfo to 0.11.0 in series/0.22 by @scala-steward in https://github.com/http4s/http4s/pull/6062
    * Update logback-classic to 1.2.11 in series/0.22 by @scala-steward in https://github.com/http4s/http4s/pull/6088
    * Type annotations for public API things by @danicheg in https://github.com/http4s/http4s/pull/5822
    * Update metrics-core, metrics-json to 4.2.9 in series/0.22 by @scala-steward in https://github.com/http4s/http4s/pull/6099
    * Update sbt-http4s-org to 0.13.0 in series/0.22 by @scala-steward in https://github.com/http4s/http4s/pull/6103
    * Merge 0.21 -> 0.22 by @rossabaker in https://github.com/http4s/http4s/pull/6121
    * Exclude series/0.21 from release notes by @rossabaker in https://github.com/http4s/http4s/pull/6122
    * Simplify website configuration by @armanbilge in https://github.com/http4s/http4s/pull/6087

* New Contributors
    * @Daenyth made their first contribution in https://github.com/http4s/http4s/pull/6097

**Full Changelog**: https://github.com/http4s/http4s/compare/v0.22.11...v0.22.12

# v0.21.32 (2022-02-09)

This is an unplanned bugfix release for the 0.21.x series.  This series remains officially unmaintained except for urgent security patches.  It plugs a tiny leak on the server backends when a resource is canceled between acquisition and compiling its body.

* http4s-servlet
    * Flush the prelude in non-blocking Servlet IO by @rossabaker in https://github.com/http4s/http4s/pull/6027
    * Render continually between response prelude and body by @rossabaker in https://github.com/http4s/http4s/pull/6028

* http4s-blaze-server
    * Render continually between response prelude and body by @rossabaker in https://github.com/http4s/http4s/pull/6028

* http4s-ember-server
    * Render continually between response prelude and body by @rossabaker in https://github.com/http4s/http4s/pull/6028

* Behind the scenes
    * Merge series/0.20 to series/0.21 by @rossabaker in https://github.com/http4s/http4s/pull/5818

**Full Changelog**: https://github.com/http4s/http4s/compare/v0.21.31...v0.21.32

# v1.0.0-M31 (2022-02-04)

This is the latest milestone release in the 1.0 series.  It breaks binary compatibility and drops support for Scala 2.12.  Scala 2.12 is still supported in the 0.22.x and 0.23.x series.

This merges forward all the changes from 0.22.9, 0.22.10, 0.22.11, 0.23.8, 0.23.9, and 0.23.10.

* http4s-core
    * Minimal slice from #4509 (Entity rethinking) by @bplommer in https://github.com/http4s/http4s/pull/5754
    * Add Strict entity by @bplommer in https://github.com/http4s/http4s/pull/5807
    * Drop Scala 2.12 from 1.0 by @armanbilge in https://github.com/http4s/http4s/pull/5337

* http4s-client
    * Simplify logger type signatures by @bplommer in https://github.com/http4s/http4s/pull/5805

* http4s-server
    * Simplify logger type signatures by @bplommer in https://github.com/http4s/http4s/pull/5805

* http4s-scalatags
    * Update scalatags to 0.11.1 by @scala-steward in https://github.com/http4s/http4s/pull/5903

* http4s-prometheus-metrics
    * Update simpleclient, simpleclient_common, ... to 0.14.1 by @scala-steward in https://github.com/http4s/http4s/pull/5817

* Documentation
    * Promote http4s.js a bit by @armanbilge in https://github.com/http4s/http4s/pull/5771
    * Reword partial unification instructions in readme by @bplommer in https://github.com/http4s/http4s/pull/5894

* Behind the scenes
    * Merge 0.23 to main by @rossabaker in https://github.com/http4s/http4s/pull/5703
    * Clean up `build.sbt` by @danicheg in https://github.com/http4s/http4s/pull/5711
    * Update sbt to 1.5.6 by @scala-steward in https://github.com/http4s/http4s/pull/5710
    * Merge `series/0.23` into `main` by @danicheg in https://github.com/http4s/http4s/pull/5719
    * Merge `series/0.23` into `main` by @danicheg in https://github.com/http4s/http4s/pull/5734
    * Merge `series/0.23` into `main` by @danicheg in https://github.com/http4s/http4s/pull/5759
    * Convert Entity to an ADT with an empty case by @bplommer in https://github.com/http4s/http4s/pull/5760
    * Merge branch `series/0.23` into `main` by @danicheg in https://github.com/http4s/http4s/pull/5779
    * Add Strict entity by @bplommer in https://github.com/http4s/http4s/pull/5804
    * Revert "Add Strict entity" pending further review by @bplommer in https://github.com/http4s/http4s/pull/5806
    * Set 2022 in the `README` by @danicheg in https://github.com/http4s/http4s/pull/5828
    * Scala-steward exclusions in `main` by @bplommer in https://github.com/http4s/http4s/pull/5830
    * Merge 0.23 into main by @armanbilge in https://github.com/http4s/http4s/pull/5832
    * Merge `series/0.23` into `main` by @danicheg in https://github.com/http4s/http4s/pull/5839
    * Added SurfsUp app by @manocha-aman in https://github.com/http4s/http4s/pull/5845
    * Add scala-java-locales to steward ignores on main by @armanbilge in https://github.com/http4s/http4s/pull/5854
    * Merge `series/0.23` into `main` by @danicheg in https://github.com/http4s/http4s/pull/5889
    * Fix scala-steward.conf syntax by @rossabaker in https://github.com/http4s/http4s/pull/5902
    * Merge `series/0.23` into `main` by @danicheg in https://github.com/http4s/http4s/pull/5925
    * Add module labeling to mergify config by @armanbilge in https://github.com/http4s/http4s/pull/5941
    * Merge 0.23 into main by @rossabaker in https://github.com/http4s/http4s/pull/5934
    * Auto-label docs PRs with mergify by @armanbilge in https://github.com/http4s/http4s/pull/5980
    * Merge 0.23 into main by @armanbilge in https://github.com/http4s/http4s/pull/5986
    * Merge from 0.23.10 by @rossabaker in https://github.com/http4s/http4s/pull/6000

* New Contributors
    * @manocha-aman made their first contribution in https://github.com/http4s/http4s/pull/5845

**Full Changelog**: https://github.com/http4s/http4s/compare/v1.0.0-M30...v1.0.0-M31

# v0.23.10 (2022-02-03)

This is a maintenance release, binary compatible with 0.23.x.  It also includes merges of all the changes in 0.22.10.

* http4s-ember-core
    * Don't force npm onto ember.js users by @armanbilge in https://github.com/http4s/http4s/pull/5992

* Documentation
    * Use ember in docs by @valencik in https://github.com/http4s/http4s/pull/5970
    * Update static content docs, fix deprecations by @valencik in https://github.com/http4s/http4s/pull/5973
    * Tweak json.md to work on scala 2.13 by @valencik in https://github.com/http4s/http4s/pull/5984
    * Mdoc warnings v23 by @valencik in https://github.com/http4s/http4s/pull/5979
    * Remove most mdoc nest modifiers by @valencik in https://github.com/http4s/http4s/pull/5977

* Behind the scenes
    * Update scala3-library, ... to 3.1.1 in series/0.23 by @scala-steward in https://github.com/http4s/http4s/pull/5985
    * Merge 0.22 to 0.23 by @armanbilge in https://github.com/http4s/http4s/pull/5987
    * Merge from 0.22 by @rossabaker in https://github.com/http4s/http4s/pull/5995
    * Improve the `WSClient` API by @armanbilge in https://github.com/http4s/http4s/pull/5974

**Full Changelog**: https://github.com/http4s/http4s/compare/v0.23.9...v0.23.10

# v0.22.11 (2022-02-02)

This is a bugfix release, binary compatible with the 0.22.x series.

* http4s-dsl
    * Fix regression in routing dsl by @hamnis in https://github.com/http4s/http4s/pull/5991

* http4s-server
    * Respect URI locality in UrlFormLifter by @dfahritdinov in https://github.com/http4s/http4s/pull/5994

* http4s-dropwizard-metrics
    * Update metrics-core, metrics-json to 4.2.8 in series/0.22 by @scala-steward in https://github.com/http4s/http4s/pull/5993

* Behind the scenes
    * Update scalafmt-core to 3.4.0 in series/0.22 by @scala-steward in https://github.com/http4s/http4s/pull/5969
    * Update http4s-circe, http4s-ember-client to 0.23.9 in series/0.22 by @scala-steward in https://github.com/http4s/http4s/pull/5972
    * Update sbt-http4s-org to 0.11.1 in series/0.22 by @scala-steward in https://github.com/http4s/http4s/pull/5968
    * Update sbt to 1.6.2 in series/0.22 by @scala-steward in https://github.com/http4s/http4s/pull/5976
    * Improve `WSClient` API by @armanbilge in https://github.com/http4s/http4s/pull/5975

* New Contributors
    * @dfahritdinov made their first contribution in https://github.com/http4s/http4s/pull/5994

**Full Changelog**: https://github.com/http4s/http4s/compare/v0.22.10...v0.22.11

# v0.23.9 (2022-01-29)

This release is binary compatible with the 0.23.x series.  It merges forward the changes of v0.22.10.

The signficant new feature is HTTP/2 support for Ember.  Turn it on with a `.withHttp2` on either the `EmberClientBuilder` or `EmberServerBuilder`.

* http4s-ember-core
    * Ember H2 support by @ChristopherDavenport in https://github.com/http4s/http4s/pull/5657

* Behind the scenes
    * Ignore slf4j-api by @rossabaker in https://github.com/http4s/http4s/pull/5949
    * Remove janky thread pool from BlazeHttp1ClientSuite by @rossabaker in https://github.com/http4s/http4s/pull/5945
    * Clean up Throwables in HTTP/2 by @rossabaker in https://github.com/http4s/http4s/pull/5955
    * Fix HTTP/2 warnings and restore compiler settings by @rossabaker in https://github.com/http4s/http4s/pull/5954
    * Get http4s upgrades for build from 0.22 by @rossabaker in https://github.com/http4s/http4s/pull/5958
    * Merge from 0.22 by @rossabaker in https://github.com/http4s/http4s/pull/5957
    * Update cats-effect, cats-effect-laws, ... to 3.3.5 in series/0.23 by @scala-steward in https://github.com/http4s/http4s/pull/5967

**Full Changelog**: https://github.com/http4s/http4s/compare/v0.23.8...v0.23.9

# v0.22.10 (2022-01-28)

This release is focused on the client.  The blaze-client is substantially refactored internally to improve resource safety.  A new internal websocket client is published for implementation across repos.  We expect to release this as a public API in the next release.

* http4s-core
    * Update slf4j-api to 1.7.35 in series/0.22 by @scala-steward in https://github.com/http4s/http4s/pull/5947

* http4s-blaze-client
    * Resourcify blaze client by @RafalSumislawski in https://github.com/http4s/http4s/pull/5385
    * Add withMaxIdleDuration setter to BlazeClientBuilder by @rossabaker in https://github.com/http4s/http4s/pull/5950

* Behind the scenes
    * Update http4s-circe, http4s-ember-client to 0.23.8 in series/0.22 by @scala-steward in https://github.com/http4s/http4s/pull/5952
    * Remove mdoc/laika sbt plugins by @armanbilge in https://github.com/http4s/http4s/pull/5963
    * Create WebSocket client API by @armanbilge in https://github.com/http4s/http4s/pull/5520
    * Privatize web socket client pending concrete implementation by @rossabaker in https://github.com/http4s/http4s/pull/5965

**Full Changelog**: https://github.com/http4s/http4s/compare/v0.22.9...v0.22.10

# v0.23.8 (2022-01-25)

This is a maintenance release, binary compatible with the 0.23.x series.  It additionally includes a merge forward of the changes in v0.22.9.

Scala.js users must upgrade to at least 1.8.0 as of this release.

* http4s-core
    * Update sbt-scalajs, scalajs-compiler, ... to 1.8.0 in series/0.23 by @scala-steward in https://github.com/http4s/http4s/pull/5716
    * Update fs2-core, fs2-io, ... to 3.2.4 in series/0.23 by @scala-steward in https://github.com/http4s/http4s/pull/5788
    * Update cats-effect, cats-effect-laws, ... to 3.3.4 in series/0.23 by @scala-steward in https://github.com/http4s/http4s/pull/5838
    * Update locales-minimal-en_us-db to 1.3.0 in series/0.23 by @scala-steward in https://github.com/http4s/http4s/pull/5853

* http4s-server
    * cross-platforming server FileService by @yurique in https://github.com/http4s/http4s/pull/5758
    * Fix FileService Config linking on JS by @armanbilge in https://github.com/http4s/http4s/pull/5825
    * Deprecate the `BracketRequestResponse#exitCaseToOutcome` by @danicheg in https://github.com/http4s/http4s/pull/5875

* http4s-ember-core
    * Support parsing response bodies without Content-Length in ember by @wemrysi in https://github.com/http4s/http4s/pull/5881

* http4s-ember-server
    * Update jnr-unixsocket to 0.38.17 in series/0.23 by @scala-steward in https://github.com/http4s/http4s/pull/5827

* http4s-ember-client
    * Remove jvm log4cats dependency in ember client js by @kubukoz in https://github.com/http4s/http4s/pull/5757

* http4s-jetty-server
    * Use blocking thread pool on joining Jetty's thread pool by @danicheg in https://github.com/http4s/http4s/pull/5886

* http4s-jetty-client
    * Use blocking thread pool in the `JettyClient#resource` by @danicheg in https://github.com/http4s/http4s/pull/5897

* http4s-jawn
    * Update jawn-fs2 to 2.2.0 in series/0.23 by @scala-steward in https://github.com/http4s/http4s/pull/5821

* http4s-prometheus-metrics
    * Use blocking thread pool in the Prometheus metrics by @danicheg in https://github.com/http4s/http4s/pull/5887

* Documentation
    * Remove some outdated params in scaladocs by @danicheg in https://github.com/http4s/http4s/pull/5729
    * Remove mentioning of `ContextShift` in the AHC scaladoc by @danicheg in https://github.com/http4s/http4s/pull/5885

* Behind the scenes
    * Update jnr-unixsocket to 0.38.15 in series/0.23 by @scala-steward in https://github.com/http4s/http4s/pull/5681
    * Netty based ServerScaffold (0.23) by @RafalSumislawski in https://github.com/http4s/http4s/pull/5587
    * Merge 0.22 to 0.23 by @rossabaker in https://github.com/http4s/http4s/pull/5701
    * Merge branch `series/0.22` into `series/0.23` by @danicheg in https://github.com/http4s/http4s/pull/5718
    * Merge `series/0.22` into `series/0.23` by @danicheg in https://github.com/http4s/http4s/pull/5730
    * Merge `series/0.22` into `series/0.23` by @danicheg in https://github.com/http4s/http4s/pull/5753
    * Code cleanup (mostly variance-related) by @bplommer in https://github.com/http4s/http4s/pull/5755
    * Update cats-effect, cats-effect-laws, ... to 3.3.1 in series/0.23 by @scala-steward in https://github.com/http4s/http4s/pull/5770
    * Merge branch `series/0.22` into `series/0.23` by @danicheg in https://github.com/http4s/http4s/pull/5778
    * Update cats-effect, cats-effect-laws, ... to 3.3.2 in series/0.23 by @scala-steward in https://github.com/http4s/http4s/pull/5801
    * Update cats-effect, cats-effect-laws, ... to 3.3.3 in series/0.23 by @scala-steward in https://github.com/http4s/http4s/pull/5803
    * Merge series/0.20 to series/0.21 by @rossabaker in https://github.com/http4s/http4s/pull/5818
    * Merge `series/0.22` into `series/0.23` by @danicheg in https://github.com/http4s/http4s/pull/5833
    * Re-enable broken ember client test by @armanbilge in https://github.com/http4s/http4s/pull/5840
    * Enable fatal warnings in `lint`/`quicklint` commands by @danicheg in https://github.com/http4s/http4s/pull/5843
    * FileService Server Middleware: readability by @diesalbla in https://github.com/http4s/http4s/pull/5837
    * Merge from v0.22 by @rossabaker in https://github.com/http4s/http4s/pull/5847
    * Steward exclusions in 0.23 for dependencies merged forward from 0.22 by @bplommer in https://github.com/http4s/http4s/pull/5856
    * Merge series/0.22 into series/0.23 by @bplommer in https://github.com/http4s/http4s/pull/5860
    * Auto-select available port for ember suites by @armanbilge in https://github.com/http4s/http4s/pull/5848
    * Refactor some `Resource` usage by @danicheg in https://github.com/http4s/http4s/pull/5884
    * Merge `series/0.22` into `series/0.23` by @danicheg in https://github.com/http4s/http4s/pull/5888
    * Update log4cats-noop, log4cats-slf4j, ... to 2.2.0 in series/0.23 by @scala-steward in https://github.com/http4s/http4s/pull/5891
    * Use `port` syntax by @danicheg in https://github.com/http4s/http4s/pull/5896
    * Add sbt-http4s-org to steward ignores by @armanbilge in https://github.com/http4s/http4s/pull/5924
    * Non-deadlocking RouterInServletSuite by @rossabaker in https://github.com/http4s/http4s/pull/5928
    * Merge scalafmt-core forward from 0.22 by @rossabaker in https://github.com/http4s/http4s/pull/5933
    * Merge 0.22 -> 0.23 by @rossabaker in https://github.com/http4s/http4s/pull/5926
    * Merge from 0.22 by @rossabaker in https://github.com/http4s/http4s/pull/5940
    * Delete zombie specs2 code by @rossabaker in https://github.com/http4s/http4s/pull/5943
    * Replace our TestExecutionContext by @rossabaker in https://github.com/http4s/http4s/pull/5944

**Full Changelog**: https://github.com/http4s/http4s/compare/v0.23.7...v0.23.8

# v0.22.9 (2022-01-24)

This release is binary compatible with 0.22.x series.  The jawn upgrade mitigates [CVE-2022-21653](https://github.com/typelevel/jawn/security/advisories/GHSA-vc89-hccf-rq55) out of the box for `http4s-play-json`.

* http4s-core
    * Add `Trailer` header by @danicheg in https://github.com/http4s/http4s/pull/5614
    * Model If-Range header by @mcarolan in https://github.com/http4s/http4s/pull/5613
    * Make the output of `asCurl` more human-readable by @danicheg in https://github.com/http4s/http4s/pull/5786
    * Path info index fix by @RafalSumislawski in https://github.com/http4s/http4s/pull/5793
    * Law-driven-design of Path#concat and Path#splitAt by @RafalSumislawski in https://github.com/http4s/http4s/pull/5794
    * Add Request#isIdempotent by @rossabaker in https://github.com/http4s/http4s/pull/5859
    * Update slf4j-api to 1.7.33 in series/0.22 by @scala-steward in https://github.com/http4s/http4s/pull/5869
    * Add `EntityEncoder[F, ByteVector]` by @sideeffffect in https://github.com/http4s/http4s/pull/5907

* http4s-laws
    * Update discipline to 1.4.0 by @rossabaker in https://github.com/http4s/http4s/pull/5696

* http4s-client
    * Add `apply`-builder for `Http4sClientDsl` by @armanbilge in https://github.com/http4s/http4s/pull/5742
    * Deprecate client.Connection and client.ConnectionBuilder by @rossabaker in https://github.com/http4s/http4s/pull/5871

* http4s-server
    * HttpMethodOverrider: simplify by @diesalbla in https://github.com/http4s/http4s/pull/5835

* http4s-ember-core
    * Update log4cats-slf4j, log4cats-testing to 1.5.1 in series/0.22 by @scala-steward in https://github.com/http4s/http4s/pull/5880

* http4s-ember-client
    * Disable logging for Ember client internal retry by @RaasAhsan in https://github.com/http4s/http4s/pull/5496

* http4s-blaze-core
    * Update blaze-http to 0.15.3 in series/0.22 by @scala-steward in https://github.com/http4s/http4s/pull/5873

* http4s-blaze-client
    * Fix customDnsResolver in BlazeClientBuilder by @rossabaker in https://github.com/http4s/http4s/pull/5864
    * Stale connection mitigation in blaze-client by @rossabaker in https://github.com/http4s/http4s/pull/5861
    * maxIdleDuration on blaze connections by @rossabaker in https://github.com/http4s/http4s/pull/5899

* http4s-tomcat
    * Update tomcat-catalina, tomcat-coyote, ... to 9.0.58 in series/0.22 by @scala-steward in https://github.com/http4s/http4s/pull/5915

* http4s-async-http-client
    * Update netty-buffer, netty-codec-http to 4.1.73.Final in series/0.22 by @scala-steward in https://github.com/http4s/http4s/pull/5857

* http4s-jawn
    * Update jawn-parser to 1.3.2 in series/0.22 by @scala-steward in https://github.com/http4s/http4s/pull/5815
    * Update jawn-fs2 to 1.2.0 in series/0.22 by @scala-steward in https://github.com/http4s/http4s/pull/5820

* http4s-dropwizard-metrics
    * Update metrics-core, metrics-json to 4.2.7 in series/0.22 by @scala-steward in https://github.com/http4s/http4s/pull/5763

* Documentation
    * Fix scaladoc references to `io.chrisdavenport.vault` in the `series/0.22` by @danicheg in https://github.com/http4s/http4s/pull/5765
    * Fix some scaladoc references to headers by @danicheg in https://github.com/http4s/http4s/pull/5766
    * Fix links to the license on the site by @danicheg in https://github.com/http4s/http4s/pull/5829
    * Fix some links in the scaladoc by @danicheg in https://github.com/http4s/http4s/pull/5876

* Behind the scenes
    * Update http4s-circe, http4s-ember-client to 0.23.7 in series/0.22 by @scala-steward in https://github.com/http4s/http4s/pull/5693
    * Update tomcat-catalina, tomcat-coyote, ... to 9.0.56 in series/0.22 by @scala-steward in https://github.com/http4s/http4s/pull/5687
    * Configure mergify & release notes by @armanbilge in https://github.com/http4s/http4s/pull/5690
    * Update metrics-core, metrics-json to 4.2.5 in series/0.22 by @scala-steward in https://github.com/http4s/http4s/pull/5698
    * Netty based ServerScaffold (0.22)  by @RafalSumislawski in https://github.com/http4s/http4s/pull/5601
    * Fix of the #5691 for `series/0.22` by @danicheg in https://github.com/http4s/http4s/pull/5700
    * Update netty-buffer, netty-codec-http to 4.1.71.Final in series/0.22 by @scala-steward in https://github.com/http4s/http4s/pull/5705
    * Update sbt to 1.5.6 in series/0.22 by @scala-steward in https://github.com/http4s/http4s/pull/5713
    * Introduce blaze-client connection reuse tests by @RafalSumislawski in https://github.com/http4s/http4s/pull/5319
    * Mark the failing tests as flaky because they sometimes pass by @RafalSumislawski in https://github.com/http4s/http4s/pull/5728
    * Update laika-sbt to 0.18.1 in series/0.22 by @scala-steward in https://github.com/http4s/http4s/pull/5726
    * Speed up shutdown of NioEventLoopGroups by @RafalSumislawski in https://github.com/http4s/http4s/pull/5723
    * Update netty-buffer, netty-codec-http to 4.1.72.Final in series/0.22 by @scala-steward in https://github.com/http4s/http4s/pull/5732
    * Update logback-classic to 1.2.8 in series/0.22 by @scala-steward in https://github.com/http4s/http4s/pull/5738
    * Mark one more connection reuse test as flaky by @RafalSumislawski in https://github.com/http4s/http4s/pull/5735
    * `Http1ClientStageSuite` purity by @RafalSumislawski in https://github.com/http4s/http4s/pull/5741
    * Update sbt to 1.5.7 in series/0.22 by @scala-steward in https://github.com/http4s/http4s/pull/5747
    * Update logback-classic to 1.2.9 in series/0.22 by @scala-steward in https://github.com/http4s/http4s/pull/5751
    * Update sbt to 1.5.8 in series/0.22 by @scala-steward in https://github.com/http4s/http4s/pull/5768
    * Collection micro-opts by @danicheg in https://github.com/http4s/http4s/pull/5767
    * Rm `sbt-updates` plugin by @danicheg in https://github.com/http4s/http4s/pull/5777
    * Improve ClientTimeoutSuite by @RafalSumislawski in https://github.com/http4s/http4s/pull/5761
    * Update logback-classic to 1.2.10 in series/0.22 by @scala-steward in https://github.com/http4s/http4s/pull/5781
    * Update sbt to 1.6.0 in series/0.22 by @scala-steward in https://github.com/http4s/http4s/pull/5790
    * Update sbt to 1.6.1 in series/0.22 by @scala-steward in https://github.com/http4s/http4s/pull/5796
    * switch from tut to mdoc for 0.18.x by @niij in https://github.com/http4s/http4s/pull/5808
    * Replace deprecated object in the imports by @danicheg in https://github.com/http4s/http4s/pull/5810
    * Merge #5808 to 0.20 by @rossabaker in https://github.com/http4s/http4s/pull/5811
    * Merge series/0.20 to series/0.21 by @rossabaker in https://github.com/http4s/http4s/pull/5818
    * Merge branch 'series/0.21' into series/0.22 by @rossabaker in https://github.com/http4s/http4s/pull/5824
    * Refactor some `Http1Connection` methods by @danicheg in https://github.com/http4s/http4s/pull/5789
    * Update scalafmt-core to 3.2.2 in series/0.22 by @scala-steward in https://github.com/http4s/http4s/pull/5784
    * Update scalafmt-core to 3.3.1 in series/0.22 by @scala-steward in https://github.com/http4s/http4s/pull/5834
    * Fix the `lint` command by @danicheg in https://github.com/http4s/http4s/pull/5842
    * Update dev shell by @rossabaker in https://github.com/http4s/http4s/pull/5846
    * Fix description for pinned CE2 dependencies by @bplommer in https://github.com/http4s/http4s/pull/5855
    * Update sbt-scalafix to 0.9.34 in series/0.22 by @scala-steward in https://github.com/http4s/http4s/pull/5851
    * Upgrade typelevel-nix to pick up Metals by @rossabaker in https://github.com/http4s/http4s/pull/5863
    * Use loopback address for Netty scaffold by @armanbilge in https://github.com/http4s/http4s/pull/5901
    * Update to sbt-http4s-org 0.10.0 by @armanbilge in https://github.com/http4s/http4s/pull/5900
    * Update scalafmt-core to 3.3.2 in series/0.22 by @scala-steward in https://github.com/http4s/http4s/pull/5910
    * Enable snapshots for 0.22 by @armanbilge in https://github.com/http4s/http4s/pull/5908
    * Revert "Enable snapshots for 0.22" (#5908) by @rossabaker in https://github.com/http4s/http4s/pull/5920
    * Add `scalafixInternalRules` to root project by @armanbilge in https://github.com/http4s/http4s/pull/5918
    * Update sbt-http4s-org to 0.10.1 in series/0.22 by @scala-steward in https://github.com/http4s/http4s/pull/5922
    * Update scalafmt-core to 3.3.3 in series/0.22 by @scala-steward in https://github.com/http4s/http4s/pull/5931
    * Update sbt-http4s-org to 0.11.0 in series/0.22 by @scala-steward in https://github.com/http4s/http4s/pull/5935
    * remove empty excludes from release notes config by @armanbilge in https://github.com/http4s/http4s/pull/5937
    * Push behind-the-scenes label down the changelog by @rossabaker in https://github.com/http4s/http4s/pull/5939

* New Contributors
    * @niij made their first contribution in https://github.com/http4s/http4s/pull/5808
    * @mcarolan made their first contribution in https://github.com/http4s/http4s/pull/5613

**Full Changelog**: https://github.com/http4s/http4s/compare/v0.22.8...v0.22.9

# v1.0.0-M30 (2021-12-08)

This is the latest milestone of the 1.0 series.  It is not binary compatible with any previous version.

This milestone is the first to include Scala 3 support for http4s-scalatags.

* http4s-core
    * Make EntityEncoder covariant in its effect type by @bplommer in https://github.com/http4s/http4s/pull/5229
    * Use case object for access-control-allow-credentials by @bplommer in https://github.com/http4s/http4s/pull/5482

* http4s-scalatags
	* Update scalatags to 0.11.0 by @scala-steward in https://github.com/http4s/http4s/pull/5644
	* Publish http4s-scalatags for Scala 3 by @rossabaker in https://github.com/http4s/http4s/pull/5648

* Documentation
	* Clarify support levels by @rossabaker in https://github.com/http4s/http4s/pull/5445
	* Migrate Website to Laika by @jenshalm in https://github.com/http4s/http4s/pull/5313
	* Update website with SJS on 0.23, http4s-dom project by @armanbilge in https://github.com/http4s/http4s/pull/5453
	* Fix website logo by @armanbilge in https://github.com/http4s/http4s/pull/5459
	* Update all the urls to new http4s-dom site by @armanbilge in https://github.com/http4s/http4s/pull/5507
	* Fix markdown in readme by @bplommer in https://github.com/http4s/http4s/pull/5523
	* updated getting-help.md to point to discord by @barshirtcliff in https://github.com/http4s/http4s/pull/5513
	* EPUB download of the docs by @danicheg in https://github.com/http4s/http4s/pull/5640
	* website: add favicon by @jenshalm in https://github.com/http4s/http4s/pull/5656

* Behind the scenes
	* Non-trivial merge to main by @rossabaker in https://github.com/http4s/http4s/pull/5446
	* Fix ci on main by @armanbilge in https://github.com/http4s/http4s/pull/5514
	* Drop hugo from the Nix shell by @rossabaker in https://github.com/http4s/http4s/pull/5455
	* Non-trivial merge to main by @rossabaker in https://github.com/http4s/http4s/pull/5530
	* Merge branch `series/0.23` into `main` by @danicheg in https://github.com/http4s/http4s/pull/5664
	* Unpin `scalatags` in the Steward config by @danicheg in https://github.com/http4s/http4s/pull/5668
	* Merge 0.23 -> main by @armanbilge in https://github.com/http4s/http4s/pull/5673

* New Contributors
	* @jenshalm made their first contribution in https://github.com/http4s/http4s/pull/5313
	* @barshirtcliff made their first contribution in https://github.com/http4s/http4s/pull/5513

**Full Changelog**: https://github.com/http4s/http4s/compare/v1.0.0-M29...v1.0.0-M30

# v0.23.7 (2021-12-07)

This is a maintenance release, binary compatible with the 0.23.x series.  It additionally includes a merge forward of the changes in v0.22.8.

http4s-server and http4s-ember-server are now cross-built for the Scala.js platform.

Scala 3 users must upgrade to at least Scala 3.1.0 as of this release.

* http4s-core
    * Scala 3.1 and friends by @rossabaker in https://github.com/http4s/http4s/pull/5468
    * Implement `Request#remoteHost` via `ip4s.Dns` by @armanbilge in https://github.com/http4s/http4s/pull/5473
    * (scalajs linking) StaticFile: make staticFileKey a lazy val by @yurique in https://github.com/http4s/http4s/pull/5618
    * Update `cats-effect` version to 3.3.0 by @danicheg in https://github.com/http4s/http4s/pull/5619
    * Update ip4s-core, ip4s-test-kit to 3.1.2 in series/0.23 by @scala-steward in https://github.com/http4s/http4s/pull/5631
    * Update scodec-bits to 1.1.30 in series/0.23 by @scala-steward in https://github.com/http4s/http4s/pull/5632
    * Update fs2-core, fs2-io, ... to 3.2.3 in series/0.23 by @scala-steward in https://github.com/http4s/http4s/pull/5670

* http4s-server
    * Cross most of server (but `Server`) for JS on 0.23 by @armanbilge in https://github.com/http4s/http4s/pull/5563
    * Cross `Server` and ember server to JS in 0.23 by @armanbilge in https://github.com/http4s/http4s/pull/5663

* http4s-ember-server
    * Cross `Server` and ember server to JS in 0.23 by @armanbilge in https://github.com/http4s/http4s/pull/5663

* Documentation
    * Expand docs on client middlewares by @kubukoz in https://github.com/http4s/http4s/pull/5416
    * Port migration of the website to Laika for the `series/0.23` by @danicheg in https://github.com/http4s/http4s/pull/5548
    * EPUB download of the docs for the `series/0.23` by @danicheg in https://github.com/http4s/http4s/pull/5642
    * Fix scaladoc references to io.chrisdavenport.vault by @MasseGuillaume in https://github.com/http4s/http4s/pull/5622

* Behind the scenes
    * Update http4s-circe, http4s-ember-client to 0.23.6 in series/0.23 by @scala-steward in https://github.com/http4s/http4s/pull/5413
    * Non-trivial merge to 0.23 by @rossabaker in https://github.com/http4s/http4s/pull/5431
    * Non-trivial merge to 0.23 by @rossabaker in https://github.com/http4s/http4s/pull/5444
    * Pin scala-library_sjs1 by @rossabaker in https://github.com/http4s/http4s/pull/5448
    * Enable fatal warnings in CI for Scala 3.1 by @armanbilge in https://github.com/http4s/http4s/pull/5474
    * Use Scala 3 cross-compatible `@nowarn` by @armanbilge in https://github.com/http4s/http4s/pull/5518
    * Non-trivial merge to 0.23 by @rossabaker in https://github.com/http4s/http4s/pull/5506
    * Non-trivial merge into 0.23 by @rossabaker in https://github.com/http4s/http4s/pull/5529
    * Add scalafix linter for use of fs2 Sync compiler by @bplommer in https://github.com/
http4s/http4s/pull/5536
    * Non-trivial merge to 0.23 by @rossabaker in https://github.com/http4s/http4s/pull/5540
    * Fix or exclude scalafix warnings by @bplommer in https://github.com/http4s/http4s/pull/5549
    * Non-trivial merge into 0.23 by @rossabaker in https://github.com/http4s/http4s/pull/5557
    * Add sbt check for misplaced sources by @armanbilge in https://github.com/http4s/http4s/pull/5578
    * Use `MonadCancel` in the `Http1Writer.write` by @danicheg in https://github.com/http4s/http4s/pull/5600
    * Non-trivial merge to 0.23 by @rossabaker in https://github.com/http4s/http4s/pull/5602
    * Merge branch `series/0.22` into `series/0.23` by @danicheg in https://github.com/http4s/http4s/pull/5635
    * Update jnr-unixsocket to 0.38.14 in series/0.23 by @scala-steward in https://github.com/http4s/http4s/pull/5639
    * relax Client.translate bound on `G[_]` to MonadCancelThrow by @bpholt in https://github.com/http4s/http4s/pull/5634
    * EPUB download of the docs for the `series/0.22` by @danicheg in https://github.com/http4s/http4s/pull/5652
    * Merge branch `series/0.22` into `series/0.23` by @danicheg in https://github.com/http4s/http4s/pull/5653
    * Merge 0.22 to 0.23 by @rossabaker in https://github.com/http4s/http4s/pull/5669

* New Contributors
    * @yurique made their first contribution in https://github.com/http4s/http4s/pull/5618
    * @MasseGuillaume made their first contribution in https://github.com/http4s/http4s/pull/5622

**Full Changelog**: https://github.com/http4s/http4s/compare/v0.23.6...v0.23.7

# v0.22.8 (2021-12-07)

This is a maintenance release, binary compatible with the 0.22.x series.

* http4s-core
    * Update case-insensitive, ... to 1.2.0 in series/0.22 by @scala-steward in https://github.com/http4s/http4s/pull/5434
    * Fix Origin parsing on hosts starting with a number by @gaspb in https://github.com/http4s/http4s/pull/5504
    * Deprecate `DefaultCharset`, use `UTF-8` directly by @bplommer in https://github.com/http4s/http4s/pull/5512
    * Access control allow methods by @rcardin in https://github.com/http4s/http4s/pull/5376
    * Uri Path Segment Encoder by @zarthross in https://github.com/http4s/http4s/pull/5519
    * Update cats-parse to 0.3.6 in series/0.22 by @scala-steward in https://github.com/http4s/http4s/pull/5598
    * Update cats-core, cats-laws to 2.7.0 in series/0.22 by @scala-steward in https://github.com/http4s/http4s/pull/5625
    * Add DefaultQueryParamDecoderMatcher class by @sbly in https://github.com/http4s/http4s/pull/5564

* http4s-laws
    * Update discipline-core to 1.2.0 in series/0.22 by @scala-steward in https://github.com/http4s/http4s/pull/5418

* Various backends
    * Update log4cats-slf4j, log4cats-testing to 1.4.0 in series/0.22 by @scala-steward in https://github.com/http4s/http4s/pull/5638

* http4s-blaze-server
    * Make websocket buffer size configurable by @DeviLab in https://github.com/http4s/http4s/pull/5381

* http4s-async-http-client
    * Update netty-buffer, netty-codec-http to 4.1.70.Final in series/0.22 by @scala-steward in https://github.com/http4s/http4s/pull/5532

* http4s-okhttp-client
    * Update okhttp to 4.9.3 in series/0.22 by @scala-steward in https://github.com/http4s/http4s/pull/5605

* http4s-jawn
    * Update jawn-parser to 1.3.0 in series/0.22 by @scala-steward in https://github.com/http4s/http4s/pull/5580

* http4s-scalatags
    * Update scalatags to 0.10.0 in series/0.22 by @scala-steward in https://github.com/http4s/http4s/pull/5441

* http4s-tomcat
    * Update tomcat-catalina, tomcat-coyote, ... to 9.0.55 in series/0.22 by @scala-steward in https://github.com/http4s/http4s/pull/5584

* Scalafixes
    * Scalafix for CIString, Header, Headers for 0.22 by @bplommer in https://github.com/http4s/http4s/pull/5387
    * Add scalafix for User-Agent header change by @bplommer in https://github.com/http4s/http4s/pull/5388
    * Fix the package in the AHC scalafix by @rossabaker in https://github.com/http4s/http4s/pull/5643

* Documentation
    * QueryOps +? -> ++? doctest and migration guide by @zmccoy in https://github.com/http4s/http4s/pull/5379
    * Fix `scaladoc` for some `Headers` methods by @danicheg in https://github.com/http4s/http4s/pull/5491
    * Clean up Blaze examples: weaken TC constraints, address linter warnings by @bplommer in https://github.com/http4s/http4s/pull/5524
    * Port migration of the website to Laika for the `series/0.22` by @danicheg in https://github.com/http4s/http4s/pull/5551
    * Fix dead links to RFC by @danicheg in https://github.com/http4s/http4s/pull/5592
    * EPUB download of the docs for the `series/0.22` by @danicheg in https://github.com/http4s/http4s/pull/5652
    * Add favicon to the `0.22` website and docs by @danicheg in https://github.com/http4s/http4s/pull/5676
    * Update nav-docs.html by @rtar in https://github.com/http4s/http4s/pull/5481

* Behind the scenes
    * Update scala3-library to 3.0.2 in series/0.22 by @scala-steward in https://github.com/http4s/http4s/pull/5400
    * Update sbt-mdoc to 2.2.24 in series/0.22 by @scala-steward in https://github.com/http4s/http4s/pull/5424
    * Reproduce deadlocks in PoolManager by @RafalSumislawski in https://github.com/http4s/http4s/pull/5384
    * fix MatchError by @RafalSumislawski in https://github.com/http4s/http4s/pull/5383
    * Backport to 0.22: Expand docs on client middlewares by @kubukoz in https://github.com/http4s/http4s/pull/5430
    * Ember Server connection tests by @RaasAhsan in https://github.com/http4s/http4s/pull/5382
    * Pin dependencies for 0.22 by @rossabaker in https://github.com/http4s/http4s/pull/5443
    * Update sbt-unidoc to 0.5.0 in series/0.22 by @scala-steward in https://github.com/http4s/http4s/pull/5471
    * Mark some test-suites in the `blaze-client` as flaky by @danicheg in https://github.com/http4s/http4s/pull/5485
    * Thin ci matrix by @armanbilge in https://github.com/http4s/http4s/pull/5476
    * Port #5477 to the series/0.22 by @danicheg in https://github.com/http4s/http4s/pull/5483
    * Remove redundant setting in scalafix build by @bplommer in https://github.com/http4s/http4s/pull/5499
    * Remove redundant val in the `Header.Raw` constructor by @danicheg in https://github.com/http4s/http4s/pull/5500
    * Format sbt files, add command alias for pre-PR linting by @bplommer in https://github.com/http4s/http4s/pull/5498
    * Run Scalafix in CI by @bplommer in https://github.com/http4s/http4s/pull/5505
    * Use predefined names of headers instead of creating them in the `Headers` by @danicheg in https://github.com/http4s/http4s/pull/5492
    * Pin okio to 2.x by @rossabaker in https://github.com/http4s/http4s/pull/5522
    * Add custom scalafix rules by @bplommer in https://github.com/http4s/http4s/pull/5521
    * Update scalafmt by @bplommer in https://github.com/http4s/http4s/pull/5534
    * run scalafmt on series/0.22 by @bplommer in https://github.com/http4s/http4s/pull/5544
    * Send multiple chunks when testing chunked requests by @RafalSumislawski in https://github.com/http4s/http4s/pull/5552
    * Fix or exclude scalafix warnings by @bplommer in https://github.com/http4s/http4s/pull/5549
    * Add further scalafix rules by @bplommer in https://github.com/http4s/http4s/pull/5550
    * Update logback-classic to 1.2.7 in series/0.22 by @scala-steward in https://github.com/http4s/http4s/pull/5560
    * Don't ignore the `Part.covary` test suite in the `MultipartSuite` by @danicheg in https://github.com/http4s/http4s/pull/5576
    * Clean up `ServerTestRoutes` by @danicheg in https://github.com/http4s/http4s/pull/5575
    * Use an instance of `Arbitrary[Year]` from ScalaCheck by @danicheg in https://github.com/http4s/http4s/pull/5577
    * Update sbt-native-packager to 1.9.7 in series/0.22 by @scala-steward in https://github.com/http4s/http4s/pull/5589
    * Use `assertEquals` instead of `assert` by @danicheg in https://github.com/http4s/http4s/pull/5591
    * Use `Arbitrary[Uri]` in some tests by @danicheg in https://github.com/http4s/http4s/pull/5586
    * Remove redundant isScala3 from build.sbt by @bplommer in https://github.com/http4s/http4s/pull/5595
    * Add advice of using `assertEquals()` in the contributing guide by @danicheg in https://github.com/http4s/http4s/pull/5594
    * Don't ignore `covary` tests in the MessageSuite by @danicheg in https://github.com/http4s/http4s/pull/5596
    * Use `Bracket` in the `Http1Writer.write` by @danicheg in https://github.com/http4s/http4s/pull/5565
    * Update scalafmt-core to 3.1.2 in series/0.22 by @scala-steward in https://github.com/http4s/http4s/pull/5606
    * Update sbt-scalafix, scalafix-testkit to 0.9.33 in series/0.22 by @scala-steward in https://github.com/http4s/http4s/pull/5616
    * Close some resources in tests by @danicheg in https://github.com/http4s/http4s/pull/5633
    * Update scalafmt-core to 3.2.1 in series/0.22 by @scala-steward in https://github.com/http4s/http4s/pull/5650
    * Pin scalatags to 0.10 by @rossabaker in https://github.com/http4s/http4s/pull/5647
    * Update munit-cats-effect-2 to 1.0.7 in series/0.22 by @scala-steward in https://github.com/http4s/http4s/pull/5667
    * Update sbt-http4s-org to 0.9.0 in series/0.22 by @scala-steward in https://github.com/http4s/http4s/pull/5659
    * Add the fast path for `Uri.decode` implementation by @plokhotnyuk in https://github.com/http4s/http4s/pull/5556

* New Contributors
    * @DeviLab made their first contribution in https://github.com/http4s/http4s/pull/5381
    * @gaspb made their first contribution in https://github.com/http4s/http4s/pull/5504
    * @sbly made their first contribution in https://github.com/http4s/http4s/pull/5564
    * @plokhotnyuk made their first contribution in https://github.com/http4s/http4s/pull/5556

# v1.0.0-M29 (2021-10-11)

This is the latest development milestone in the 1.x series.  It is not binary compatible with previous milestones.  It includes all the changes through 0.23.6.

* http4s-server
    * Breaking changes
        * [#5346](https://github.com/http4s/http4s/pull/5346): Relax `Async` constraint to `Sync` in `CookieJar`, `ConcurrentRequests`, and `MaxActiveRequests` middleware.
    * Enhancements
        * [#5353](https://github.com/http4s/http4s/pull/5353): Include the `BodyCache` middleware that was introduced in 0.22 but not properly merged to main.

# v0.23.6 (2021-10-12)

This is a routine maintenance release.  It is binary compatible with the v0.22.x series and includes the changes in v0.22.7.

* http4s-core
    * Noteworthy refactorings
        * [#5340](https://github.com/http4s/http4s/pull/5340): Replace our internal `decode` with FS2's `decodeWithCharset`.  This only affects non-UTF-8 encodings.

* http4s-client
    * Breaking changes
        * [#5348](https://github.com/http4s/http4s/pull/5348): Scala.js only: remove `JavaNetClientBuilder`.  It already failed to link, and now it will fail to compile.
    * Bug fixes
        * [#5349](https://github.com/http4s/http4s/pull/5349): Fix deadlocks in `Retry` and `FollowRedirect` middlewares.  We no longer attempt to acquire a second connection before releasing the first, potentially starving the connection pool.

* Dependency updates
    * scalajs-1.7.1

# v0.22.7 (2021-10-12)

This is a routine maintenance release.  It is binary compatible with the v0.22.x series and includes the changes in v0.21.31.

* http4s-core
    * Enhancements
        * [#5165](https://github.com/http4s/http4s/pull/5165): Add `Keep-Alive` header.
    * Compatibility
        * [#5344](https://github.com/http4s/http4s/pull/5344): Reintroduce deprecated aliases at `Header.apply(String, String)`, `Header.of(Header.ToRaw*)`, and `util.CaseInsensitiveString` to ease migration from 0.21.x.

* http4s-server
    * Noteworthy refactoring
        * [#5189](https://github.com/http4s/http4s/pull/5189), [#5368](https://github.com/http4s/http4s/pull/5368): In `GZip`, use `fs2.compress.gzip` for compression.

* http4s-blaze-client
    * Compatibility
        * [#5344](https://github.com/http4s/http4s/pull/5344): Reintroduce deprecated alias for `org.http4s.client.blaze.BlazeClientBuilder` to ease migration from 0.21.x.

* http4s-blaze-server
    * Compatibility
        * [#5344](https://github.com/http4s/http4s/pull/5344): Reintroduce deprecated alias for `org.http4s.server.blaze.BlazeServerBuilder` to ease migration from 0.21.x.

* http4s-ember-core
    * Semantic change
        * [#5341](https://github.com/http4s/http4s/pull/5341): Add `EmberException.ReadTimeout` and `EmberException.RequestHeadersTimeout` (unobservable) to distinguish backend timeouts that close the connection from application `TimeoutExceptions` that can be handled to generate a `503` response or similar.

* Dependency updates

* fs2-2.5.10
* netty-4.1.69.Final
* scalacheck-effect-1.0.3

# v0.21.31 (2021-10-11)

This is a maintenance release.  The only changes are to increase forward source compatibility with 0.22.  It is binary compatible with the 0.21.x series.

* http4s-core
    * Compatibility
        * [#5291](https://github.com/http4s/http4s/pull/5291): Undeprecate `Headers.apply`.  Something similar exists in 0.22.

* http4s-blaze-server
    * Compatibility
        * [#5291](https://github.com/http4s/http4s/pull/5291): Add `org.http4s.blaze.server.BlazeServerBuilder` to `org.http4s.server.blaze.BlazeServerBuilder`.  In 0.22, the alias becomes the canonical name for consistency with the other backends.

* http4s-blaze-client
    * Compatibility
        * [#5291](https://github.com/http4s/http4s/pull/5291): Add `org.http4s.blaze.client.BlazeClientBuilder` to `org.http4s.client.blaze.BlazeClientBuilder`.  In 0.22, the alias becomes the canonical name for consistency with the other backends.

# v1.0.0-M28 (2021-10-06)

This is the latest development milestone in the 1.x series.  It is not binary compatible with previous milestones.

The http4s-dom-core, http4s-dom-fetch-client, and http4s-dom-service-worker modules have been moved to the [http4s-dom repo](https://github.com/http4s/http4s-dom) and are now on their own release cycle.

* Various modules
    * Noteworthy refactoring
        * [#5303](https://github.com/http4s/http4s/pull/5303): Many of the changes on the 1.x line were backported to 0.23.x.  This resynchronized those branches for continuing merges.  Nothing significant should have changed here that isn't already noted in 0.23.5.

* http4s-core
    * Breaking changes
        * [#5328](https://github.com/http4s/http4s/pull/5328): `HttpVersion#copy` is removed from the public API.  It was deprecated in 0.22.6.
        * [#5329](https://github.com/http4s/http4s/pull/5329): Custom status reason phrases are removed.  They were deprecated in 0.22.6.

* http4s-client
    * Breaking changes
        * [#5287](https://github.com/http4s/http4s/pull/5287): Weaken constraint on `DestinationAttribute` to `MonadCancelThrow`. Does not break source compatibility.

* http4s-server
    * Breaking changes
        * [#5327](https://github.com/http4s/http4s/pull/5327): `WebSocketBuilder2` is renamed back to `WebSocketBuilder`.  A deprecated alias is left as `WebSocketBuilder` to aid migration.

# v0.23.5 (2021-10-06)

This is a maintenance release.  It is binary compatible with 0.23.4, and includes the changes in 0.22.6.

Scala.js support is backported for a large subset of the modules present in 1.0.
Additional Scala.js-only modules for using http4s in the browser have been spun off as https://github.com/http4s/http4s-dom.

* http4s-core
    * Cross Builds
        * [#5298](https://github.com/http4s/http4s/pull/5298): Add support for Scala.js
    * Deprecations
        * [#5226](https://github.com/http4s/http4s/pull/5226): Migrate to the `fs2.io.file` APIs in `EntityDecoder`, `StaticFile`, and `Part`.

* http4s-laws
    * Cross Builds
        * [#5298](https://github.com/http4s/http4s/pull/5298): Add support for Scala.js

* http4s-client
    * Cross Builds
        * [#5298](https://github.com/http4s/http4s/pull/5298): Add support for Scala.js

* http4s-server
    * Deprecations
        * [#5226](https://github.com/http4s/http4s/pull/5226): Migrate to the `fs2.io.file` APIs in `FileService`.

* http4s-blaze-server
    * Bug fixes
        * [#5152](https://github.com/http4s/http4s/pull/5152): Pass a `WebSocketBuilder`, now named `WebSocketBuilder2`, when adding an `HttpApp`.  This, combined with the new `imapK` method, lets web socket applications vary the local effect.  Previously, this threw a `ClassCastException`.

* http4s-blaze-client
    * Enhancements
        * [#5201](https://github.com/http4s/http4s/pull/5201): Adds an `BlazeClientBuilder.apply` method that uses the `ExecutionContext` from the `Async[F]` instance.  The old constructor that required an explicit `ExecutionContext` is now deprecated.  Users who need a custom `ExecutionContext` for blaze should call `withExecutionContext`.

* http4s-ember-core
    * Cross Builds
        * [#5298](https://github.com/http4s/http4s/pull/5298): Add support for Scala.js

* http4s-ember-server
    * Bug fixes
        * [#5152](https://github.com/http4s/http4s/pull/5152): Pass a `WebSocketBuilder`, now named `WebSocketBuilder2`, when adding an `HttpApp`.  This, combined with the new `imapK` method, lets web socket applications vary the local effect.  Previously, this threw a `ClassCastException`.
    * Enhancements
        * [#5219](https://github.com/http4s/http4s/pull/5219): Add support for Unix sockets.  This works on Linux and Darwin, but not on Windows. Use the new `withUnixSocketConfig` method on `EmberServerBuilder` to bind to an `fs2.io.net.unixsocket.UnixSocketAddress`.

* http4s-ember-client
    * Cross Builds
        * [#5298](https://github.com/http4s/http4s/pull/5298): Add support for Scala.js
    * Enhancements
        * [#5219](https://github.com/http4s/http4s/pull/5219): Add support for Unix sockets.  This works on Linux and Darwin, but not on Windows.  Use the new `UnixSocket` middleware to route requests to an `fs2.io.net.unixsocket.UnixSocketAddress`.

* Dependency versions
    * fs2-3.1.4
    * ip4s-3.0.4

# v0.22.6 (2021-10-06)

This is a routine maintenance release.  It is binary compatible with v0.22.5 and includes the changes in v0.21.30.

* http4s-core
    * Enhancements
        * [#5189](https://github.com/http4s/http4s/pull/5189): Add `Order[HttpDate]` and `Hash[HttpDate]` instance
        * [#5265](https://github.com/http4s/http4s/pull/5265): Add `Ordering[QValue]` instance
        * [#5279](https://github.com/http4s/http4s/pull/5279): Add constants for `HTTP/3`, `HTTP/2` (deprecating `HTTP/2.0`), and `HTTP/0.9`.
        * [#5294](https://github.com/http4s/http4s/pull/5294): Implement `DNT` header
        * [#5296](https://github.com/http4s/http4s/pull/5296): Add `Accept-Post` header
    * Deprecation
        * [#5260](https://github.com/http4s/http4s/pull/5260): Deprecate `HttpVersion#copy`, which circumvents validation and could create out-of-bounds HTTP protocol versions.
        * [#5253](https://github.com/http4s/http4s/pull/5253): Deprecate custom status reason phrases.  They are a security risk for something that not all backends support and the spec does not require us to support.
        * [#5331](https://github.com/http4s/http4s/pull/5331): Deprecate `Status.apply`, which does not validate the code. Use `fromInt` instead.
    * Notable refactoring
        * [#5139](https://github.com/http4s/http4s/pull/5139): Add dependency on new `http4s-crypto` library, which abstracts the target platform.  All of its uses should be internal.  Scala.js support is added in later branches, but this aids maintenance.
        * [#5308](https://github.com/http4s/http4s/pull/5308): Use `Uri.unsafeFromString` in `Uri` literal macro to ease WartRemover usage.

* http4s-laws
    * Deprecation
        * [#5274](https://github.com/http4s/http4s/pull/5274): Deprecate `ArbitraryInstances`, which was redundant with the `arbitrary` object.  The latter is packaged consistently with Cats' arbitraries.

* http4s-server
    * Enhancements
        * [#5323](https://github.com/http4s/http4s/pull/5323): In `CORSPolicy`, add `withAllowHeadersStatic`, which supports a static list of `Access-Control-Allow-Headers` whether the `Access-Control-Request-Headers` values match or not.

* http4s-blaze-client
    * Semantic change
        * [#5032](https://github.com/http4s/http4s/pull/5032): Wrap `EOF` when borrowing a dead connection in a `java.net.SocketException` with information on which host failed.

* http4s-ember-client
    * Enhancements
        * [#5271](https://github.com/http4s/http4s/pull/5271): Eliminate exception allocation on the parser hot path
        * [#5290](https://github.com/http4s/http4s/pull/5290): Retry on `IOException` with `"Connection reset by peer"` or `"Broken pipe"` in the message

* http4s-ember-server
    * Semantic change
        * [#5286](https://github.com/http4s/http4s/pull/5286): On `requestHeaderTimeout` and `idleTimeout`, close the connection without rendering a `500 Internal Server Error` response.  The HTTP/1.1 spec is not prescrptive on this matter, but this behavior is more consistent with prevaling usage in http4s and a sampling of other servers.  Furthermore, an empty response is retriable (assuming request idempotence) by clients, whereas a `500 Internal Server Error` is not.

* Enhancements
    * [#5271](https://github.com/http4s/http4s/pull/5271): Eliminate exception allocation on the parser hot path

* Dependency updates
    * ip4s-2.0.4
    * jetty-9.4.44.v20210927
    * metrics-4.2.4
    * munit-cats-effect-1.0.6
    * okhttp-4.9.2
    * scodec-bits-1.2.29
    * tomcat-9.0.54

# v1.0.0-M27 (2021-09-21)

This release includes security patches for [GHSA-5vcm-3xc3-w7x3](https://github.com/http4s/http4s/security/advisories/GHSA-5vcm-3xc3-w7x3) for blaze-client, blaze-server, ember-client, ember-server, and jetty-client.  It forward-merges 0.23.4.

* http4s-dom-fetch-client
    * Enhancements
        * [#5101](https://github.com/http4s/http4s/pull/5101): Add a request timeout and new `FetchOptions` to configure the fetch client.

* http4s-dom-service-worker
    * Breaking changes
        * [#5089](https://github.com/http4s/http4s/pull/5089): Simplify service worker API and make safe(r).  The `ServerWorkerApp` is now replaced by a method that suspends into `SyncIO`.

# v0.23.4 (2021-09-21)

This release includes security patches for [GHSA-5vcm-3xc3-w7x3](https://github.com/http4s/http4s/security/advisories/GHSA-5vcm-3xc3-w7x3) for blaze-client, blaze-server, ember-client, ember-server, and jetty-client.  It is binary compatible with v0.22.4, and forward-merges 0.22.5.

* http4s-client
    * Enhancements
        * [#5190](https://github.com/http4s/http4s/pull/5190): Add an `effect` constructor for calculating effectual classifiers. Note that it is a mistake to consume the request body unless it is cached external to this call.

* Dependency updates
    * cats-effect-3.2.8
    * fs2-3.1.2
    * keypool-0.4.7

# v0.22.5 (2021-09-21)

This release includes security patches for [GHSA-5vcm-3xc3-w7x3](https://github.com/http4s/http4s/security/advisories/GHSA-5vcm-3xc3-w7x3) for blaze-client, blaze-server, ember-client, ember-server, and jetty-client.  It is binary compatible with v0.22.4, and forward-merges 0.21.29.

* http4s-core
    * Bug fixes
        * [#5166](https://github.com/http4s/http4s/pull/5166): Fix deduction of cipher lengths, and detect length of more ciphers
        * [#5196](https://github.com/http4s/http4s/pull/5196): Parse `Set-Cookie` headers with no space between the semi-colon delimeter and the next attribute.  Such cookies are invalid to emit per spec, but must be parsed per spec.
    * Enhancements
        * [#5168](https://github.com/http4s/http4s/pull/5168): Add `Ordering` instance for Oauth1 `ProtocolParameter`.
        * [#5176](https://github.com/http4s/http4s/pull/5176): Add model for the `X-Forwarded-Proto` header.
        * [#5195](https://github.com/http4s/http4s/pull/5195): Restore the `EntityDecoder[F, ByteVector]`.
        * [#5171](https://github.com/http4s/http4s/pull/5171): Add model for the `Access-Control-Max-Age` header.
        * [#5202](https://github.com/http4s/http4s/pull/5202): Use concrete types for overridden `Request` and `Response` methods. This should be transparent.
        * [#5175](https://github.com/http4s/http4s/pull/5175): Introduce a `HeaderCompanion` helper to reduce boilerplate when defining modeled headers.

* http4s-blaze-client
    * [#5158](https://github.com/http4s/http4s/pull/5158): Add a `resourceWithState` method to the `BlazeClientBuilder` for monitoring the connection pool.

* http4s-ember-core
    * Enhancements
        * [#5216](https://github.com/http4s/http4s/pull/5216): Improve performance of requet and response parsers

* http4s-ember-server
    * Bug fixes
        * [#5130](https://github.com/http4s/http4s/pull/5130): Populate `SecureSession` request attribute in ember-server.

* Dependency updates
    * cats-effect-2.5.4
    * netty-4.1.68
    * scalafix-0.9.31
    * tomcat-9.0.53

# v0.21.30 (2021-10-06)

This is a bugfix release. Routine maintenance has stopped on 0.21.x, but we'll continue to entertain PRs from the community.  It is binary compatible wit hthe 0.21.x series.

* blaze-client

    * Compatibility restorations

* [#5288](https://github.com/http4s/http4s/pull/5288): Allow `' '` when rendering URI. This is against the spec, but bug-compatible with previous versions and not a security threat. It has come up for users trimming strings from config. Starting in 0.22, such whitespace is encoded properly.

* ember-client

    * Bugfixes

* [#5247](https://github.com/http4s/http4s/pull/5247): Match on `ClosedChannelException` when detecting connections that terminated inside the pool.

    * Compatibility restorations

* [#5288](https://github.com/http4s/http4s/pull/5288): Allow `' '` when rendering URI. This is against the spec, but bug-compatible with previous versions and not a security threat. It has come up for users trimming strings from config. Starting in 0.22, such whitespace is encoded properly.

# v0.21.29 (2021-09-21)

This release includes security patches for blaze-client, blaze-server, ember-client, ember-server, and jetty-client.  It is binary compatible with the 0.21.x series.

* Various modules
    * [GHSA-5vcm-3xc3-w7x3](https://github.com/http4s/http4s/security/advisories/GHSA-5vcm-3xc3-w7x3): Patches a vulnerability when unencoded user inputs are rendered in the model.  Malicious characters in these inputs can be used in [splitting attacks](https://owasp.org/www-community/attacks/HTTP_Response_Splitting).
        * Header values.  `\r`, `\n`, and `\u0000` values are now replaced with spaces.
        * Header names.  Headers with invalid names are now dropped.
        * Status reason phrases.  Invalid phrases are now omitted.
        * URI authority registered names.  Requests with invalid reg-names now raise an exception.
        * URI paths.  Requests with invalid URI paths now raise an exception.

# v1.0.0-M26 (2021-09-02)

This release is a forward port of all the changes in v0.23.3.

# v0.23.3 (2021-09-02)

This is binary compatible with v0.23.3.  It includes the fixes in v0.22.2.

* http4s-ember-server
    * Bugfixes
        * [#5138](https://github.com/http4s/http4s/pull/5138): Correctly populate the `SecureSession` response attribute.

# v0.22.4 (2021-09-02)

This is binary compatibile with v0.22.3.  It includes the CORS bugfix in v0.21.28.

* http4s-server
    * Bugfixes
        * [#5130](https://github.com/http4s/http4s/pull/5130): Fix the parsing of empty `Origin` headers to be a parse failure instead of `Origin.Null`.

* Enhancements
    * [#5321](https://github.com/http4s/http4s/pull/5321): Add `BodyCaching` middleware.

* Dependency updates
    * scodec-bits-1.1.28

# v0.21.28 (2021-09-02)

This is a bugfix to yesterday's patch.  It is not a security issue, but a correctness issue.

This release is binary compatible with 0.21.x.

* http4s-server
    * Breaking changes
        * [#5144](https://github.com/http4s/http4s/pull/5144): In the `CORS` middleware, respond to preflight `OPTIONS` requests with a 200 status.  It was previously passing through to the wrapped `Http`, most of which won't respond to `OPTIONS`.  The breaking change is that the constraint is promoted from `Functor` to `Applicative`.  The `Functor` version is left for binary compatibility with a runtime warning.

# v1.0.0-M25 (2021-09-01)

This is the latest development release.  No binary compatibility is promised yet.  Includes all changes in v0.23.2.

* http4s-core
    * Breaking changes
        * [#5051](https://github.com/http4s/http4s/pull/5051): Per spec, `Access-Control-Allow-Headers` and `Access-Control-Expose-Headers` can be empty.
        * [#5082](https://github.com/http4s/http4s/pull/5082): Remodel `Origin` header. `Origin.Null` is changed to `Origin.null`.  The obsolete `Origin.HostList` is gone in favor of `Origin.Host` being an `Origin`.  Fixes parsing of an empty header to be an error instead of returning `null`.

* http4s-dom-core
    * Enhancements
        * [#5049](https://github.com/http4s/http4s/pull/5049): Implement `EntityEncoder` for `File` and `ReadableStream[Unit8Array]`.
        * [#5094](https://github.com/http4s/http4s/pull/5094), [#5103](https://github.com/http4s/http4s/pull/5103): Fix readable stream cancellation bug in Firefox

* Dependency updates
    * simpleclient-0.12.0 (Prometheus)
    * scalajs-dom-1.2.0

# v0.23.2 (2021-09-01)

This release includes a security patch to  [GHSA-52cf-226f-rhr6](https://github.com/http4s/http4s/security/advisories/GHSA-52cf-226f-rhr6), along with all changes in v0.22.3.

This release is binary compatible with the 0.23 series.

* http4s-core
    * Enhancements
        * [#5085](https://github.com/http4s/http4s/pull/5085): Make `EntityEncoder`s for `File`, `Path`, and `InputStream` implicit.  Since 0.23, they no longer require an explicit `Blocker` parameter, using Cats-Effect 3's runtime instead.

* http4s-blaze-server
    * Bug fixes
        * [#5118](https://github.com/http4s/http4s/pull/5118): Don't block the `TickWheelExecutor` on cancellation.  In-flight responses are canceled when a connection shuts down.  If the response cancellation hangs, it blocks the `TickWheelScheduler` thread.  When this thread blocks, subsequent scheduled events are not processed, and memory leaks with each newly scheduled event.
    * Enhancements
        * [#4782](https://github.com/http4s/http4s/pull/4782): Use `Async[F].executionContext` as a default `ExecutionContext` in `BlazeServerBuilder`.

* http4s-ember-server
    * [#5106](https://github.com/http4s/http4s/pull/5106): Demote noisy `WebSocket connection terminated with exception` message to trace-level logging on broken pipes.  This relies on exception message parsing and may not work well in all locales.

* Dependency updates
    * cats-effect-3.2.5
    * fs2-3.1.1

# v0.22.3 (2021-09-01)

This release includes a security patch to  [GHSA-52cf-226f-rhr6](https://github.com/http4s/http4s/security/advisories/GHSA-52cf-226f-rhr6), along with all changes in 0.21.26 and 0.21.27.

Binary compatible with 0.22.2 series, with the exception of static forwarders in `HttpApp.apply`, `HttpApp.local`.  Unless you are calling `HttpApp` from a language other than Scala, you are not affected.

* http4s-core
    * Binary breaking changes
        * [#5071](https://github.com/http4s/http4s/pull/5071): Weakens constraints on `HttpApp.apply` and `HttpApp.local` from `Sync` to `Defer`.  This change is technically binary breaking, but will only affect static methods called via interop from a language other than Scala.
    * Semantic changes
        * [#5073](https://github.com/http4s/http4s/pull/5073): `withEntity` now replaces any existing headers with the same name with the headers from the `EntityEncoder`.  In v0.21, known single headers were replaced and recurring headers were appended.  Beginning in 0.22.0, everything was appended, which commonly resulted in duplicate `Content-Type` headers.  There is no longer a global registry of headers to infer singleton vs. recurring semantics, but in practice, `EntityEncoder` headers are single, so this is more correct and more similar to the pre-0.22 behavior.
    * Bugfixes
        * [#5070](https://github.com/http4s/http4s/pull/5070): Fix `Accept-Language` parser on the wildcard (`*`) tag with a quality value
        * [#5105](https://github.com/http4s/http4s/pull/5105): Parse `UTF-8` charset tag on `Content-Disposition` filenames case-insensitively. This was a regression from 0.21.
    * Enhancements
        * [#5042](https://github.com/http4s/http4s/pull/5042): Add a modeled header for `Access-Control-Request-Method`.
        * [#5076](https://github.com/http4s/http4s/pull/5076): Create `Uri.Host` from an ip4s `IpAddress`
    * Documentation
        * [#5061](https://github.com/http4s/http4s/pull/5061): Document that the `Allow` header MUST return the allowed methods.
    * Dependency updates
        * blaze-0.15.2
* http4s-client
    * Enhancements
        * [#5023](https://github.com/http4s/http4s/pull/5023): Parameterize the signature algorithm in the OAuth 1 middleware.  HMAC-SHA256 and HMAC-SHA512 are now supported in addition to HMAC-SHA1.

* http4s-server
    * Bugfixes
        * [#5056](https://github.com/http4s/http4s/pull/5056): In `GZip` middleware, don't add a `Content-Encoding` header if the response type doesn't support an entity.
    * Enhancements
        * [#5112](https://github.com/http4s/http4s/pull/5112): Make `CORS` middleware configurable via `toHttpRoutes` and `toHttpApp` constructors.

* http4s-blaze-core
    * Bugfixes
        * [#5126](https://github.com/http4s/http4s/pull/5126): Upgrades to a Blaze version that uses a monotonic timer in the `TickWheelExecutor`.  This will improve scheduling correctness in the presence of an erratic clock.

* http4s-blaze-server
    * Bugfixes
        * [#5075](https://github.com/http4s/http4s/pull/5075): Render the blaze version correctly in the default startup banner

* http4s-ember-core
    * Bugfixes
        * [#5043](https://github.com/http4s/http4s/pull/5043): Fix several bugs where a body stream silenty ends if the peer closes its end of the socket without finishing writing. This now raises an error.

* http4s-ember-client
    * Bugfixes
        * [#5041](https://github.com/http4s/http4s/pull/5041): Don't keep alive HTTP/1.0 connections without a `Connection: keep-alive` header.

* http4s-ember-server
    * Deprecations
        * [#5040](https://github.com/http4s/http4s/pull/5040): `maxConcurrency` is renamed to `maxConnections`.  The former is now deprecated.

* http4s-dsl
    * Enhancements
        * [#5063](https://github.com/http4s/http4s/pull/5063): Added `->>` infix extractor for a resource-oriented view of routing. Use this to define resource paths only once, and generate proper `405` responses with a correct `Allow` header when the method is not handled.

* Dependency updates
    * blaze-0.15.2
    * netty-4.1.67

# v0.21.27 (2021-08-31)

This is a security release.  It is binary compatible with the 0.21.x series.

* http4s-server
    * Security patches [GHSA-52cf-226f-rhr6](https://github.com/http4s/http4s/security/advisories/GHSA-52cf-226f-rhr6):
        * Deprecates `apply` method that takes a `CORSConfig`, and `httpRoutes` anad `httpApp` that take no config.  The default configuration disables most actual CORS protection, and has several deficiences even when properly configured.  See the GHSA for a full discussion.  tl;dr: start from `CORS.policy`.
        * The deprecated implementation now ignores the `allowCredentials` setting when `anyOrigin` is true, and logs a warning.  If you insist on using the deprecated version, old behavior can be restored by setting `anyOrigin` to false and `allowOrigins` to `Function.const(true)`.
        * No longer renders an `Access-Control-Allow-Credentials: false` headerFor safety, the `allowCredentials` setting is now Please see the GHSA for a full discussion.
        * The replacement implementation, created from the new `CORS.policy`, additionally fixes the following defects:
        * No longer returns a `403 Forbidden` response when CORS checks fail.  The enforcement point of CORS is the user agent.  Any failing checks just suppress CORS headers in the http4s response.
        * Add  `Access-Control-Request-Headers` to the `Vary` header on preflight responses when it can affect the response. This is important for caching.
        * Validate the  `Access-Control-Request-Headers`, and return no CORS headers if any of the headers are disallowed.
        * Remote `Vary: Access-Control-Request-Method` and `Access-Control-Max-Age` headers from non-preflight responses.  These are only relevant in preflight checks.

* http4s-blaze-server
    * Bugfixes
        * [#5125](https://github.com/http4s/http4s/pull/5125): Upgrade to a blaze that uses monotonic time in the `TickWheelExecutor`. This is unrelated to the GHSA, but guards against a theoretical scheduling problem if the system clock is erratic.

* Dependency updates
    * blaze-0.14.18

# v0.21.26 (2021-08-12)

The 0.21 series is no longer actively maintained by the team, but we'll continue to entertain binary compatible patches.  All users are still encouraged to upgrade to 0.22 (for Cats-Effect 2) or 0.23 (the latest stable series, on Cats-Effect 3).

# v1.0.0-M24 (2020-08-07)

This release adds support for Scala.js, including an Ember client and server, serverless apps, a browser client backed by fetch, and browser service worker apps.

This is the first significant divergence from the 0.23 line since it was forked off an earlier 1.0 milestone.  It is not binary compatible with 0.23.x or 1.0.0-M23.

Includes all changes through 0.23.1.

* http4s-core
    * Subtle changes
        * [#4938](https://github.com/http4s/http4s/pull/4938): JsonDebugErrorHandler now logs the class name instead of the canonical class name, which is not supported in Scala.js.  The difference is some dots vs. dollar signs.  This is neither source nor binary breaking.
    * Enhancements
        * [#4938](https://github.com/http4s/http4s/pull/4938): Add Scala.js support

* http4s-laws
    * Breaking changes
        * [#4938](https://github.com/http4s/http4s/pull/4938): Binary compatibility is broken by replacing ip4s-testkit instances with a copy that suits our Scala.js needs.
    * Enhancements
        * [#4938](https://github.com/http4s/http4s/pull/4938): Add Scala.js support

* http4s-server
    * Breaking changes
        * [#4938](https://github.com/http4s/http4s/pull/4938): `DigestAuth` and `CSRF` middleware now require an `Async` constraint
        * [#4938](https://github.com/http4s/http4s/pull/4938): `Server.address` is now an `com.comast.ip4s.SocketAddress` instead of a `java.net.InetSocketAddress`.
    * Enhancements
        * [#4938](https://github.com/http4s/http4s/pull/4938): Add Scala.js support

* http4s-client
    * Breaking changes
        * [#4938](https://github.com/http4s/http4s/pull/4938): `oauth1.signRequest` now requires an `Async` constraint
    * Enhancements
        * [#4938](https://github.com/http4s/http4s/pull/4938): Add Scala.js support

* http4s-ember-core
    * Enhancements
        * [#4938](https://github.com/http4s/http4s/pull/4938): Add Scala.js support

* http4s-ember-client
    * Enhancements
        * [#4938](https://github.com/http4s/http4s/pull/4938): Add Scala.js support

* http4s-ember-server
    * Enhancements
        * [#4938](https://github.com/http4s/http4s/pull/4938): Add Scala.js support

* http4s-node-serverless
    * New module
        * [#4938](https://github.com/http4s/http4s/pull/4938): Run `HttpApp` in a serverless environment

* http4s-dom-core
    * New module
        * [#4938](https://github.com/http4s/http4s/pull/4938): Base library for DOM support.  Scala 2 only for now.

* http4s-dom-fetch-client
    * New module
        * [#4938](https://github.com/http4s/http4s/pull/4938): http4s-client backend built on browser fetch API.  Scala 2 only for now.

* http4s-dom-service-worker
        * [#4938](https://github.com/http4s/http4s/pull/4938): Run `HttpApp` in a service worker in the browser.  Scala 2 only for now.

* http4s-dsl
    * Enhancements
        * [#4938](https://github.com/http4s/http4s/pull/4938): Add Scala.js support

* http4s-boopickle
    * Enhancements
        * [#4938](https://github.com/http4s/http4s/pull/4938): Add Scala.js support

* http4s-jawn
    * Enhancements
        * [#4938](https://github.com/http4s/http4s/pull/4938): Add Scala.js support

* http4s-circe
    * Enhancements
        * [#4938](https://github.com/http4s/http4s/pull/4938): Add Scala.js support

* Dependency updates
    * circe-0.15.0-M1
    * scala-java-locales-1.2.1 (new)
    * scala-java-time-2.3.0 (new)
    * scala-js-dom-1.1.0 (new)

* [#5064](https://github.com/http4s/http4s/pull/5064): Add a conservative retry policy for dead connections.  Connections can be terminated on the server side while idling in our pool, which does not manifest until we attempt to read the response.  This is now raised as a `java.nio.channels.ClosedChannelException`.   A `retryPolicy` configuration has been added to the `EmberClientBuilder`.  The default policy handles the error and resubmits the request if:
    * The request method is idempotent OR has an `Idempotency-Key` header
    * Less than 2 attempts have been made
    * Ember detects that the connection was closed without reading any bytes

# v0.23.1 (2021-08-06)

Includes all changes through v0.22.2.

* Dependency updates
    * cats-effect-3.2.2
    * fs2-3.1.0
    * vault-3.0.4

# v0.22.2 (2021-08-06)

* http4s-core
    * Enhancements
        * [#5011](https://github.com/http4s/http4s/pull/5011): Add constant  for status code `418 I'm a teapot`. #save418 🫖
        * [#5013](https://github.com/http4s/http4s/pull/5013): Create `RequestPrelude` and `ResponsePrelude` views of `Request` and `Response`, respectively.  These projections omit the body and vault attributes, which permit an `Order` and `Hash` (and therefore `Eq`) instance that `Request` and `Response` do not.  These can be useful in logging, metrics, and caching.
    * Deprecations
        * [#5015](https://github.com/http4s/http4s/pull/5015): Deprecate the old `Uri.uri`, `MediaType.mediaType`, and `QValue.q` literals.  Intepolators for each are available via `org.http4s.implicits._`

* Dependency updates
    * cats-effect-2.5.3
    * tomcat-9.0.52

# v0.23.0 (2021-07-30)

This is the first production release with Cats-Effect 3 support.  All subsequent 0.23.x releases will be binary compatible with this.

Includes all changes through v0.22.1.

* http4s-core
    * Breaking changes
        * [#4997](https://github.com/http4s/http4s/pull/4997): Refresh MimeDB from the IANA registry.  It shuffles some constants in ways that offend MiMa, but you almost certainly won't notice.
    * Enhancements
        * [#4915](https://github.com/http4s/http4s/pull/4915): Add file-based multipart decoder with better resource handling.  This deprecates the priod `mixedMultipart` decoder in favor of a `mixedMultipartResource`, which cleans up temporary storage on release of the resource.  Please see the scaladoc for a usage example.

* Various modules
    * Breaking changes
        * [#4998](https://github.com/http4s/http4s/pull/4998): Removes everything deprecated since 0.20.0, over 24 months and three breaking releases ago.  See the pull request for a comprehensive list.
    * Refactoring
        * [#4986](https://github.com/http4s/http4s/pull/4986): Light refactoring of fs2 pipes in Ember and Blaze backends.  Should not be visible.

* Dependency updates
    * cats-effect-3.2.0
    * fs2-3.0.6
    * jawn-fs2-2.1.0
    * keypool-0.4.6

# v0.22.1 (2021-07-30)

* http4s-core
    * Bugfixes
        * [#4956](https://github.com/http4s/http4s/pull/4956): Catch non-fatal exceptions, notably `DateTimeException`, in `QueryParamDecoder`s.
    * Enhancements
        * [#4956](https://github.com/http4s/http4s/pull/4956): Add `QueryParamCodec`s for more `java.time` types.

* Documentation
        * [#5012](https://github.com/http4s/http4s/pull/5012): Document `MatrixVar` support;

* http4s-client
    * Bugfixes
        * [#4933](https://github.com/http4s/http4s/pull/4933): Append the `EntityDecoder`'s `Accept` headers to any explicit headers instead of replacing them.  This was a regression from the 0.21 line.

* http4s-boopickle
    * Cross builds
        * [#4991](https://github.com/http4s/http4s/pull/4991): `http4s-boopickle` is now cross-published for Scala 3

* Dependency updates
    * boopickle-1.4.0
    * cats-effect-2.5.2
    * dropwizard-metrics-4.2.3
    * scala-xml-2.0.1
    * slf4j-api-1.7.32

# v0.22.0

This is the first production release with Scala 3 support, and continues to support Cats-Effect 2.  All users of the 0.21 series are encouraged to upgrade to at least this version.  Users needing Cats-Effect 3 are invited to upgrade to http4s-0.23.

All subsequent 0.22.x releases will be binary compatible with this.

Includes all changes from v0.21.25.

* http4s-core
    * Bugfixes
        * [#4933](https://github.com/http4s/http4s/pull/4933): Don't eagerly parse non-matching headers
    * Breaking changes
        * [#4895](https://github.com/http4s/http4s/pull/4895): Refresh MimeDb.  This is pedantically incompatible, but we don't think you'll notice.

* http4s-dsl
    * Bugfixes
        * [#4923](https://github.com/http4s/http4s/pull/4923): Define `as` as an infix operator in Scala 3

* http4s-blaze-client
    * Documentation
        * [#4930](https://github.com/http4s/http4s/pull/4930): Add scaladoc to `BlazeClientBuilder`

* http4s-ember-server
    * Enhancements
        * [#4803](https://github.com/http4s/http4s/pull/4803): Add web socket support

* http4s-jetty-server
    * Bugfixes
        * [#4967](https://github.com/http4s/http4s/pull/4967): Fix error parsing IPv6 addresses

* Dependency updates
    * jawn-1.2.0
    * prometheus-client-0.11.0

# v0.21.25 (2021-07-18)

* http4s-blaze-client
    * Bugfixes
        * [#4831](https://github.com/http4s/http4s/pull/4831): Fix blaze-client handling of early responses
        * [#4958](https://github.com/http4s/http4s/pull/4958): Reuse idle timeout stage.  This also addresses a performance regression identified in v0.21.23.
    * Enhancements
        * [#4906](https://github.com/http4s/http4s/pull/4906): Recycle more connections than before

* Dependency updates
    * dropwizard-metrics-4.2.2
    * fs2-2.5.9
    * jetty-9.4.43
    * log4s-1.10.0
    * netty-4.1.66
    * slf4j-1.7.31
    * tomcat-9.0.50

# v1.0.0-M23 (2021-05-26)

Functionally equivalent to v0.23.0-RC1. Keeps the 1.0 milestones current as we continue our roadmap. Includes the [vulnerability fix](https://github.com/http4s/http4s-ghsa-6h7w-fc84-x7p6) to `StaticFile.fromUrl`.

# v0.23.0-RC1 (2021-05-26)

Includes the changes of v0.22.0-RC1, including the [vulnerability fix](https://github.com/http4s/http4s-ghsa-6h7w-fc84-x7p6) to `StaticFile.fromUrl`.

* http4s-core
    * Breaking changes
        * [#4884](https://github.com/http4s/http4s/pull/4884): Use `Monad` instead of `Defer` constraints on `HttpApp`, `HttpRoutes`, `AuthedRoutes`, `ContextRoutes`, and related syntax. This avoids diverging implicits when only a `Concurrent` constraint is available in Cats-Effect-3.
    * Noteworthy refactoring
        * [#4773](https://github.com/http4s/http4s/pull/4787): Refactor the internals of the `Multipart` parser.

* http4s-ember-client
    * Noteworthy refactoring
        * [#4882](https://github.com/http4s/http4s/pull/4882): Use `Network` instead of `Network.forAsync` to get the socket group.

* http4s-ember-server
    * Noteworthy refactoring
        * [#4882](https://github.com/http4s/http4s/pull/4882): Use `Network` instead of `Network.forAsync` to get the socket group.

# v0.22.0-RC1 (2021-05-26)

Includes the changes of 0.21.24, including the [vulnerability fix](https://github.com/http4s/http4s-ghsa-6h7w-fc84-x7p6) to `StaticFile.fromUrl`.

* http4s-core
    * Breaking changes
        * [#4787](https://github.com/http4s/http4s/pull/4787): Various header selection refinements:
        * `Header.Select#toRaw` now takes an `F[A]` and returns a `NonEmptyList[Header.Raw]`. This is necessary because headers without a `Semigroup` (e.g., `Set-Cookie`) can't be combined into a single header value.
        * The old `Header.Select#toRaw` is renamed to `toRaw1`.  This version still accepts a single value and returns a single raw header.
        * `Header.Select#from` now returns an `Option[Ior[NonEmptyList[ParseFailure], NonEmptyList[A]]]`. The `Ior` lets us return both a value and "warnings" when a repeating header contains both valid and invalid entries.
        * Add `Headers#getWithWarnings` to return the `Ior` result.
        * [#4788](https://github.com/http4s/http4s/pull/4788): Extend `ServerSentEvent` with comments.  The `data` field is now optional. `retry` is changed from a `Long` to a `FiniteDuration`.  `data` spanning multiple lines are now rendered as multiple `data:` fields per the spec.
    * Bugfixes
        * [#4873](https://github.com/http4s/http4s/pull/4873): Catch exceptions in `ParseResult.fromParser`. Don't throw when parsing a media range in the `Content-Type` parser.

* Dependency updates
    * blaze-0.15.1
    * circe-0.14.1
    * play-json-2.9.2 (downgrade)

# v0.21.24 (2021-05-26)

0.21 is EOL.  Bugfixes and community submissions will be considered for discretionary releases, but the development team will now focus on later branches.

Contains a vulnerability fix for `StaticFile.fromUrl`.

* http4s-blaze-core
    * Vulnerability fixes
        * [GHSA-6h7w-fc84-x7p6](https://github.com/http4s/http4s/security/advisories/GHSA-6h7w-fc84-x7p6): Don't leak the existence of a directory serverside when using `StaticFile.fromUrl` with non-file URLs.
    * Enhancements
        * [#4880](https://github.com/http4s/http4s/pull/4880): Handle exceptions when the tick wheel executor is shutdown as a warning instead of a stack trace error.

* http4s-ember-client
    * Enhancements
        * [#4881](https://github.com/http4s/http4s/pull/4881): Add `checkEndpointIdentification` flag to Ember. When true, sets `HTTPS` as the endpoint validation algorithm. Defaults to true.

* Dependency Updates
    * blaze-0.14.17

# v1.0.0-M22 (2021-05-21)

Functionally equivalent to v0.23.0-M1.  Keeps the 1.0 milestones current as we continue our roadmap.

# v0.23.0-M1 (2021-05-21)

We are opening an 0.23 series to offer full support for Scala 3 and Cats-Effect 3 while giving ourselves a bit more time to finish our more ambitious goals for 1.0.  We will release v0.23.0 with production support as soon as circe-0.14 is out.

This release picks up from v1.0.0-M21 with its Cats-Effect 3 support, and includes all improvements from v0.22.0-M8.

* Documentation
    * [#4845](https://github.com/http4s/http4s/pull/4845): Mention `Client.fromHttpApp`

* Dependency updates
    * cats-effect-3.1.0
    * fs2-3.0.4
    * ip4s-3.0.2
    * jawn-fs2-2.0.2
    * keypool-0.4.5
    * log4cats-2.1.1
    * scalacheck-effect-1.0.2
    * vault-3.0.3

# v0.22.0-M8 (2021-05-21)

Includes the changes of v0.21.23.  This is the first release with support for Scala 3.0.0.  We will release v0.22.0 with production support as circe-0.14 is out.

There are several package renames in the backends.  To help, we've provided a Scalafix:

1. Add to your `projects/plugins.sbt`:

   ```scala
   addSbtPlugin("ch.epfl.scala" % "sbt-scalafix" % "0.9.28")
   ```

2. Run the following:

   ```sh
   sbt ";scalafixEnable; scalafix github:http4s/http4s/v0_22"
   ```

* Crossbuilds
    * Adds Scala 3
    * Drops Scala-3.0.0-RC2

* http4s-async-http-client
    * Breaking changes
        * [#4854](https://github.com/http4s/http4s/pull/485)4: Rename package from `org.http4s.client.asynchttpclient` to `org.http4s.asynchttpclient`

* http4s-client
    * Breaking changes
        * [#4747](https://github.com/http4s/http4s/pull/4747): Move `ConnectionManager`, `PoolManager`, and `WaitQueueTimeoutException` into blaze-client and make private. It did not prove to be a generally useful connection pool outside blaze.

* http4s-core
    * Breaking changes
        * [#4757](https://github.com/http4s/http4s/pull/4757): Response is no longer a case class. It is not a proper product type, and no equality should be implied given the streaming bodies.
    * Bug fixes
        * [#4739](https://github.com/http4s/http4s/pull/4739): Postpone using query model until we need it.  Helps with various corner cases linked in the ticket.
        * [#4756](https://github.com/http4s/http4s/pull/4756): Tweak default `responseColor` of `Logger.colored` so it can be called.
        * [#4824](https://github.com/http4s/http4s/pull/4824): Fix `Message#removeCookie` to allow removing multiple cookies.
    * Enhancements
        * [#4797](https://github.com/http4s/http4s/pull/4797): Add `Header.ToRaw[Headers]` instance

* http4s-blaze-client
    * Breaking changes
        * [#4838](https://github.com/http4s/http4s/pull/4838): Rename package from `org.http4s.client.blaze` to `org.http4s.blaze.client`

* http4s-blaze-server
    * Breaking changes
        * [#4847](https://github.com/http4s/http4s/pull/4847): Rename package from `org.http4s.server.blaze` to `org.http4s.blaze.server`

* http4s-jetty-client
    * Breaking changes
        * [#4743](https://github.com/http4s/http4s/pull/4743): Rename package from `org.http4s.client.jetty` to `org.http4s.jetty.client`

* http4s-jetty-server
    * Breaking changes
        * [#4743](https://github.com/http4s/http4s/pull/4743): Rename package from `org.http4s.server.jetty` to `org.http4s.jetty.server`
        * [#4746](https://github.com/http4s/http4s/pull/4746): Module renamed from `http4s-jetty` to `http4s-jetty-server`.

* http4s-server
    * Breaking changes
        * [#4785](https://github.com/http4s/http4s/pull/4785): Remove unsued `Functor[G]` parameter to `AutoSlash` middleware
        * [#4827](https://github.com/http4s/http4s/pull/4827): Convert `CORSConfig` from a case class to an abstract type for future binary compatibility

* Dependency updates
    * blaze-0.15.0
    * cats-parse-0.3.4
    * case-insensitive-1.1.4
    * circe-0.14.0-M7
    * ip4s-2.0.3
    * jawn-1.1.2
    * jawn-fs2-1.1.3
    * keypool-0.3.5
    * literally-1.0.2
    * log4cats-1.3.1
    * log4s-1.10.0-M7
    * scala-xml-2.0.0
    * vault-2.1.13

# v0.21.23 (2021-05-16)

This is the final planned release in the 0.21 series.  Bugfixes and community submissions will be considered for discretionary releases, but the development team will now focus on later branches.

* http4s-blaze-client
    * Bugfixes
        * [#4810](https://github.com/http4s/http4s/pull/4810): Read from idle blaze-client connections to prevent retaining (and trying to use) half-closed connections.
        * [#4812](https://github.com/http4s/http4s/pull/4812): Remove request retry on EOF from blaze-client. This could theoretically resubmit non-idempotent requests. The problem the retry attempted to solve is mitigated by #4810.
        * [#4815](https://github.com/http4s/http4s/pull/4815): Fix "`IdleTimeoutStage` isn't connected" errors by waiting for the final write to finish before returning the connection to the pool.

* http4s-blaze-core
    * Bugfixes
        * [#4796](https://github.com/http4s/http4s/pull/4796): Reset the idle timeout after `readRequest` completes, not when it's called.  Affects both blaze-server and blaze-client.

* http4s-blaze-server
    * Bugfixes
        * [#4753](https://github.com/http4s/http4s/pull/4753): Distinguish between reserved and unknown websocket frame opcodes. Resolves a `MatchError`.
        * [#4792](https://github.com/http4s/http4s/pull/4792): Fixes HTTP/2 connections on modern JDKs by replacing legacy ALPN libraries.
        * [#4796](https://github.com/http4s/http4s/pull/4796): Reset idle timeout when `readRequest` completes, not when it's called.
    * Enhancements
        * [#4761](https://github.com/http4s/http4s/pull/4761): Use the `TickWheelExecutor` to schedule timeouts with less locking.  Change how the parser is acquired to reduce lock contention in `Http1ServerStage`.  Significant increases in throughput are observed on small requests with many cores.

* http4s-circe
    * Enhancements
        * [#4736](https://github.com/http4s/http4s/pull/4736): Add `streamJsonArrayDecoder`

* http4s-ember-core
    * Enhancements
        * [#4735](https://github.com/http4s/http4s/pull/4735): Simplify message parsing by parsing everything up to the `\r\n` in one pass. The max header size and max prelude size settings should keep memory consumption limited.

* http4s-ember-server
    * Bugfixes
        * [#4750](https://github.com/http4s/http4s/pull/4750): Drain the socket's read buffer only after the response is written to the socket. Resolves several flavors of network error.
        * [#4823](https://github.com/http4s/http4s/pull/4823): Implement persistent connection logic for HTTP/1.0 requests.

* http4s-jetty
    * Bugfixes
        * [#4783](https://github.com/http4s/http4s/pull/4783): Fix bug with shared `ThreadPool` being destroyed. Prefer a `Resource[F, ThreadPool]` whose lifecycle shares Jetty's.  For compatibility, prevent the default from being destroyed.

* http4s-server
    * Enhancements
        * [#4793](https://github.com/http4s/http4s/pull/4793): Make use of IPv4 vs. IPv6 as default address explicit. Applies to all backends.

* Dependency updates
    * blaze-0.14.16
    * cats-2.6.1
    * cats-effect-2.5.1
    * dropwizard-metrics-4.2.0
    * discipline-core-1.1.5
    * jackson-databind-2.12.3
    * fs2-2.5.6
    * scalacheck-1.15.4
    * scodec-bits-1.1.27
    * tomcat-9.0.46

# v1.0.0-M21 (2021-04-10)

Contains all the changes of v0.22.0-M7.

* Dependency updates
    * cats-effect-3.0.1
    * jawn-fs2-2.0.1
    * keypool-0.4.1
    * log4cats-2.0.1
    * vault-3.0.1

# v0.22.0-M7 (2021-04-10)

Contains all the changes of v0.21.22.

* Cross builds
    * Add Scala-3.0.0-RC2
    * Drop Scala-3.0.0-RC1

* http4s-play-json
    * There is not yet an http4s-play-json build for Scala 3.0.0-RC2 because play-json doesn't yet support it.  A PR is open upstream, and we will revive it in the next release.

* Dependency updates
    * blaze-0.15.0-M3
    * case-insensitive-1.1.2
    * cats-parse-0.3.2
    * circe-0.14.0-M5
    * ip4s-2.0.1
    * jawn-1.1.1
    * jawn-fs2-1.1.1
    * keypool-0.3.3
    * log4cats-1.2.2
    * log4s-1.10.0-M6
    * literally-1.0.0
    * scala-xml-2.0.0-RC1
    * vault-2.1.9

# v0.21.22 (2021-04-06)

* http4s-blaze-client
    * Enhancements
        * [#4699](https://github.com/http4s/http4s/pull/4699): Add custom DNS resolver support to `BlazeClientBuilder`

* http4s-ember-server
        * [#4715](https://github.com/http4s/http4s/pull/4715): Fix regression in SSL handshake resulting in Connection Refused errors

* Dependency upgrades
    * cats-2.5.0
    * cats-effect-2.4.1
    * fs2-2.5.4
    * netty-4.1.63
    * scodec-bits-1.1.25
    * tomcat-9.0.45
    * twirl-1.5.1

# v1.0.0-M20 (2021-03-29)

Includes all the changes of v0.21.21 and v0.22.0-M6.

* Dependency updates
    * cats-effect-3.0.0
    * fs2-3.0.0
    * jawn-fs2-2.0.0
    * keypool-0.4.0
    * log4cats-2.0.0
    * vault-3.0.0

# v0.22.0-M6 (2021-03-29)

Includes all the changes of v0.21.21.

* http4s-core
    * Breaking changes
        * [#4588](https://github.com/http4s/http4s/pull/4588): Additional consistency in modeled headers around `.value` (removed in favor of the typeclass) and `.parse` (present on the companion)
        * [#4580](https://github.com/http4s/http4s/pull/4580): Rename `Uri.Path.fromString` to `Uri.Path.unsafeFromString`.
        * [#4581](https://github.com/http4s/http4s/pull/4581): Rename `Query.fromString` to `Query.unsafeFromString`.
        * [#4602](https://github.com/http4s/http4s/pull/4602): Remove `ipv4` and `ipv6` macros that clash with ip4s'.
        * [#4603](https://github.com/http4s/http4s/pull/4603): Drop deprecated members of `org.http4s.util`.
        * [#4604](https://github.com/http4s/http4s/pull/4604): Fix rendering of UTF-8-encoded `Content-Disposition` parameters.  The `parameters` map is now keyed by a `CIString`.
        * [#4630](https://github.com/http4s/http4s/pull/4630): Use Typesafe Literally to implement the literal interpolators. This should have zero impact on user code, but does affect binary compatibility.

* http4s-dsl
    * Breaking changes
        * [#4640](https://github.com/http4s/http4s/pull/4640): Change `apply(Headers.ToRaw*)` syntax to `headers(Headers.Raw)`. The overload from 0.21 was ambiguous with the new header model in 0.22.

* http4s-boopickle
    * Breaking changes
        * [#4590](https://github.com/http4s/http4s/pull/4590): Move implicits to `org.http4s.booPickle.implicits._`. The thinking is evolving here, and this is likely to be reverted before 0.22.0 final.

* http4s-scala-xml
    * Breaking changes
        * [#4621](https://github.com/http4s/http4s/pull/4621): Revert the `implicits` decoding back to how it was in 0.21.  Set up safer defaults for the default `SAXParserFactory`, corresponding to what will be in scala-xml-2.0.

* Dependency updates
    * async-http-client-2.12.3
    * case-insensitive-1.1.0
    * jackson-databind-2.12.2
    * literally-1.0.0-RC1 (new)
    * log4cats-1.2.1
    * vault-2.1.8

# v0.21.21 (2021-03-29)

* http4s-client
    * Enhancements
        * [#4614](https://github.com/http4s/http4s/pull/4614): Support for `Idempotent-Key` header in `Retry` middleware
        * [#4636](https://github.com/http4s/http4s/pull/4636): Add `isErrorOrStatus` to `RetryPolicy` to support retrying on different response statuses than the default set

* http4s-server
    * Bugfixes
        * [#4638](https://github.com/http4s/http4s/pull/4646): In `Caching` middleware, don't send `private` alongside `no-store`. These are contradictory directives.
        * [#4654](https://github.com/http4s/http4s/pull/4654): Return a 404 instead of 500 when requesting a path whose parent is a file instead of a directory

* http4s-ember-client
    * Enhancements
        * [#4637](https://github.com/http4s/http4s/pull/4637): Clarify which timeout is firing in the error message

* http4s-ember-server
    * Bugfixes
        * [#4637](https://github.com/http4s/http4s/pull/4637): On reused connections, wait for the idle period, not the shorter header timeout, for the next byte.

* http4s-play-json
    * Enhancements
        * [#4595](https://github.com/http4s/http4s/pull/4595): Streamline `Writes[Uri]` and `Reads[Uri]` instances

* http4s-scala-xml
    * Bugfixes
        * [#4620](https://github.com/http4s/http4s/pull/4620): Make XML chraset inference compliant with RFC7303
    * Enhancements
        * [#4622](https://github.com/http4s/http4s/pull/4622): Encode `scala.xml.Elem` with an XML declaration, including the charset.

* Dependency updates
    * cats-effect-2.4.0
    * jetty-9.4.39
    * netty-4.1.60
    * scalatags-0.9.4
    * tomcat-9.0.44

# v1.0.0-M19 (2021-03-03)

This is the first 1.0 milestone with Scala 3 support.  Scala 3.0.0-RC1 is supported for all modules except http4s-boopickle, http4s-scalatags, and http4s-twirl.

This release contains all the changes of v0.22.0-M5.

# v0.22.0-M5 (2021-03-03)

This is the first release with Scala 3 support.  Scala 3.0.0-RC1 is supported for all modules except http4s-boopickle, http4s-scalatags, and http4s-twirl.

* http4s-core
    * Breaking: New header model

      This release brings a new model for headers.  The model based on subtyping and general type projection used through http4s-0.21 is replaced by a `Header` typeclass.

        * There is no longer a `Header.Parsed`.  All headers are stored in `Headers` as `Header.Raw`.
        * `Header.Raw` is no longer a subtype of `Header`.  `Header` is now a typeclass.
        * New modeled headers can be registered simply by providing an instance of `Header`. The global registry, `HttpHeaderParser`, is gone.
        * `Headers` are created and `put` via a `Header.ToRaw` magnet pattern.  Instances of `ToRaw` include `Raw`, case classes with a `Header` instance, `(String, String)` tuples, and `Foldable[Header.ToRaw]`.  This makes it convenient to create headers from types that don't share a subtyping relationship, and preserves a feel mostly compatible with the old `Headers.of`.
        * `HeaderKey` is gone. To retrieve headers from the `Headers`, object, pass the type in `[]` instead of `()` (e.g., `headers.get[Location]`).
        * `from` no longer exists on the companion object of modeled headers.  Use the `get[X]` syntax.
        * `unapply` no longer exists on most companion objects of modeled headers.  This use dto be an alias to `from`.
        * "Parsed" headers are no longer memoized, so calling `headers.get[X]` twice will reparse any header with a name matching `Header[X].name` a second time.  It is not believed that headers were parsed multiple times often in practice.  Headers are still not eagerly parsed, so performance is expected to remain about the same.
        * The `Header` instance carries a phantom type, `Recurring` or `Single`.  This information replaces the old `HeaderKey.Recurring` and `HeaderKey.Singleton` marker classes, and is used to determine whether we return the first header or search for multiple headers.
        * Given `h1: Headers` and `h2.Headers`, `h1.put(h2)` and `h1 ++ h2` now replace all headers in `h1` whose key appears in `h2`.  They previously replaced only singleton headers and appended recurring headers.  This behavior was surprising to users, and required the global registry.
        * An `add` operation is added, which requires a value with a `HeaderKey.Recurring` instance.  This operation appends to any existing headers.
        * `Headers#toList` is gone, but `Headers#headers` returns a `List[Header.Raw]`. The name was changed to call attention to the fact that the type changed to raw headers.

        * See [#4415](https://github.com/http4s/http4s/pull/4415), [#4526](https://github.com/http4s/http4s/pull/4526), [#4536](https://github.com/http4s/http4s/pull/4536), [#4538](https://github.com/http4s/http4s/pull/4538), [#4537](https://github.com/http4s/http4s/pull/4537), [#5430](https://github.com/http4s/http4s/pull/5430), [#4540](https://github.com/http4s/http4s/pull/4540), [#4542](https://github.com/http4s/http4s/pull/4542), [#4543](https://github.com/http4s/http4s/pull/4543), [#4546](https://github.com/http4s/http4s/pull/4546), [#4549](https://github.com/http4s/http4s/pull/4549), [#4551](https://github.com/http4s/http4s/pull/4551), [#4545](https://github.com/http4s/http4s/pull/4545), [#4547](https://github.com/http4s/http4s/pull/4547), [#4552](https://github.com/http4s/http4s/pull/4552), [#4555](https://github.com/http4s/http4s/pull/4555), [#4559](https://github.com/http4s/http4s/pull/4559), [#4556](https://github.com/http4s/http4s/pull/4556), [#4562](https://github.com/http4s/http4s/pull/4562), [#4558](https://github.com/http4s/http4s/pull/4558), [#4563](https://github.com/http4s/http4s/pull/4563), [#4564](https://github.com/http4s/http4s/pull/4564), [#4565](https://github.com/http4s/http4s/pull/4565), [#4566](https://github.com/http4s/http4s/pull/4566), [#4569](https://github.com/http4s/http4s/pull/4569), [#4571](https://github.com/http4s/http4s/pull/4571), [#4570](https://github.com/http4s/http4s/pull/4570), [#4568](https://github.com/http4s/http4s/pull/4568), [#4567](https://github.com/http4s/http4s/pull/4567), [#4537](https://github.com/http4s/http4s/pull/4537), [#4575](https://github.com/http4s/http4s/pull/4575), [#4576](https://github.com/http4s/http4s/pull/4576).

    * Other breaking changes
        * [#4554](https://github.com/http4s/http4s/pull/4554): Remove deprecated `DecodeResult` methods
    * Enhancements
        * [#4579](https://github.com/http4s/http4s/pull/4579): Regenerate MimeDB from the IANA registry

# v1.0.0-M18 (2021-03-02)

Includes changes from v0.22.0-M4.

* http4s-core
    * Breaking changes
        * [#4516](https://github.com/http4s/http4s/pull/4516): Replace `Defer: Applicative` constraint with `Monad` in `HttpRoutes.of` and `ContextRoutes.of`.  This should be source compatible for nearly all users.  Users who can't abide this constraint can use `.strict`, at the cost of efficiency in combinining routes.
    * Enhancements
        * [#4351](https://github.com/http4s/http4s/pull/4351): Optimize multipart parser for the fact that pull can't return empty chunks
        * [#4485](https://github.com/http4s/http4s/pull/4485): Drop dependency to `cats-effect-std`. There are no hard dependencies on `cats.effect.IO` outside the tests.

* http4s-blaze-core
    * Enhancements
        * [#4425](https://github.com/http4s/http4s/pull/4425): Optimize entity body writer

* http4s-ember-server
    * Breaking changes
        * [#4471](https://github.com/http4s/http4s/pull/4471): `EmberServerBuilder` takes an ip4s `Option[Host]` and `Port` in its config instead of `String` and `Int`.
        * [#4515](https://github.com/http4s/http4s/pull/4515): Temporarily revert the graceful shutdown until a new version of FS2 suports it.

* Dependency updates
    * cats-effect-3.0.0-RC2
    * fs2-3.0.0-M9
    * jawn-fs2-2.0.0-RC3
    * ip4s-3.0.0-RC2
    * keypool-0.4.0-RC2
    * log4cats-2.0.0-RC1
    * vault-3.0.0-RC2

~~# v1.0.0-M17 (2021-03-02)~~

Missed the forward merges from 0.22.0-M4. Proceed directly to 1.0.0-M18.

# v0.22.0-M4 (2021-03-02)

Includes changes from v0.21.19 and v0.21.20.

* http4s-core
    * Breaking changes
        * [#4242](https://github.com/http4s/http4s/pull/4242): Replace internal models of IPv4, IPv6, `java.net.InetAddress`, and `java.net.SocketAddress` with ip4s.  This affects the URI authority, various headers, and message attributes that refer to IP addresses and hostnames.
        * [#4352](https://github.com/http4s/http4s/pull/4352): Remove deprecated `Header.Recurring.GetT` and ``Header.get(`Set-Cookie`)``.
        * [#4364](https://github.com/http4s/http4s/pull/4364): Remove deprecated `AsyncSyntax` and `NonEmpyListSyntax`. These were unrelated to HTTP.
        * [#4407](https://github.com/http4s/http4s/pull/4407): Relax constraint on `EntityEncoder.fileEncoder` from `Effect` to `Sync`. This is source compatible.
        * [#4519](https://github.com/http4s/http4s/pull/4519): Drop unused `Sync` constraints on `MultipartParser`, `Part`, and `KleisliSyntax`. This is source compatible.

* http4s-laws
    * Breaking changes
        * [#4519](https://github.com/http4s/http4s/pull/4519): Drop unused `Arbitrary` and `Shrink` constraints on `LawAdapter#booleanPropF`. This is source compatible.

* http4s-server
    * Breaking changes
        * [#4519](https://github.com/http4s/http4s/pull/4519): Drop unused `Functor` constraints in `HSTS`, `Jsonp`, `PushSupport`, `TranslateUri`, and `UriTranslation` middlewares. Drop unused `Sync` and `ContextShift` constraints in `staticcontent` package. These are source compatible.

* http4s-server
    * Breaking changes
        * [#4519](https://github.com/http4s/http4s/pull/4519): Drop unused `Async` constraint in `ServletContainer`. Drop unused `ContextShift` in `ServletContextSyntax`. These are source compatible.

* http4s-async-http-client
    * Breaking changes
        * [#4519](https://github.com/http4s/http4s/pull/4519): Drop unused `Sync` constraint on `AsyncHttpClientStats`. This is source compatible.

* http4s-prometheus
    * Breaking changes
        * [#4519](https://github.com/http4s/http4s/pull/4519): Drop unused `Sync` constraint on `PrometheusExportService`. This is source compatible.

* http4s-argonaut
    * Removal
        * [#4409](https://github.com/http4s/http4s/pull/4409): http4s-argonaut is no longer published

* http4s-json4s
    * Removal
        * [#4410](https://github.com/http4s/http4s/pull/4410): http4s-json4s, http4s-json4s-native, and http4s-json4s-jackson are no longer published

* http4s-play-json
    * Breaking changes
        * [#4371](https://github.com/http4s/http4s/pull/4371): Replace jawn-play with an internal copy of the facade to work around `withDottyCompat` issues.

* http4s-scala-xml
    * Breaking changes
        * [#4380](https://github.com/http4s/http4s/pull/4380): Move the implicits from the root package to a Cats-like encoding.  Suggest replacing `import org.http4s.scalaxml._` with `import org.http4s.scalaxml.implicits._`.

* Dependencies
    * blaze-0.15.0-M2
    * case-insensitive-1.0.0
    * cats-parse-0.3.1
    * circe-0.14.0-M4
    * ip4s-2.0.0-RC1
    * jawn-1.1.0
    * jawn-play (dropped)
    * keypool-0.3.0
    * log4cats-1.2.0
    * log4s-1.0.0-M5
    * play-json-2.10.0-RC2
    * scala-xml-2.0.0-M5
    * vault-2.1.7

# v0.21.20 (2021-03-02)

* http4s-core
    * Enhancements
        * [#4479](https://github.com/http4s/http4s/pull/4479): Add a `Hash[QValue]` instance
        * [#4512](https://github.com/http4s/http4s/pull/4512): Add `DecodeResult.successT` and `DecodeResult.failureT`, consistent with `EitherT`.  Deprecate the overloaded versions they replace.
    * Deprecations
        * [#4444](https://github.com/http4s/http4s/pull/4444): Deprecate the `RequestCookieJar` in favor of the `CookieJar` middleware

* http4s-ember-core
    * Bugfixes
        * [#4429](https://github.com/http4s/http4s/pull/4429), [#4466](https://github.com/http4s/http4s/pull/4466): Fix a few corner cases in the parser with respect to chunk boundaries

* http4s-servlet
    * Enhancements
        * [#4544](https://github.com/http4s/http4s/pull/4544): Remove redundant calculation and insertion of request attributes into the Vault

* Dependency upgrades
    * cats-2.4.1
    * cats-effect-2.3.2
    * dropwizard-metrics-4.1.18
    * fs2-2.5.3
    * jetty-9.4.38
    * json4s-3.6.11
    * scalacheck-1.15.3

# v0.21.19 (2021-02-13)

* http4s-core
    * Deprecations
        * [#4337](https://github.com/http4s/http4s/pull/4337): Deprecate `Header.Recurring.GetT`, which is unused

* http4s-client
    * Bugfixes
        * [#4403](https://github.com/http4s/http4s/pull/4403): Remove `Content-Coding` and `Content-Length` headers after decompressing in the `GZip` middleware.

* http4s-ember-core
    * Bugfixes
        * [#4348](https://github.com/http4s/http4s/pull/4348): Handle partially read bodies in persistent connections when the connection is recycled.

* http4s-ember-server
    * Enhancements
        * [#4400](https://github.com/http4s/http4s/pull/4400): Implement the `ConnectionInfo` and `SecureSession` request vault attributes, for parity with the Blaze and Servlet backends

* http4s-argonaut
        * [#4366](https://github.com/http4s/http4s/pull/4370): Deprecate http4s-argonaut.  It won't be published starting in 0.22.

* http4s-json4s, http4s-json4s-jackson, http4s-json4s-native
    * Deprecations
        * [#4370](https://github.com/http4s/http4s/pull/4370): Deprecate the http4s-json4s modules.  They won't be published starting in 0.22.

* http4s-scalatags
    * Enhancements
        * [#3850](https://github.com/http4s/http4s/pull/3850): Relax constraint on encoders from `TypedTag[String]` to `Frag[_, String]`

* Dependency updates
    * cats-2.4.1
    * netty-4.1.59.Final
    * okio-2.9.0
    * tomcat-9.0.43

# v1.0.0-M16 (2021-02-02)

Inherits the fixes of v0.21.18

~~# v1.0.0-M15 (2021-02-02)~~

~~Build failure.~~

Accidentally published from the 0.21.x series after a series of unfortunate events. Do not use.

# v0.22.0-M3 (2021-02-02)

Inherits the fixes of v0.21.18

# v0.21.18 (2021-02-02)

* http4s-blaze-server
    * Bug fixes
        * [#4337](https://github.com/http4s/http4s/pull/4337): Pass the `maxConnections` parameter to the blaze infrastructure correctly. The `maxConnections` value was being passed as the `acceptorThreads`, leaving `maxConnections` set to its Blaze default of 512.

* http4s-ember-core
    * Bug fixes
        * [#4335](https://github.com/http4s/http4s/pull/4335): Don't render an empty body with chunked transfer encoding on response statuses that don't permit a body (e.g., `204 No Content`).

# v1.0.0-M14

* [GHSA-xhv5-w9c5-2r2w](https://github.com/http4s/http4s/security/advisories/GHSA-xhv5-w9c5-2r2w): Additionally to the fix in v0.21.17, drops support for NIO2.

* http4s-okhttp-client
    * Breaking changes
        * [#4299](https://github.com/http4s/http4s/pull/4299): Manage the `Dispatcher` internally in `OkHttpBuilder`. `create` becomes a private method.
    * Documentation
        * [#4306](https://github.com/http4s/http4s/pull/4306): Update the copyright notice to 2021.

# v0.22.0-M2 (2021-02-02)

This release fixes a [High Severity vulnerability](https://github.com/http4s/http4s/security/advisories/GHSA-xhv5-w9c5-2r2w) in blaze-server.

* http4s-blaze-server
    * [GHSA-xhv5-w9c5-2r2w](https://github.com/http4s/http4s/security/advisories/GHSA-xhv5-w9c5-2r2w): Additionally to the fix in v0.21.17, drops support for NIO2.

* http4s-core
    * Enhancements
        * [#4286](https://github.com/http4s/http4s/pull/4286): Improve performance by using `oneOf` and caching a URI parser. This was an identified new hotspot in v0.22.0-M1.
    * Breaking changes
        * [#4259](https://github.com/http4s/http4s/pull/4259): Regenerate `MimeDb` from the IANA database. This shifts around some constants in a binary incompatible way, but almost nobody will notice.
        * [#4327](https://github.com/http4s/http4s/pull/4237): Shifted the parsers around in `Uri` to prevent deadlocks that appeared since M1.  This should not be visible, but is binary breaking.

* http4s-prometheus
    * Breaking changes
        * [#4273](https://github.com/http4s/http4s/pull/4273): Change metric names from `_count` to `_count_total` to match Prometheus' move to the OpenMetrics standard.  Your metrics names will change!  See [prometheus/client_java#615](https://github.com/prometheus/client_java/pull/615) for more details from the Prometheus team.

* Dependency updates
    * jawn-fs2-1.0.1
    * keypool-0.3.0-RC1 (moved to `org.typelevel`)
    * play-json-2.10.0-RC1
    * simpleclient-0.10.0 (Prometheus)

# v0.21.17 (2021-02-02)

This release fixes a [High Severity vulnerability](https://github.com/http4s/http4s/security/advisories/GHSA-xhv5-w9c5-2r2w) in blaze-server.

* http4s-blaze-server
    * Security patches
        * [GHSA-xhv5-w9c5-2r2w](https://github.com/http4s/http4s/security/advisories/GHSA-xhv5-w9c5-2r2w): blaze-core, a library underlying http4s-blaze-server, accepts connections without bound.  Each connection claims a file handle, a scarce resource, leading to a denial of service vector.
          `BlazeServerBuilder` now has a `maxConnections` property, limiting the number of concurrent connections.  The cap is not applied to the NIO2 socket server, which is now deprecated.

* http4s-ember-core
    * Enhancements
        * [#4331](https://github.com/http4s/http4s/pull/4331): Don't render an empty chunked payload if a request has neither a `Content-Length` or `Transfer-Encoding` and the method is one of `GET`, `DELETE`, `CONNECT`, or `TRACE`. It is undefined behavior for those methods to send payloads.

* http4s-ember-server
    * Bugfixes
        * [#4281](https://github.com/http4s/http4s/pull/4281): Add backpressure to ember startup, so the server is up before `use` returns.
    * Enhancements
        * [#4244](https://github.com/http4s/http4s/pull/4244): Internal refactoring of how the stream of server connections is parallelized and terminated.
        * [#4287](https://github.com/http4s/http4s/pull/4287): Replace `onError: Throwable => Response[F]` with `withErrorHandler: PartialFunction[Thrwable, F[Response[F]]`.  Error handling is invoked earlier, allowing custom responses to parsing and timeout failures.

* http4s-ember-client
    * Enhancements
        * [#4301](https://github.com/http4s/http4s/pull/4301): Add an `idleConnectionTime` to `EmberClientBuilder`. Discard stale connections from the pool and try to acquire a new one.

* http4s-servlet
    * Bugfixes
        * [#4309](https://github.com/http4s/http4s/pull/4309): Call `GenericServlet.init` when intializing an `Http4sServlet`.  Avoids `NullPointerExceptions` from the `ServletConfig`.

* Documentation
        * [#4261](https://github.com/http4s/http4s/pull/4261): Better `@see` links throughout the Scaladoc

* Dependency upgrades
    * blaze-0.14.15
    * okhttp-4.9.1

# v1.0.0-M13 (2021-01-25)

This is the first milestone built on Cats-Effect 3.  To track Cats-Effect 2 development, please see the new 0.22.x series.  Everything in 0.22.0-M1, including the cats-parse port, is here.

* http4s-core
    * Breaking changes
        * [#3784](https://github.com/http4s/http4s/pull/3784), [#3865](https://github.com/http4s/http4s/pull/3784): Inexhaustively,
            * Many `EntityDecoder` constraints relaxed from `Sync` to `Concurrent`.
            * File-related operations require a `Files` constraint.
            * `Blocker` arguments are no longer required.
            * `ContextShift` constraints are no longer required.
            * The deprecated, non-HTTP `AsyncSyntax` is removed.
        * [#3886](https://github.com/http4s/http4s/pull/3886):
            * Relax `Sync` to `Defer` in `HttpApp` constructor.
            * Relax `Sync` to `Concurrent` in `Logger` constructors.
            * Remove `Sync` constraint from `Part` constructors.
            * Relax `Sync` to `Functor` in various Kleisli syntax.

* http4s-laws
    * Breaking changes
        * [#3807](https://github.com/http4s/http4s/pull/3807): Several arbitraries and cogens now require a `Dispatcher` and a `TestContext`.

* http4s-client
    * [#3857](https://github.com/http4s/http4s/pull/3857): Inexhaustively,
        * `Monad: Clock` constraints changed to `Temporal`
        * `Client.translate` requires an `Async` and `MonadCancel`
        * Removal of `Blocker` from `JavaNetClientBuilder`
        * `PoolManager` changed from `Concurrent` to `Async`
        * Many middlewares changed from `Sync` to `Async`
    * [#4081](https://github.com/http4s/http4s/pull/4081): Change `Metrics` constraints from `Temporal` to `Clock: Concurrent`

* http4s-server
    * [#3857](https://github.com/http4s/http4s/pull/3857): Inexhaustively,
        * `Monad: Clock` constraints changed to `Temporal`
        * Many middlewares changed from `Sync` to `Async`
    * [#4081](https://github.com/http4s/http4s/pull/4081): Change `Metrics` constraints from `Temporal` to `Clock: Concurrent`

* http4s-async-http-client
    * Breaking changes
        * [#4149](https://github.com/http4s/http4s/pull/4149): `ConcurrentEffect` constraint relaxed to `Async`. `apply` method changed to `fromClient` and returns a `Resource` to account for the `Dispatcher`.

* http4s-blaze-core
    * Breaking changes
        * [#3894](https://github.com/http4s/http4s/pull/3894): Most `Effect` constraints relaxed to `Async`.

* http4s-blaze-server
    * Breaking changes
        * [#4097](https://github.com/http4s/http4s/pull/4097), [#4137](https://github.com/http4s/http4s/pull/4137): `ConcurrentEffect` constraint relaxed to `Async`. Remove deprecated `BlazeBuilder`

* http4s-blaze-client
    * Breaking changes
        * [#4097](https://github.com/http4s/http4s/pull/4097): `ConcurrentEffect` constraint relaxed to `Async`

* http4s-ember-client
    * Breaking changes
        * [#4256](https://github.com/http4s/http4s/pull/4256): `Concurrent: Timer: ContextShift` constraint turned to `Async`

* http4s-ember-server
    * Breaking changes
        * [#4256](https://github.com/http4s/http4s/pull/4256): `Concurrent: Timer: ContextShift` constraint turned to `Async`

* http4s-okhttp-client
    * Breaking changes
    * [#4102](https://github.com/http4s/http4s/pull/4102), [#4136](https://github.com/http4s/http4s/pull/4136):
    * `OkHttpBuilder` takes a `Dispatcher`
    * `ConcurrentEffect` and `ContextShift` constraints replaced by `Async`

* http4s-servlet
    * Breaking changes
        * [#4175](https://github.com/http4s/http4s/pull/4175): Servlets naow take a `Dispatcher`. The blocker is removed from `BlockingIo`. `ConcurrentEffect` constraint relaxed to `Async`.

* http4s-jetty-client
    * Breaking changes
        * [#4165](https://github.com/http4s/http4s/pull/4165): `ConcurrentEffect` constraint relaxed to `Async`

* http4s-jetty
    * Breaking changes
        * [#4191](https://github.com/http4s/http4s/pull/4191): `ConcurrentEffect` constraint relaxed to `Async`

* http4s-tomcat
    * Breaking changes
        * [#4216](https://github.com/http4s/http4s/pull/4216): `ConcurrentEffect` constraint relaxed to `Async`

* http4s-jawn
    * Breaking changes
        * [#3871](https://github.com/http4s/http4s/pull/3871): `Sync` constraints relaxed to `Concurrent`

* http4s-argonaut
    * Breaking changes
        * [#3961](https://github.com/http4s/http4s/pull/3961): `Sync` constraints relaxed to `Concurrent`

* http4s-circe
    * Breaking changes
        * [#3965](https://github.com/http4s/http4s/pull/3965): `Sync` constraints relaxed to to `Concurrent`.

* http4s-json4s
    * Breaking changes
        * [#3885](https://github.com/http4s/http4s/pull/3885): `Sync` constraints relaxed to to `Concurrent`.

* http4s-play-json
    * Breaking changes
        * [#3962](https://github.com/http4s/http4s/pull/3962): `Sync` constraints relaxed to to `Concurrent`.

* http4s-scala-xml
    * Breaking changes
        * [#4054](https://github.com/http4s/http4s/pull/4054): `Sync` constraints relaxed to to `Concurrent`.

* http4s-boopickle
    * Breaking changes
        * [#3871](https://github.com/http4s/http4s/pull/3852): `Sync` constraints relaxed to `Concurrent`

* Dependency updates
    * cats-effect-3.0.0-M5
    * fs2-3.0.0-M7
    * jawn-1.0.3
    * jawn-fs2-2.0.0-M2
    * keypool-0.4.0-M1 (moved to `org.typelevel`)
    * log4cats-2.0.0-M1
    * vault-3.0.0-M1

~~# v1.0.0-M12 (2021-01-25)~~

Build failure

~~# v1.0.0-M11 (2021-01-25)~~

Partial publish after build failure

# v0.22.0-M1 (2021-01-24)

This is a new series, forked from main before Cats-Effect 3 support was merged.  It is binary incompatible with 0.21, but contains several changes that will be necessary for Scala 3 (Dotty) support. It builds on all the changes from v1.0.0-M1 through v1.0.0-M10, which are not echoed here.

The headline change is that all parboiled2 parsers have been replaced with cats-parse.

* Should I switch?

* Users who had been tracking the 1.0 series, but are not prepared for Cats Effect 3, should switch to this series.
* Users who wish to remain on the bleeding edge, including Cats Effect 3, should continue track the 1.0 series.
* Users who need a stable release should remain on the 0.21 series for now.

* http4s-core
    * Breaking changes
        * [#3855](https://github.com/http4s/http4s/pull/3855): All parboiled2 parsers are replaced by cats-parse.  parboiled2 was not part of the public API, nor are our cats-parse parsers.  Users may observe a difference in the error messages and subtle semantic changes.  We've attempted to minimize them, but this is a significant underlying change.  See also: [#3897](https://github.com/http4s/http4s/pull/3897), [#3901](https://github.com/http4s/http4s/pull/3901), [#3954](https://github.com/http4s/http4s/pull/3954), [#3958](https://github.com/http4s/http4s/pull/3958), [#3995](https://github.com/http4s/http4s/pull/3995), [#4023](https://github.com/http4s/http4s/pull/4023), [#4001](https://github.com/http4s/http4s/pull/4001), [#4013](https://github.com/http4s/http4s/pull/4013), [#4042](https://github.com/http4s/http4s/pull/4042), [#3982](https://github.com/http4s/http4s/pull/3982), [#4071](https://github.com/http4s/http4s/pull/4071), [#4017](https://github.com/http4s/http4s/pull/4017), [#4132](https://github.com/http4s/http4s/pull/4132), [#4154](https://github.com/http4s/http4s/pull/4154), [#4200](https://github.com/http4s/http4s/pull/4200), [#4202](https://github.com/http4s/http4s/pull/4202), [#4206](https://github.com/http4s/http4s/pull/4206), [#4201](https://github.com/http4s/http4s/pull/4201), [#4208](https://github.com/http4s/http4s/pull/4208), [#4235](https://github.com/http4s/http4s/pull/4235), [#4147](https://github.com/http4s/http4s/pull/4147), [#4238](https://github.com/http4s/http4s/pull/4238) [#4238](https://github.com/http4s/http4s/pull/4243)
        * [#4070](https://github.com/http4s/http4s/pull/4070): No longer publish a `scala.annotations.nowarn` annotation in the 2.12 build.  This is provided in the standard library in 2.12.13, and isn't necessary at runtime in any version.
        * [#4138](https://github.com/http4s/http4s/pull/4138): Replace boolean with `Weakness` sum type in `EntityTag` model
        * [#4148](https://github.com/http4s/http4s/pull/4148): Lift `ETag.EntityTag` out of header and into the `org.http4s` package
        * [#4164](https://github.com/http4s/http4s/pull/4164): Removal of several deprecated interfaces.  Most were non-public binary compatibility shims, or explicit cats instances that had been superseded by new implicits.  Some exceptions:
        * [#4145](https://github.com/http4s/http4s/pull/4145): Port macros in `org.http4s.syntax.literals` to Scala 3.  Deprecated macros that were on various companion objects will not be in the Scala 3 releases.
    * Bugfixes
        * [#4017](https://github.com/http4s/http4s/pull/4017): Render a final `-` in a byte ranges without an end value

* http4s-laws
    * Breaking changes
        * [#4144](https://github.com/http4s/http4s/pull/4144): Add `LawsAdapter` to create `PropF` for effectful properties.  Restate various Entity codec laws in terms of it.
        * [#4164](https://github.com/http4s/http4s/pull/4164): Removed arbitrary instances for `CIString`. These are provided by case-insensitive.

* http4s-server
    * Breaking changes
        * [#4164](https://github.com/http4s/http4s/pull/4164): Removed deprecated `SSLConfig`, `KeyStoreBits`, `SSLContextBits`, and `SSLBits`.

* http4s-testing
    * Breaking changes
        * [#4164](https://github.com/http4s/http4s/pull/4164): No longer a publicly published package. All public API was previously deprecated.

* Dependency upgrades
    * async-http-client-2.12.2
    * cats-parse-0.3.0
    * circe-0.14.0-M3
    * jackson-databind-2.12.1
    * jawn-1.0.3
    * log4cats-1.2.0-RC1 (now under `org.typelevel`)
    * log4s-1.0.0-M4
    * okio-2.10.0
    * vault-2.1.0-M14 (now under `org.typelevel`)

* Dependency removals
    * parboiled2

# v0.21.16 (2021-01-24)

* http4s-laws
    * Bugfixes
        * [#4243](https://github.com/http4s/http4s/pull/4243): Don't generate ipv6 addresses with only one section shorted by `::`

* http4s-blaze-core
    * Bugfixes
        * [#4143](https://github.com/http4s/http4s/pull/4143): Fix race condition that leads to `WritePendingException`. A tradeoff of this change is that some connections that were previously reused must now be closed.

* http4s-blaze-client
    * Bugfixes
        * [#4152](https://github.com/http4s/http4s/pull/4152): Omit implicit `Content-Length: 0` header when rendering GET, DELETE, CONNECT, and TRACE requests.

* http4s-ember-client
    * Bugfixes
        * [#4179](https://github.com/http4s/http4s/pull/4179): Render requests in "origin form", so the request line contains only the path of the request, and host information is only in the Host header.  We were previously rendering the fulll URI on the request line, which the spec mandates all servers to handle, but clients should not send when not speaking to a proxy.

* http4s-ember-server
    * Enhancements
        * [#4179](https://github.com/http4s/http4s/pull/4179): Support a graceful shutdown

* http4s-circe
    * Enhancements
        * [#4124](https://github.com/http4s/http4s/pull/4124): Avoid intermediate `ByteBuffer` duplication

# v1.0.0-M10 (2020-12-31)

* http4s-client
    * Enhancements
        * [#4051](https://github.com/http4s/http4s/pull/4051): Add `customized` function to `Logger` middleware that takes a function to produce the log string. Add a `colored` implementation on that that adds colors to the logs.

* Dependency updates
    * argonaut-6.3.3
    * dropwizard-metrics-4.1.17
    * netty-4.1.58.Final
    * play-json-29.9.2
    * scalatags-0.9.3

# v0.21.15 (2020-12-31)

* http4s-core
    * Enhancements
        * [#4014](https://github.com/http4s/http4s/pull/4014): Tolerate spaces in cookie headers. These are illegal per RFC6265, but commonly seen in the wild.
        * [#4113](https://github.com/http4s/http4s/pull/4113): Expose a mixed multipart decoder that buffers large file parts to a temporary file.

* http4s-server
    * Enhancements
        * [#4026](https://github.com/http4s/http4s/pull/4026): Add `Resource`-based constructors to the `BracketRequestResponse` middleware.
        * [#4037](https://github.com/http4s/http4s/pull/4037): Normalize some default settings between server backends to standard http4s defaults, to make a more similar experience between backends.  This changes some defaults for Ember and Jetty backends.

* http4s-jetty
    * Enhancements
        * [#4032](https://github.com/http4s/http4s/pull/4032): Add an `HttpConfiguration` parameter to the Jetty builder to support deeper configuration than what is otherwise available on the builer.  Use it for both HTTP/1 and HTTP/2.

* http4s-jetty-client
    * Enhancements
        * [#4110](https://github.com/http4s/http4s/pull/4110): Provide an `SslContextFactory` in the default configuration. Before this, secure requests would throw a `NullPointerException` unless a custom Jetty `HttpClient` was used.

* Documentation
    * [#4020](https://github.com/http4s/http4s/pull/4020): Improvements to scaladoc. Link to other projects' scaladoc where we can and various cleanups of our own.
    * [#4025](https://github.com/http4s/http4s/pull/4025): Publish our own API URL, so other scaladoc can link to us

* http4s-circe
    * [#4012](https://github.com/http4s/http4s/pull/4012): Add sensitive EntityDecoders for circe that filter JSON that couldn't be decoded before logging it.

* Dependency bumps
    * cats-2.3.1
    * cats-effect-2.3.1
    * discipline-core-1.1.3
    * fs2-2.5.0
    * jackson-databind-2.11.4
    * netty-4.1.56.Final
    * scodec-bits-1.1.23

# v1.0.0-M9 (2020-12-12)

* http4s-core
    * Breaking changes
        * [#3913](https://github.com/http4s/http4s/pull/3913): Regenerated the `MimeDb` trait from the IANA registry. This shifts a few constants around and is binary breaking, but the vast majority of users won't notice.

* Dependency updates
* jackson-databind-2.12.0

# v0.21.14 (2020-12-11)

* http4s-core
    * Bugfixes
        * [#3966](https://github.com/http4s/http4s/pull/3966): In `Link` header, retain the first `rel` attribute when multiple are present
    * Enhancements
        * [#3937](https://github.com/http4s/http4s/pull/3937): Add `Order[Charset]` and `Hash[Charset]` instances
        * [#3969](https://github.com/http4s/http4s/pull/3969): Add `Order[Uri]`, `Hash[Uri]`, and `Show[Uri]`. Add the same for its component types.
        * [#3966](https://github.com/http4s/http4s/pull/3966): Add `Order[Method]` instance

* http4s-server
    * Enhancements
        * [#3977](https://github.com/http4s/http4s/pull/3977): Add a `BracketRequestResponse` middleware, to reflect lifecycles between acquiring the `F[Response[F]]` and completion of the response body `Stream[F, Byte]`.  Introduces a new `ConcurrentRequests` middleware, and refactors `MaxActiveRequests` on top of it.

* http4s-okhttp-client
    * Bugfixes
        * [#4006](https://github.com/http4s/http4s/pull/4006): Set `Content-Length` header on requests where available instead of always chunking

* http4s-metrics
    * Bugfixes
        * [#3977](https://github.com/http4s/http4s/pull/3977): Changes from `BracketRequestResponse` middleware may address reported leaks in `decreaseActiveRequests`.  Corrects a bug in `recordHeadersTime`.  Also can now record times for abnormal terminations.

* Internals

    Should not affect end users, but noted just in case:

    * [#3964](https://github.com/http4s/http4s/pull/3964): Replace `cats.implicits._` imports with `cats.syntax.all._`. Should not be user visible.
    * [#3963](https://github.com/http4s/http4s/pull/3963), [#3983](https://github.com/http4s/http4s/pull/3983): Port several tests to MUnit. This helps with CI health.
    * [#3980](https://github.com/http4s/http4s/pull/3980): Integrate new sbt-http4s-org plugin with sbt-spiewak

* Dependency bumps
    * cats-2.3.0
    * cats-effect-2.3.0
    * dropwizard-metrics-4.1.16
    * scodec-bits-1.1.22

# v1.0.0-M8 (2020-11-26)

* Breaking changes
    * http4s-client
        * [#3903](https://github.com/http4s/http4s/pull/3903): Method apply syntax (e.g., `POST(body, uri)`) returns a `Request[F]` instead of `F[Request[F]]`

# v0.21.13 (2020-11-25)

* Bugfixes
    * Most modules
        * [#3932](https://github.com/http4s/http4s/pull/3932): Fix `NoClassDefFoundError` regression.  An example:

  ```
  [info]   java.lang.NoClassDefFoundError: cats/effect/ResourceLike
  [info]   at org.http4s.client.Client$.$anonfun$fromHttpApp$2(Client.scala:246)
  ```

  A test dependency upgrade evicted our declared cats-effect-2.2.0 dependency, so we built against a newer version than we advertise in our POM.  Fixed by downgrading the test dependency and inspecting the classpath.  Tooling will be added to avoid repeat failures.

# v0.21.12 (2020-11-25)

* Bugfixes
    * http4s-core
        * [#3911](https://github.com/http4s/http4s/pull/3911): Support raw query strings. Formerly, all query strings were stored as a vector of key-value pairs, which was lossy in the percent-encoding of sub-delimiter characters (e.g., '+' vs '%2B').  Queries constructed with `.fromString` will be rendered as-is, for APIs that assign special meaning to sub-delimiters.
        * [#3921](https://github.com/http4s/http4s/pull/3921): Fix rendering of URIs with colons. This was a regression in v0.21.9.
    * http4s-circe
        * [#3906](https://github.com/http4s/http4s/pull/3906): Fix streamed encoder for empty stream. It was not rendering the `[F`.

* Enhancements
    * http4s-core
        * [#3902](https://github.com/http4s/http4s/pull/3902): Add `Hash` and `BoundedEnumerable` instances for `HttpVersion`
        * [#3909](https://github.com/http4s/http4s/pull/3909): Add `Order` instance for `Header` and `Headers`

* Dependency upgrades
    * fs2-2.4.6
    * jetty-9.4.35.v20201120

# v1.0.0-M7 (2020-11-20)

* Breaking changes
    * http4s-dsl
        * [#3876](https://github.com/http4s/http4s/pull/3876): Replace `dsl.Http4sDsl.Path` with `core.Uri.Path`. The new `Path` in 1.0 is rich enough to support the DSL's routing needs, and this eliminates a conversion between models on every `->` extractor.  This change is source compatible in typical extractions.

* Dependency updates
    * argonaut-6.3.2

# v0.21.11 (2020-11-20)

* Enhancements
    * http4s-core
        * [#3864](https://github.com/http4s/http4s/pull/3864): Cache a `Right` of the common `HttpVersion`s for its `ParseResult`.
    * http4s-circe
        * [#3891](https://github.com/http4s/http4s/pull/3891): Encode JSON streams in their constituent chunks instead of a chunk-per-`Json`. This can significantly reduce the network flushes on most backends.
    * http4s-dsl
        * [#3844](https://github.com/http4s/http4s/pull/3844): Add `MatrixVar` extractor for [Matrix URIs](https://www.w3.org/DesignIssues/MatrixURIs.html)
    * http4s-async-http-client
        * [#3859](https://github.com/http4s/http4s/pull/3859): Add `AsyncHttpClient.apply` method that takes an already constructed async-http-client. This is useful for keeping a handle on bespoke of the client, such as its stats. Adds a functional `AsyncHttpClientStats` wrapper around the native stats class.

* Internals
    These changes should be transparent, but are mentioned for completeness.

    * Dotty preparations
        * [#3798](https://github.com/http4s/http4s/pull/3798): Parenthesize some arguments to lambda functions.
    * Build
        * [#3868](https://github.com/http4s/http4s/pull/3868), [#3870](https://github.com/http4s/http4s/pull/3870): Start building with sbt-github-actions.

* Dependency updates
    * discipline-1.1.2
    * dropwizard-metrics-4.1.15
    * jackson-databind-2.11.3
    * jawn-1.0.1
    * netty-4.1.54.Final
    * okio-2.9.0
    * tomcat-9.0.40

~~# v0.21.10 (2020-11-20)~~

Cursed release, accidentally tagged from main.
Proceed directly to 0.21.11.

# v1.0.0-M6 (2020-11-11)

* Breaking changes
    * [#3758](https://github.com/http4s/http4s/pull/3758): Refactor query param infix operators for deprecations in Scala 2.13. Not source breaking.
    * [#3366](https://github.com/http4s/http4s/pull/3366): Add `Method` and `Uri` to `UnexpectedStatus` exception to improve client error handling. Not source breaking in most common usages.

# v0.21.9 (2020-11-11)

* Bugfixes
    * [#3757](https://github.com/http4s/http4s/pull/3757): Restore mixin forwarders in `Http4sDsl` for binary compatibility back to v0.21.0.  These were removed in v0.21.6 by [#3492](https://github.com/http4s/http4s/pull/3492), but not caught by an older version of MiMa.
    * [#3752](https://github.com/http4s/http4s/pull/3752): Fix rendering of absolute `Uri`s with no scheme.  They were missing the `//`.
    * [#3810](https://github.com/http4s/http4s/pull/3810): In okhttp-client, render the request body synchronously on an okhttp-managed thread. There was a race condition that could truncate bodies.
* Enhancements
    * [#3609](https://github.com/http4s/http4s/pull/3609): Introduce `Forwarded` header
    * [#3789](https://github.com/http4s/http4s/pull/3789): In Ember, apply `Transfer-Encoding: chunked` in the absence of contrary information
    * [#3815](https://github.com/http4s/http4s/pull/3815): Add `Show`, `Hash`, and `Order` instances to `QueryParamKey` and `QueryParamValue`
    * [#3820](https://github.com/http4s/http4s/pull/3820): In jetty-client, eliminate uninformative request logging of failures

* Dotty preparations

    Dotty support remains [in progress](https://github.com/http4s/http4s/projects/5), though many http4s features can be used now in compatibility mode.

    * [#3767](https://github.com/http4s/http4s/pull/3767): Name "unbound placeholders."
    * [#3757](https://github.com/http4s/http4s/pull/3757): Replace `@silent` annotations with `@nowarn`.

* Dependency updates
    * blaze-0.14.14
    * discipline-specs2-1.1.1
    * dropwizard-metrics-4.1.14
    * fs2-2.4.5
    * jetty-9.4.34.v20201102
    * log4s-1.9.0
    * scalacheck-1.15.1

# v1.0.0-M5 (2020-10-16)

* Bugfixes
    * [#3714](https://github.com/http4s/http4s/pull/3638): Use correct prefix when composing with `Router`
    * [#3738](https://github.com/http4s/http4s/pull/3738): In `PrometheusExportService`, correctly match the `/metrics` endpoint
* Breaking changes
    * [#3649](https://github.com/http4s/http4s/pull/3649): Make `QueryParam` a subclass of `QueryParamLike`
    * [#3440](https://github.com/http4s/http4s/pull/3440): Simplify `Method` model. Drop `PermitsBody`, `NoBody`, and `Semantics` mixins. No longer a case class.
* Enhancements
    * [#3638](https://github.com/http4s/http4s/pull/3638): Model `Access-Control-Expose-Headers`
    * [#3735](https://github.com/http4s/http4s/pull/3735): Add `preferGzipped` parameter to `WebjarServiceBuilder`

* Dependency updates
    * argonaut-6.3.1

# v0.21.8 (2020-10-16)

* Security
    * [GHSA-8hxh-r6f7-jf45](https://github.com/http4s/http4s/security/advisories/GHSA-8hxh-r6f7-jf45): The version of Netty used by async-http-client is affected by [CVE-2020-11612](https://app.snyk.io/vuln/SNYK-JAVA-IONETTY-564897).  A server we connect to with http4s-async-http-client could theoretically respond with a large or malicious compressed stream and exhaust memory in the client JVM. This does not affect any release in the 1.x series.

* Bugfixes
    * [#3666](https://github.com/http4s/http4s/pull/3666): In CSRF middleware, always use the `onFailure` handler instead of a hardcoded 403 response
    * [#3716](https://github.com/http4s/http4s/pull/3716): Fail in `Method.fromString` when a token is succeeded by non-token characters.
    * [#3743](https://github.com/http4s/http4s/pull/3743): Fix `ListSep` parser according to RFC.

* Enhancements
    * [#3605](https://github.com/http4s/http4s/pull/3605): Improve header parsing in Ember
    * [#3634](https://github.com/http4s/http4s/pull/3634): Query parameter codecs for `LocalDate` and `ZonedDate`
    * [#3659](https://github.com/http4s/http4s/pull/3659): Make requests to mock client cancelable
    * [#3701](https://github.com/http4s/http4s/pull/3701): In `matchHeader`, only parse headers with matching names. This improves parsing laziness.
    * [#3641](https://github.com/http4s/http4s/pull/3641): Add `FormDataDecoder` to decode `UrlForm` to case classes via `QueryParamDecoder`

* Documentation
    * [#3693](https://github.com/http4s/http4s/pull/3693): Fix some typos
    * [#3703](https://github.com/http4s/http4s/pull/3703): Fix non-compiling example in streaming.md
    * [#3670](https://github.com/http4s/http4s/pull/3670): Add scaladocs for various headers, including RFC links
    * [#3692](https://github.com/http4s/http4s/pull/3692): Mention partial unification is no longer needed in Scala 2.13
    * [#3710](https://github.com/http4s/http4s/pull/3710): Add docs for `OptionalValidatingQueryParamDecoderMatcher`
    * [#3712](https://github.com/http4s/http4s/pull/3712): Add integrations.md with feature comparison of backends

* Miscellaneous
    * [#3742](https://github.com/http4s/http4s/pull/3742): Drop JDK14 tests for JDK15

* Dependency updates
    * dropwizard-metrics-4.1.13
    * cats-2.2.0
    * cats-effect-2.2.0
    * fs2-2.4.4
    * jetty-9.4.32.v20200930
    * json4s-3.6.10
    * netty-4.1.53.Final (async-http-client transitive dependency)
    * okhttp-4.9.0
    * play-json-2.9.1
    * scalafix-0.9.21
    * scalatags-0.9.2
    * tomcat-9.0.39

# v1.0.0-M4 (2020-08-09)

This milestone merges the changes in 0.21.7.
It is not binary compatible with 1.0.0-M3

* Breaking changes
    * [#3577](https://github.com/http4s/http4s/pull/3577): Add a model of the `Max-Forwards` header.
    * [#3567](https://github.com/http4s/http4s/pull/3577): Add a model of the `Content-Language` header.
    * [#3555](https://github.com/http4s/http4s/pull/3555): Support for UTF-8 basic authentication, per [RFC7617](https://tools.ietf.org/html/rfc7617). Attempt to decode Basic auth credentials as UTF-8, falling back to ISO-8859-1. Provide a charset to `BasicCredentials` that allows encoding with an arbitrary charset, defaulting to UTF-8.
    * [#3583](https://github.com/http4s/http4s/pull/3583): Allow configuration of `CirceInstances` to permit duplicate keys
    * [#3587](https://github.com/http4s/http4s/pull/3587): Model `Access-Control-Allow-Headers` header
* Documentation
    * [#3571](https://github.com/http4s/http4s/pull/3571): Fix comments in deprecated `AgentToken`, `AgentComment`, and `AgentProduct`.

* Dependency updates
    * dropwizard-metrics-4.1.12

# v0.21.7 (2020-08-08)

* Bugfixes
    * [#3548](https://github.com/http4s/http4s/pull/3548): Fixes `IllegalStateException` when a path matches a directory in `ResourceService`
    * [#3546](https://github.com/http4s/http4s/pull/3546): In ember, encode headers as ISO-8859-1. Includes performance improvements
    * [#3550](https://github.com/http4s/http4s/pull/3550): Don't attempt to decompress empty response bodies in `GZip` client middleware
    * [#3598](https://github.com/http4s/http4s/pull/3598): Fix connection keep-alives in ember-client
    * [#3594](https://github.com/http4s/http4s/pull/3594): Handle `FileNotFoundException` in `StaticFile.fromURL` by returning a 404 response
    * [#3625](https://github.com/http4s/http4s/pull/3625): Close `URLConnection` in `StaticFile.fromURL` when the resource is not expired
    * [#3624](https://github.com/http4s/http4s/pull/3624): Use client with the http4s defaults instead of a the Jetty defaults in `JettyClientBuilder#resource` and `JettyClientBuilder#stream`

* Enhancements
    * [#3552](https://github.com/http4s/http4s/pull/3552): Add `liftKleisli` operation to `Client.` This is useful for integration with [natchez](https://github.com/tpolecat/natchez).
    * [#3566](https://github.com/http4s/http4s/pull/3566): Expose `RetryPolicy.isErrorOrRetriablestatus`
    * [#3558](https://github.com/http4s/http4s/pull/3558): Add `httpRoutes` and `httpApp` convenience constructors to `HSTS` middleware
    * [#3559](https://github.com/http4s/http4s/pull/3559): Add `httpRoutes` and `httpApp` convenience constructors to `HttpsRedirect` middleware
    * [#3623](https://github.com/http4s/http4s/pull/3623): Add `configure` method to allow more configurations of async-http-client
    * [#3607](https://github.com/http4s/http4s/pull/3607): Add request key to the connection manager debug logs in blaze-client
    * [#3602](https://github.com/http4s/http4s/pull/3602): Support trailer headers in Ember.
    * [#3603](https://github.com/http4s/http4s/pull/3603): Enable connection reuse in ember-server.
    * [#3601](https://github.com/http4s/http4s/pull/3601): Improve ember-client by adding `keep-alive`, a `Date` header if not present, and a configurable `User-Agent` header if not present.

* Refactoring
    * [#3547](https://github.com/http4s/http4s/pull/3547): Refactor the ember request parser

* Documentation
    * [#3545](https://github.com/http4s/http4s/pull/3545): Refresh the getting started guide to match the current template.
    * [#3595](https://github.com/http4s/http4s/pull/3595): Show handling of `Year.of` exceptions in DSL tutorial

* Dependency upgrades
    * cats-effect-2.1.4
    * dropwizard-metrics-4.1.11
    * jetty-9.4.31.v20200723
    * okhttp-4.8.1
    * tomcat-9.0.37

# v1.0.0-M3 (2020-06-27)

This milestone merges the changes in 0.21.6.
It is binary compatible with 1.0.0-M2.

# v0.21.6 (2020-06-27)

* Bugfixes
    * [#3538](https://github.com/http4s/http4s/pull/3538): In ember, fix request and response parser to recognize chunked transfer encoding. In chunked messages, bodies were incorrectly empty.

* Enhancements
    * [#3492](https://github.com/http4s/http4s/pull/3538): Split the request extractors in the server DSL into `org.http4s.dsl.request`. This leaner DSL does not deal with bodies, and does not require an `F[_]` parameter. Use of the existing `http4s-dsl` is unaffected.

* Dependency updates
* blaze-0.14.13

# v1.0.0-M2 (2020-06-25)

This is the first milestone release in the 1.x series.
It is not binary compatible with prior releases.

* Where is M1?

Unpublished. The release build from the tag failed, and the fix required a new tag.

* Breaking changes
    * [#3174](https://github.com/http4s/http4s/pull/3174): Drop http4s-prometheus dependency on http4s-dsl
    * [#2615](https://github.com/http4s/http4s/pull/2615): Model the `Server` header
    * [#3206](https://github.com/http4s/http4s/pull/2615): Model the `Content-Location` header
    * [#3264](https://github.com/http4s/http4s/pull/3264): Remove unused `EntityEncoder` argument in `PlayInstances`.
    * [#3257](https://github.com/http4s/http4s/pull/3257): Make `SameSite` cookie attribute optional
    * [#3291](https://github.com/http4s/http4s/pull/3291): Remove unused `F[_]` parameter from `Server`
    * [#3241](https://github.com/http4s/http4s/pull/3241): Port all macros to blackbox in anticipation of Dotty support
    * [#3323](https://github.com/http4s/http4s/pull/3323): Drop deprecated `ArbitraryInstances#charsetRangesNoQuality`
    * [#3322](https://github.com/http4s/http4s/pull/3322): Drop deprecated `getAs` and `prepAs` methods from `Client`
    * [#3371](https://github.com/http4s/http4s/pull/3271): In http4s-metrics, add `rootCause` field to `TerminationType.Abnormal` and `TerminationType.Error`.  Add `TerminationType.Canceled`
    * [#3335](https://github.com/http4s/http4s/pull/3335): Remove unused `Bracket` instance in `Client#translate`
    * [#3390](https://github.com/http4s/http4s/pull/3390): Replace `org.http4s.util.CaseInsensitiveString` with `org.typelevel.ci.CIString`
    * [#3221](https://github.com/http4s/http4s/pull/3221): Implement a `Uri.Path` type to replace the type alias for `String`
    * [#3450](https://github.com/http4s/http4s/pull/3450): Model `Accept-Patch` header as a `NonEmptyList[MediaType]`
    * [#3463](https://github.com/http4s/http4s/pull/3450): Model `Access-Control-Allow-Credentials` header as a nullary case class.
    * [#3325](https://github.com/http4s/http4s/pull/3325): Add a WebSocket builder with a `Pipe[F, WebSocketFrame, WebSocketFrame]` to unify sending and receiving.
    * [#3373](https://github.com/http4s/http4s/pull/3373): Parameterize `ClassLoader` for `ResourceService` and `WebjarService`. Changes the `CacheStrategy`'s `uriPath` argument to `Uri.Path`.
    * [#3460](https://github.com/http4s/http4s/pull/3460): Remove deprecated `Service` and related aliases
    * [#3529](https://github.com/http4s/http4s/pull/3529): Refresh the `MediaType`s constants from the IANA registry. Not source breaking, but shifts constants in a binary breaking way.

* Enhancements
    * [#3320](https://github.com/http4s/http4s/pull/3320): Reimplement `Media#as` with `F.rethrow`

* Deprecations
    * [#3359](https://github.com/http4s/http4s/pull/3359): Deprecate the `org.http4s.util.execution` package.
    * [#3422](https://github.com/http4s/http4s/pull/3359): Deprecate `BlazeClientBuilder#withSslContextOption`.

* Documentation
    * [#3374](https://github.com/http4s/http4s/pull/3374): Add a deployment tutorial, including for GraalVM. See also #[3416](https://github.com/http4s/http4s/pull/3416).
    * [#3410](https://github.com/http4s/http4s/pull/3410): Suggest a global execution context for the argument to `BlazeClientBuilder`

* Internal refactoring
    * [#3386](https://github.com/http4s/http4s/pull/3386): Drop internal argonaut parser in favor of jawn's
    * [#3266](https://github.com/http4s/http4s/pull/3266): Replace `fs2.compress` with `fs2.compression`

* Dependency updates
    * argonaut-6.3.0
    * async-http-client-2.12.1
    * blaze-http-0.14.13
    * play-json-2.9.0
    * simpleclient-0.9.0 (Prometheus)

~~# v1.0.0-M1 (2020-06-25)~~

Did not publish successfully from tag.

# v0.21.5 (2020-06-24)

This release is fully backward compatible with 0.21.4.

* New modules
    * [#3372](https://github.com/http4s/http4s/pull/3372): `http4s-scalafix`: starting with this release, we have integrated Scalafix rules into the build.  All our Scalafix rules will be published as both snapshots and with core releases.  The http4s-scalafix version is equivalent to the output version of the scalafix rules.  The scalafix rules are intended to assist migrations with deprecations (within this series) and breaking changes (in the upcoming push to 1.0).

* Bugfixes
    * [#3476](https://github.com/http4s/http4s/pull/3476): Fix crash of `GZip` client middleware on responses to `HEAD` requests
    * [#3488](https://github.com/http4s/http4s/pull/3488): Don't call `toString` on input of `ResponseLogger` on cancellation. The input is usually a `Request`. We filter a set of default sensitive headers in `Request#toString`, but custom headers can also be sensitive and could previously be leaked by this middleware.
    * [#3521](https://github.com/http4s/http4s/pull/3521): In async-http-client, raise errors into response body stream when thrown after we've begun streaming. Previously, these errors were logged, but the response body was truncated with no value indicating failure.
    * [#3520](https://github.com/http4s/http4s/pull/3520): When adding a query parameter to a `Uri` with a blank query string (i.e., the URI ends in '?'), don't prepend it with a `'&'` character. This is important in OAuth1 signing.
    * [#3518](https://github.com/http4s/http4s/pull/3518): Fix `Cogen[ContentCoding]` in the testing arbitraries to respect the case-insensitivity of the coding field.
    * [#3501](https://github.com/http4s/http4s/pull/3501): Explicitly use `Locale.ENGLISH` when comparing two `ContentCoding`'s coding fields. This only matters if your default locale has different casing semantics than English for HTTP token characters.

* Deprecations
    * [#3441](https://github.com/http4s/http4s/pull/3441): Deprecate `org.http4s.util.threads`, which is not related to HTTP
    * [#3442](https://github.com/http4s/http4s/pull/3442): Deprecate `org.http4s.util.hashLower`, which is not related to HTTP
    * [#3466](https://github.com/http4s/http4s/pull/3466): Deprecate `util.decode`, which may loop infinitely on certain malformed input.  Deprecate `Media#bodyAsText` and `EntityDecoder.decodeString`, which may loop infinitely for charsets other than UTF-8.  The latter two methods are replaced by `Media#bodyText` and `EntityDecoder.decodeText`.
    * [#3372](https://github.com/http4s/http4s/pull/3372): Deprecate `Client.fetch(request)(f)` in favor of `Client#run(request).use(f)`. This is to highlight the dangers of using `F.pure` or similar as `f`, which gives access to the body after the client may have recycled the connection.  For training and code reviewing purposes, it's easier to be careful with `Resource#use` than convenience methods like `fetch` that are `use` in disguise. This change can be fixed with our new http4s-scalafix.

* Enhancements
    * [#3286](https://github.com/http4s/http4s/pull/3286): Add `httpRoutes` constructor for `Autoslash middleware`
    * [#3382](https://github.com/http4s/http4s/pull/3382): Use more efficient String compiler in `EntityDecoder[F, String]`
    * [#3439](https://github.com/http4s/http4s/pull/3439): Add `Hash[Method]` instance. See also [#3490](https://github.com/http4s/http4s/pull/3490).
    * [#3438](https://github.com/http4s/http4s/pull/3438): Add `PRI` method
    * [#3474](https://github.com/http4s/http4s/pull/3474): Add `httpApp` and `httpRoutes` constructors for `HeaderEcho` middleware
    * [#3473](https://github.com/http4s/http4s/pull/3473): Add `httpApp` and `httpRoutes` constructors for `ErrorHandling` middleware
    * [#3472](https://github.com/http4s/http4s/pull/3472): Add `httpApp` and `httpRoutes` constructors for `EntityLimiter` middleware
    * [#3487](https://github.com/http4s/http4s/pull/3487): Add new `RequestID` middleware.
    * [#3515](https://github.com/http4s/http4s/pull/3472): Add `httpApp` and `httpRoutes` constructors for `ErrorAction` middleware
    * [#3513](https://github.com/http4s/http4s/pull/3513): Add `httpRoutes` constructor for `DefaultHead`. Note that `httpApp` is not relevant.
    * [#3497](https://github.com/http4s/http4s/pull/3497): Add `logBodyText` functions to `Logger` middleware to customize the logging of the bodies

* Documentation
    * [#3358](https://github.com/http4s/http4s/pull/3358): Replaced tut with mdoc
    * [#3421](https://github.com/http4s/http4s/pull/3421): New deployment tutorial, including GraalVM
    * [#3404](https://github.com/http4s/http4s/pull/3404): Drop reference to http4s-argonaut61, which is unsupported.
    * [#3465](https://github.com/http4s/http4s/pull/3465): Update sbt version used in `sbt new` command
    * [#3489](https://github.com/http4s/http4s/pull/3489): Remove obsolete scaladoc about `Canceled` in blaze internals

* Internals
    * [#3478](https://github.com/http4s/http4s/pull/3478): Refactor `logMessage` in client and server logging middlewares

* Dependency updates
    * scala-2.13.2
    * boopickle-1.3.3
    * fs2-2.4.2
    * metrics-4.1.9 (Dropwizard)
    * jetty-9.4.30
    * json4s-3.6.9
    * log4cats-1.1.1
    * okhttp-4.7.2
    * scalafix-0.9.17
    * scalatags-0.9.1
    * tomcat-9.0.36

# v0.21.4 (2020-04-28)

This release is fully backward compatible with 0.21.3.

* Bugfixes
    * [#3338](https://github.com/http4s/http4s/pull/3338): Avoid incorrectly responding with an empty body in http4s-async-http-client

* Enhancements
    * [#3303](https://github.com/http4s/http4s/pull/3303): In blaze, cache `Date` header value
    * [#3350](https://github.com/http4s/http4s/pull/3350): Use stable host address in `ConnectionFailure` message. Makes code more portable post-JDK11.

* Deprecation
    * [#3361](https://github.com/http4s/http4s/pull/3361): Deprecate the `org.http4s.util.execution` package.

* Documentation
    * [#3279](https://github.com/http4s/http4s/pull/3279): Improve Prometheus middleware usage example

* Dependency updates
    * fs2-2.3.0
    * okhttp-4.5.0
    * scalafix-0.9.12
    * scala-xml-1.3.0
    * specs2-4.9.3

# v0.20.23 (2020-04-28)

This release restores backward compatibility with the 0.20 series.
This is the final planned release in the 0.20 series.

* Compatibility
    * [#3362](https://github.com/http4s/http4s/pull/3362): Restores binary compatibility in http4s-jetty back to 0.20.21.

# v0.20.22 (2020-04-28)

This release is backward compatible with 0.20, except for http4s-jetty.
This incompatibility will be corrected in 0.20.23.

* Breaking changes
    * [#3333](https://github.com/http4s/http4s/pull/3333): Add Http2c support to jetty-server. This accidentally broke binary compatibility, and will be patched in v0.20.23.

* Bugfixes
    * [#3326](https://github.com/http4s/http4s/pull/3326): In `WebjarService`, do not use OS-specific directory separators
    * [#3331](https://github.com/http4s/http4s/pull/3326): In `FileService`, serve index.html if request points to directory

* Enhancements
    * [#3327](https://github.com/http4s/http4s/pull/3327): Add `httpRoutes` and `httpApp` convenience constructors to `Date` middleware
    * [#3381](https://github.com/http4s/http4s/pull/3327): Add `httpRoutes` and `httpApp` convenience constructors to `CORS` middleware
    * [#3298](https://github.com/http4s/http4s/pull/3298): In `Logger` client and server middlewares, detect any media types ending in `+json` as non-binary

* Deprecations
    * [#3330](https://github.com/http4s/http4s/pull/3330): Deprecate `BlazeServerBuilder#apply()` in favor of passing an `ExecutionContext` explicitly.  Formerly, `ExecutionContext.global` was referenced by the default builder, and would spin up its thread pool even if the app never used the global execution context.
    * [#3361](https://github.com/http4s/http4s/pull/3361): Deprecate `org.http4s.util.bug`, which is for internal use only.

* Backports

    These appeared in previous releases, but have been backported to 0.20.x

    * [#2591](https://github.com/http4s/http4s/pull/2591): Change literal interpolator macros to use unsafe methods to avoid triggering Wartremover's EitherProjectionPartial warning
    * [#3115](https://github.com/http4s/http4s/pull/3115): Drop UTF-8 BOM when decoding
    * [#3148](https://github.com/http4s/http4s/pull/3148): Add `HttpRoutes.strict`
    * [#3185](https://github.com/http4s/http4s/pull/3185): In blaze, recover `EOF` on `bodyEncoder.write` to close connection
    * [#3196](https://github.com/http4s/http4s/pull/3196): Add convenience functions to `Caching` middleware

* Build improvements
    * Start testing on JDK14

* Dependency updates
    * blaze-0.14.12
    * metrics-4.1.6
    * jetty-9.4.28.v20200408
    * scala-2.12.11
    * tomcat-9.0.34

# v0.21.3 (2020-04-02)

This release is fully backward compatible with 0.21.2.

* Bugfixes
    * [#3243](https://github.com/http4s/http4s/pull/3243): Write ember-client request to socket before reading response

* Enhancements
    * [#3196](https://github.com/http4s/http4s/pull/3196): Add convenience functions to `Caching` middleware.
    * [#3155](https://github.com/http4s/http4s/pull/3155): Internal `j.u.c.CompletionStage` conversions.

* Dependency updates
    * cats-2.1.1
    * okhttp-4.4.1

# v0.20.21 (2020-04-02)

This release is fully backward compatible with 0.20.20.

* Dependency updates
    * argonaut-6.2.5
    * jetty-9.4.27.v20200227
    * metrics-4.1.5 (Dropwizard)
    * tomcat-9.0.33

# v0.21.2 (2020-03-24)

This release is fully backward compatible with 0.21.1.

* Security fixes
    * [GHSA-66q9-f7ff-mmx6](https://github.com/http4s/http4s/security/advisories/GHSA-66q9-f7ff-mmx6): Fixes a local file inclusion vulnerability in `FileService`, `ResourceService`, and `WebjarService`.
    * Request paths with `.`, `..`, or empty segments will now return a 400 in all three services.  Combinations of these could formerly be used to escape the configured roots and expose arbitrary local resources.
    * Request path segments are now percent-decoded to support resources with reserved characters in the name.

* Bug fixes
    * [#3261](https://github.com/http4s/http4s/pull/3261): In async-http-client, fixed connection release when body isn't run, as well as thread affinity.

* Enhancements
    * [#3253](https://github.com/http4s/http4s/pull/3253): Preparation for Dotty support. Should be invisible to end users, but calling out because it touches a lot.

# v0.20.20 (2020-03-24)

This release is fully backward compatible with 0.20.19.

* Security fixes
    * [GHSA-66q9-f7ff-mmx6](https://github.com/http4s/http4s/security/advisories/GHSA-66q9-f7ff-mmx6): Fixes a local file inclusion vulnerability in `FileService`, `ResourceService`, and `WebjarService`.
    * Request paths with `.`, `..`, or empty segments will now return a 400 in all three services.  Combinations of these could formerly be used to escape the configured roots and expose arbitrary local resources.
    * Request path segments are now percent-decoded to support resources with reserved characters in the name.

* Enhancements
    * [#3167](https://github.com/http4s/http4s/pull/3167): Add `MetricsOps.classifierFMethodWithOptionallyExcludedPath`.name.

# v0.18.26 (2020-03-24)

This release is fully backward compatible with 0.18.25.

* Security fixes
    * [GHSA-66q9-f7ff-mmx6](https://github.com/http4s/http4s/security/advisories/GHSA-66q9-f7ff-mmx6): Fixes a local file inclusion vulnerability in `FileService`, `ResourceService`, and `WebjarService`.
    * Request paths with `.`, `..`, or empty segments will now return a 400 in all three services.  Combinations of these could formerly be used to escape the configured roots and expose arbitrary local resources.
    * Request path segments are now percent-decoded to support resources with reserved characters in the name.

# v0.21.1 (2020-02-13)

This release is fully backward compatible with v0.21.0, and includes all the changes from v0.20.18.

* Bug fixes
    * [#3192](https://github.com/http4s/http4s/pull/3192): Parse `SameSite` cookie attribute and values case insensitively.

* Enhancements
    * [#3185](https://github.com/http4s/http4s/pull/3185): In blaze-server, recover `EOF` to close the connection instead of catching it. This reduces log noise in Cats Effect implementations that wrap uncaught exceptions.

* Dependency updates
    * jawn-fs2-1.0.0: We accidentally released v0.21.0 against an RC of jawn-fs2. This is fully compatible.

# v0.20.19 (2020-02-13)

This release is fully backward compatible with 0.20.18.

* Bugfixes
    * [#3199](https://github.com/http4s/http4s/pull/3199): When `Uri#withPath` is called without a slash and an authority is defined, add a slash to separate them.

* Enhancements
    * [#3199](https://github.com/http4s/http4s/pull/3199):
    * New `addSegment` alias for `Uri#/`
    * New `Uri#addPath` function, which splits the path segments and adds each, URL-encoded.

# v0.20.18 (2020-02-13)

This release is fully backward compatible with 0.20.17.

* Bugfixes
    * [#3178](https://github.com/http4s/http4s/pull/3178): In `TomcatBuilder`, use the correct values for the `clientAuth` connector attribute.
    * [#3184](https://github.com/http4s/http4s/pull/3184):
    * Parse cookie attribute names case insensitively.
    * Preserve multiple extended cookie attributes, delimited by a `';'`
    * Support cookie domains with a leading `'.'`

* Enhancements
    * [#3190](https://github.com/http4s/http4s/pull/3190): Remove reflection from initialization of `HttpHeaderParser`. This allows modeled headers to be parsed when running on Graal. The change is fully transparent on the JVM.

* Dependency updates
    * argonaut-6.2.4
    * async-http-client-2.10.5
    * tomcat-9.0.31

# v0.21.0 (2020-02-09)

This release is fully compatible with 0.21.0-RC4.  Future releases in the 0.21.x series will maintain binary compatibility with this release.  All users on the 0.20.x or earlier are strongly encouraged to upgrade.

* Dependency updates
* argonaut-6.2.4
* circe-0.13.0

# v0.21.0-RC5 (2020-02-08)

This release is binary compatible with 0.21.0-RC4.

We announced this as built on circe-0.13.0.  That was not correct, but is fixed in 0.21.0.

* Enhancements
    * [#3148](https://github.com/http4s/http4s/pull/3148): Add `HttpRoutes.strict` and `ContextRoutes.strict` for routes that require only an `Applicative`, at the cost of evaluating `combineK`ed routes strictly.

* Dependency updates
    * async-http-client-2.10.5
    * cats-effect-2.1.1
    * scalatags-0.8.5

# v0.21.0-RC4 (2020-02-04)

This release is binary incompatible with 0.21.0-RC2, but is source compatible.

* Breaking changes
    * Binary
        * [#3145](https://github.com/http4s/http4s/pull/3145): Relax constraints from `Effect` to `Sync` in `resourceService`, `fileService`, and `webjarService`.

# v0.21.0-RC3 (2020-02-03)

This release is binary incompatible with 0.21.0-RC2, but should be source compatible, with deprecations.

* Breaking changes
    * Binary
        * [#3126](https://github.com/http4s/http4s/pull/3126): Remove unnecessary `Applicative` constraints from http4s-circe
        * [#3124](https://github.com/http4s/http4s/pull/3124): Relax constraints from `Effect` to `Sync` in `FileService`.
        * [#3136](https://github.com/http4s/http4s/pull/3136): In `WebSocketBuilder`, add `filterPingPongs` parameter, default true.  When false, `send` and `receive` will see pings and pongs sent by the client.  The server still responds automatically to pings.  This change should be transparent to existing users.
        * [#3138](https://github.com/http4s/http4s/pull/3124): Remove unnecessary `Applicative` constraints on `EntityEncoder` instances in several modules.
    * Semantic
        * [#3139](https://github.com/http4s/http4s/pull/3139): Changes `Router` to find the longest matching prefix by path segments rather than character-by-character.  This is arguably a bug fix.  The old behavior could cause unexpected matches, is inconsistent with the servlet mappings that inspired `Router`, and is unlikely to have been intentionally depended on.
    * Deprecation
        * [#3134](https://github.com/http4s/http4s/pull/3132): Deprecate `JettyBuilder#withSSLContext` in favor of new methods in favor of new `withSslContext*` methods.
        * [#3132](https://github.com/http4s/http4s/pull/3132): Deprecate `BlazeServerBuilder#withSSLContext` and `BlazeServerBuilder#withSSL` in favor of new `withSslContext*` methods.
        * [#3140](https://github.com/http4s/http4s/pull/3140): Deprecate `JettyBuilder#withSSL`, to match `BlazeServerBuilder`. It's still necessary in Tomcat, which doesn't take a `ServletContext`.  Deprecate `SSLConfig`, `KeyStoreBits`, and `SSLContextBits`, which had already been removed from public API.

* Bugfixes
    * [#3140](https://github.com/http4s/http4s/pull/3140): In `TomcatBuilder`, fix mapping of `SSLClientAuthMode` to Tomcat's connector API.

* Enhancements
    * [#3134](https://github.com/http4s/http4s/pull/3132): In `JettyBuilder`, add `withSslContext` and `withSslContextAndParameters` to permit full control of `SSLParameters`.  Add `withoutSsl`.
    * [#3132](https://github.com/http4s/http4s/pull/3132): In `BlazeBuilder`, add `withSslContext` and `withSslContextAndParameters` to permit full control of `SSLParameters`.  Add `withoutSsl`.

* Dependency updates
    * cats-effect-2.1.0
    * fs2-2.2.2

# v0.21.0-RC2 (2020-01-27)

* Breaking changes
    * Binary and source
        * [#3110](https://github.com/http4s/http4s/pull/3110): Change `MessageFailure#toHttpResponse` to return a `Response[F]` instead of an `F[Response[F]]`, and relax constraints accordingly. Drops the `inHttpResponse` method.
        * [#3107](https://github.com/http4s/http4s/pull/3107): Add `covary[F[_]]` method to `Media` types.  Should not break your source unless you have your own `Media` subclass, which you shouldn't.
    * Binary only
        * [#3098](https://github.com/http4s/http4s/pull/3098): Update `MimeDB` from IANA registry.
    * Deprecation
        * [#3087](https://github.com/http4s/http4s/pull/3087): Deprecate the public http4s-testing module.  This was mostly Specs2 matchers, the majority of which block threads.  This is not to be confused with http4s-laws, which depends only on Discipline and is still maintained.

* Bugfixes
    * [#3105](https://github.com/http4s/http4s/pull/3105): Fix "cannot have more than one pending write request" error in blaze-server web sockets.
    * [#3115](https://github.com/http4s/http4s/pull/3115): Handle BOM at the head of a chunk in `decode`.

* Enhancements
    * [#3106](https://github.com/http4s/http4s/pull/3106): Interrupt response body in `DefaultHead` middleware. This optimization saves us from draining a potentially large response body that, because `HEAD` is a safe method, should not have side effects.
    * [#3095](https://github.com/http4s/http4s/pull/3095): Add `Request#asCurl` method to render a request as a curl command.  Renders the method, URI, and headers, but not yet the body.

# v0.20.17 (2020-01-25)

This release is fully compatible with 0.20.16.

* Bugfixes
    * [#3105](https://github.com/http4s/http4s/pull/3105): Fix "cannot have more than one pending write request" error in blaze-server web sockets.

* Dependency updates
    * simpleclient-0.8.1 (Prometheus)

# v0.18.25 (2020-01-21)

* Bug fixes
    * [#3093](https://github.com/http4s/http4s/pull/3093): Backport [#3086](https://github.com/http4s/http4s/pull/3086): Fix connection leak in blaze-client pool manager when the next request in the queue is expired.

# v0.21.0-RC1 (2020-01-21)

* Breaking changes
    * [#3012](https://github.com/http4s/http4s/pull/3012): Use `HttpApp` instead of `HttpRoutes` in `Http4sServlet`. The servlet builders themselves retain compatibility.
    * [#3078](https://github.com/http4s/http4s/pull/3078): Wrap Java exceptions in `ConnectionFailure` when a blaze-client fails to establish a connection. This preserves information about which host could not be connected to.
    * [#3062](https://github.com/http4s/http4s/pull/3062): http4s' JSON support is now built on jawn-1.0.0, which is a binary break from jawn-0.14.x.  This comes with a bump to circe-0.13.  Most circe-0.13 modules are binary compatible with circe-0.12, but note that circe-parser is not.
    * [#3055](https://github.com/http4s/http4s/pull/3055): Add fs2-io's TLS support to ember-client.  The `sslContext: Option[(ExecutionContext, SSLContext)]` argument is replaced by a `tlsContext: Option[TLSContext]`.`

* Enhancements
    * [#3004](https://github.com/http4s/http4s/pull/3004): Add `classloader` argument to `StaticFile.fromResource`
    * [#3007](https://github.com/http4s/http4s/pull/3007): Add `classloader` argument to `TomcatBuilder`
    * [#3008](https://github.com/http4s/http4s/pull/3008): Consistently use `collection.Seq` across Scala versions in DSL
    * [#3031](https://github.com/http4s/http4s/pull/3031): Relax `Router.apply` constraint from `Sync` to `Monad`
    * [#2821](https://github.com/http4s/http4s/pull/2821): Add `Media` supertype of `Message` and `Part`, so multipart parts can use `EntityDecoder`s
    * [#3021](https://github.com/http4s/http4s/pull/3021): Relax `Throttle.apply` constraint from `Sync` to `Monad`. Add a `mapK` operation to `TokenBucket`.
    * [#3056](https://github.com/http4s/http4s/pull/3056): Add `streamJsonArrayEncoder*` operations to circe support, to encode a `Stream` of `A` to a JSON array, given an encoder for `A`.
    * [#3053](https://github.com/http4s/http4s/pull/3053): Remove unneeded `Functor[G]` constraint on `HeaderEcho.apply`.
    * [#3054](https://github.com/http4s/http4s/pull/3054): Add `SameSite` cookie support
    * [#2518](https://github.com/http4s/http4s/pull/2518): Add `status` methods to `Client` that take a `String` or `Uri`
    * [#3069](https://github.com/http4s/http4s/pull/3069): Add `ContextMiddleware.const` function
    * [#3070](https://github.com/http4s/http4s/pull/3070): Add `NonEmptyTraverse` instance to `ContextRequest`
    * [#3060](https://github.com/http4s/http4s/pull/3060): Stop mixing context bounds and implicits in `CirceInstances`.
    * [#3024](https://github.com/http4s/http4s/pull/3024): Add `withQueryParams` and `withMultiValueQueryParams` to `QueryOps`
    * [#3092](https://github.com/http4s/http4s/pull/3092): Add TLS support to ember-server via fs2-io.

* Dependency updates
    * cats-2.1.0
    * circe-0.13.0-RC1
    * fs2-2.2.0
    * jawn-1.0.0
    * jawn-fs2-1.0.0-RC2
    * okhttp-4.3.1
    * play-json-2.8.1
    * scalacheck-1.14.3
    * scalatags-0.8.4
    * specs2-4.8.3

# v0.20.16 (2020-01-21)

* Bugfixes
    * [#3086](https://github.com/http4s/http4s/pull/3086): Fix connection leak in blaze-client pool manager when the next request in the queue is expired.

* Breaking changes
    * [#3053](https://github.com/http4s/http4s/pull/3053): Deprecate `HttpDate.now`, which is not referentially transparent. Prefer `HttpDate.current`.

* Enhancements
    * [#3049](https://github.com/http4s/http4s/pull/3049): Add new `Date` server middleware
    * [#3051](https://github.com/http4s/http4s/pull/3051): Add `HttpDate.current` convenience constructor, based on `Clock`.
    * [#3052](https://github.com/http4s/http4s/pull/3052): Add `Caching` server middleware.
    * [#3065](https://github.com/http4s/http4s/pull/3065): Add `ErrorAction` server middleware
    * [#3082](https://github.com/http4s/http4s/pull/3082): Wrap `UnresolvedAddressException` in blaze in an `UnresolvedAddressException` subtype that contains the address that could not resolve to aid diagnostics.  This is a conservative change.  See [#3078](https://github.com/http4s/http4s/pull/3078) for the wrapper forthcoming in http4s-0.21.

* Documentation
    * [#3017](https://github.com/http4s/http4s/pull/3017): Correct the documentation in `Timeout.apply`
    * [#3020](https://github.com/http4s/http4s/pull/3020): Update scaladoc to compiling example code on OptionalMultiQueryParamDecoderMatcher

* Dependency updates
    * async-http-client-2.10.4
    * jetty-9.4.26.v20200117
    * metrics-4.1.2 (Dropwizard)
    * log4s-1.8.2
    * okhttp-3.14.6
    * simpleclient-0.8.0 (Prometheus)
    * tomcat-9.0.30

# v0.20.15 (2019-11-27)

* Enhancements
    * [#2966](https://github.com/http4s/http4s/pull/2966): Add `HttpsRedirect` middleware
    * [#2965](https://github.com/http4s/http4s/pull/2965): Add `Request#addCookies` method
    * [#2887](https://github.com/http4s/http4s/pull/2887): Support realm in the `OAuth1` header

* Bug fixes
    * [#2916](https://github.com/http4s/http4s/pull/2916): Ensure that `Metrics` only decrements active requests once
    * [#2889](https://github.com/http4s/http4s/pull/2889): In `Logger`, log the prelude if `logBody` and `logHeaders` are false

# v0.20.14 (2019-11-26)

* Bug fixes
    * [#2909](https://github.com/http4s/http4s/pull/2909): Properly propagate streamed errors in jetty-client
    * The blaze upgrade fixes the "SSL Handshake WRAP produced 0 bytes" error on JDK 11.

* Enhancements
    * [#2911](https://github.com/http4s/http4s/pull/2911): Add missing bincompat syntax to `org.http4s.implicits`.

* Dependency updates
    * blaze-0.14.11
    * circe-0.11.2
    * jawn-0.14.3
    * jetty-9.4.24.v20191120
    * tomcat-9.0.29

# v0.20.13 (2019-11-05)

* Bug fixes
    * [#2946](https://github.com/http4s/http4s/pull/2946): Restore binary compatibility of private `UrlCodingUtils`. [#2930](https://github.com/http4s/http4s/pull/2930) caused a breakage in rho.
    * [#2922](https://github.com/http4s/http4s/pull/2922): Handle Content-Length longer that Int.MaxValue in chunked uploads
    * [#2941](https://github.com/http4s/http4s/pull/2941): Fix for `BlockingHttp4sServlet` with shifted IO.
    * [#2953](https://github.com/http4s/http4s/pull/2953): Fix connection info in servlet backend.  The local and remote addresses were reversed.
    * [#2942](https://github.com/http4s/http4s/pull/2942): Fix `Request.addcookie` to consolidate all `Cookie` headers into one.
    * [#2957](https://github.com/http4s/http4s/pull/2957): Shift the write to Blocker in `BlockingServletIo`

* Enhancements
    * [#2948](https://github.com/http4s/http4s/pull/2948): Add all missing `ContentCoding`s from the IANA registry.

* Dependency updates
    * blaze-0.14.9

# v0.20.12 (2019-10-31)

* Enhancements
    * [#2930](https://github.com/http4s/http4s/pull/2830): Move private `UrlCodingUtils` to the `Uri` companion object, make public

* Dependency updates
    * jawn-0.14.2
    * jetty-9.4.22
    * json4s-0.14.2
    * metrics-4.1.1
    * okhttp-3.14.4
    * play-json-2.7.4
    * tomcat-9.0.27
    * twirl-1.4.2

# v0.21.0-M5 (2019-09-19)

* Breaking changes
    * [#2815](https://github.com/http4s/http4s/pull/2815): Allow `Allow` header to specify an empty set of methods.
    * [#2832](https://github.com/http4s/http4s/pull/2836): Add natural transformation to `ResponseGenerator` to allow the `F` and `G` to work in unison. Relevant for http4s-directives.

* Enhancements
    * [#2836](https://github.com/http4s/http4s/pull/2836): Add `additionalSocketOptions` to ember configs
    * [#2869](https://github.com/http4s/http4s/pull/2869): Add JsonDebugErrorHandler middleware
    * [#2830](https://github.com/http4s/http4s/pull/2830): Add encoder and decoder helpers to `Uri` companion

* Documentation
    * [#2733](https://github.com/http4s/http4s/pull/2733): Add CSRF documentation

* Dependency updates
    * async-http-client-2.10.2
    * cats-2.0.0
    * cats-effect-2.0.0
    * circe-0.12.1
    * fs2-2.0.0
    * keypool-2.0.0
    * log4cats-core-1.0.0
    * okhttp-4.2.0
    * jawn-fs2-0.15.0
    * tomcat-9.0.24
    * vault-2.0.0

# v0.20.11 (2019-09-19)

* Breaking changes
    * [#2792](https://github.com/http4s/http4s/pull/2792): Drop support for Scala 2.13.0-M5. Users of Scala 2.13 should be on a stable release of Scala on the http4s-0.21 release series.
    * [#2800](https://github.com/http4s/http4s/pull/2800): Revert [#2785](https://github.com/http4s/http4s/pull/2785), using `F[A]` instead of `G[A]` in `EntityResponseGenerator`, which broke directives.

* Bug fixes
    * [#2807](https://github.com/http4s/http4s/pull/2807): In jetty-client, don't follow redirects with the internal client, which throws an exception in the http4s wrapper.

* Enhancements
    * [#2817](https://github.com/http4s/http4s/pull/2817): In jetty-client, disable internal client's default `Content-Type` to prevent default `application/octet-stream` for empty bodies.

* Dependency updates
    * jetty-9.4.20

# v0.21.0-M4 (2019-08-14)

* Dependency updates
    * cats-core-2.0.0-RC1
    * cats-effect-2.0.0-RC1
    * circe-0.12.0-RC1
    * discipline-1.0.0
    * keypool-0.2.0-RC1
    * log4cats-1.0.0-RC1
    * vault-2.0.0-RC1

# v0.20.10 (2019-08-14)

* Breaking changes
    * [#2785](https://github.com/http4s/http4s/pull/2785): Use `F[A]` instead of `G[A]` in the DSL's `EntityResponseGenerator`. This change is binary compatible, but not source compatible for users of `Http4sDsl2` where `F` is not `G`. This is uncommon.

* Bug fixes
    * [#2778](https://github.com/http4s/http4s/pull/2778): Don't truncate signing keys in CSRF middleware to 20 bytes, which causes a loss of entropy.

* Enhancements
    * [#2776](https://github.com/http4s/http4s/pull/2776): Add `MaxActiveRequest` middleware
    * [#2724](https://github.com/http4s/http4s/pull/2724): Add `QueryParamEncoder[Instant]` and `QueryParamDecoder[Instant]`. Introduce `QueryParamCodec` for convenience.
    * [#2777](https://github.com/http4s/http4s/pull/2777): Handle invalid `Content-Range` requests with a 416 response and `Accept-Range` header.

# v0.20.9 (2019-08-07)

* Bug fixes
    * [#2761](https://github.com/http4s/http4s/pull/2761): In blaze-client, don't add `ResponseHeaderTimeoutStage` when `responseHeaderTimeout` is infinite. This prevents an `IllegalArgumentException` when debug logging is turned on.
    * [#2762](https://github.com/http4s/http4s/pull/2762): Fix text in warnings when blaze-client timeouts are questionably ordered.

# v0.21.0-M3 (2019-08-02)

* Breaking changes
    * [#2572](https://github.com/http4s/http4s/pull/2572): Make `Http1Stage` private to `org.http4s`, which we highly doubt anybody extended directly anyway.

* Bug fixes
    * [#2727](https://github.com/http4s/http4s/pull/2727): Fix `UserInfo` with `+` sign

* Enhancements
    * [#2623](https://github.com/http4s/http4s/pull/2623): Propagate cookies in `FollowRedirect` client middleware

* Documentation
    * [#2717](https://github.com/http4s/http4s/pull/2717): Update quickstart for v0.21
    * [#2734](https://github.com/http4s/http4s/pull/2734): Add missing comma in code sample
    * [#2740](https://github.com/http4s/http4s/pull/2740): Clarify `Method` imports for client DSL

* Internals
    * [#2747](https://github.com/http4s/http4s/pull/2717): Create .mergify.yml

* Dependency upgrades
    * better-monadic-for-0.3.1
    * cats-effect-2.0.0-M5
    * log4cats-0.4.0-M2
    * okhttp-4.0.1

# v0.20.8 (2019-08-02)

* Enhancements
    * [#2550](https://github.com/http4s/http4s/pull/2550): Adjust default timeouts and add warnings about misconfiguration

* Dependency updates
    * blaze-0.14.8
    * cats-effect-1.4.0

# v0.20.7 (2019-07-30)

* Bug fixes
    * [#2728](https://github.com/http4s/http4s/pull/2728): Preserve division of `request.uri.path` into `scriptName` and `pathInfo` when calling `withPathInfo`.
    * [#2737](https://github.com/http4s/http4s/pull/2737): Fix deadlock in blaze-server web socket shutdown.

* Enhancements
    * [#2736](https://github.com/http4s/http4s/pull/2736): Implement a `connectTimeout` in blaze-client, defaulted to 10 seconds.  Prevents indefinite hangs on non-responsive hosts.

* Documentation
    * [#2741](https://github.com/http4s/http4s/pull/2741): Improve docs surrounding auth middleware and fall through.

* Dependency upgrades
    * blaze-0.14.7
    * tomcat-9.0.22

# v0.21.0-M2 (2019-07-09)

This release drops support for Scala 2.11 and adds the `http4s-ember-server` and `http4s-ember-client` backends.  Ember is new and experimental, but we intend for it to become the reference implementation.  Notably, it only requires a `Concurrent` constraint.

* Bugfixes
    * [#2691](https://github.com/http4s/http4s/pull/2691): Fix deadlock in client by releasing current connection before retrying in `Retry` client middleware.  The constraint is upgraded to `Concurrent`.
    * [#2693](https://github.com/http4s/http4s/pull/2693): Fix deadlock in client by releasing current connection before retrying in `FollowRedirect` client middleware.  The constraint is upgraded to `Concurrent`.
    * [#2671](https://github.com/http4s/http4s/pull/2671): Upgrade `Uri.UserInfo` to a case class with username and password, fixing encoding issues. This is for RFC 3986 compliance, where it's deprecated for security reasons. Please don't use this.
    * [#2704](https://github.com/http4s/http4s/pull/2704): Remove unused `Sync` constraint on `Part.formData`.

* Breaking changes
    * [#2654](https://github.com/http4s/http4s/pull/2654): Extract an http4s-laws module from http4s-testing, with no dependency on Specs2.  The arbitraries, laws, and tests are now laid out in a similar structure to cats and cats-effect.
    * [#2665](https://github.com/http4s/http4s/pull/2665): Change `withBlock` to `withBlocker` in `OkHttpBuilder`
    * [#2661](https://github.com/http4s/http4s/pull/2661): Move string contexts macros for literals from `org.http4s` to `org.http4s.implicits`
    * [#2679](https://github.com/http4s/http4s/pull/2679): Replace `Uri.IPv4` with `Uri.Ipv4Address`, including an `ipv4` interpolator and interop with `Inet4Address`.
    * [#2694](https://github.com/http4s/http4s/pull/2694): Drop Scala 2.11 support
    * [#2700](https://github.com/http4s/http4s/pull/2700): Replace `Uri.IPv6` with `Uri.Ipv6Address`, including an `ipv6` interpolator and interop with `Inet6Address`.

* Enhancements
    * [#2656](https://github.com/http4s/http4s/pull/2656): Add `emap` and `emapValidatedNel` to `QueryParamDecoder`
    * [#2696](https://github.com/http4s/http4s/pull/2696): Introduce `http4s-ember-server` and `http4s-ember-client`

* Documentation
    * [#2658](https://github.com/http4s/http4s/pull/2658): Link to http4s-jdk-http-client
    * [#2668](https://github.com/http4s/http4s/pull/2668): Clarify scaladoc for `Uri.Scheme`

* Internal
    * [#2655](https://github.com/http4s/http4s/pull/2655): Tune JVM options for throughput

* Dependency updates
    * async-http-client-2.10.1
    * circe-0.12.0-M4
    * json4s-3.6.7
    * okhttp-4.0.0
    * specs2-core-4.6.0

# v0.20.6 (2019-07-09)

* Bug fixes
    * [#2705](https://github.com/http4s/http4s/pull/2705): Upgrades blaze to close `SSLEngine` when an `SSLStage` shuts down. This is useful in certain `SSLContext` implementations.  See [blaze#305](https://github.com/http4s/blaze/pull/305) for more.

* Dependency upgrades
    * blaze-0.14.6

~~# v0.20.5 (2019-07-09)~~

Cursed release. Sonatype staging repo closed in flight.

# v0.20.4 (2019-07-06)

* Bug fixes
    * [#2687](https://github.com/http4s/http4s/pull/2687): Don't throw in `Uri.fromString` on invalid ports
    * [#2695](https://github.com/http4s/http4s/pull/2695): Handle EOF in blaze-server web socket by shutting down stage

* Enhancements
    * [#2673](https://github.com/http4s/http4s/pull/2673): Add `GZip` middleware for client

* Documentation
    * [#2668](https://github.com/http4s/http4s/pull/2668): Clarifications in `Uri.Scheme` scaladoc

* Dependency upgrades
    - blaze-0.14.5
    - jetty-9.14.19.v20190610 (for client)

# v0.21.0-M1 (2019-06-17)

* Breaking changes
    * [#2565](https://github.com/http4s/http4s/pull/2565): Change constraint on server `Metrics` from `Effect` to `Sync`
    * [#2551](https://github.com/http4s/http4s/pull/2551): Refactor `AuthMiddleware` to not require `Choice` constraint
    * [#2614](https://github.com/http4s/http4s/pull/2614): Relax various `ResponseGenerator` constraints from `Monad` to `Applicative` in http4s-dsl.
    * [#2613](https://github.com/http4s/http4s/pull/2613): Rename implicit `http4sKleisliResponseSyntax` and its parameter name.
    * [#2624](https://github.com/http4s/http4s/pull/2624): In `BlazeServerBuilder`, don't depend on laziness of `SSLContext`. `None` now disables the secure context. The default argument tries to load `Some(SSLContext.getDefault())`, but falls back to `None` in case of failure.
    * [#2493](https://github.com/http4s/http4s/pull/2493): Scala 2.13 support and related upgrades
    * Scala 2.13.0-M5 is dropped.
    * All modules are supported on 2.11, 2.12, and 2.13 again.
    * Use cats-effect-2.0's new `Blocker` in place of `ExecutionContext` where appropriate

* Enhancements
    * [#2591](https://github.com/http4s/http4s/pull/2590): Add `MediaType.unsafeParse` and `QValue.unsafeFromString`.
    * [#2548](https://github.com/http4s/http4s/pull/2548): Add `Client#translate`
    * [#2622](https://github.com/http4s/http4s/pull/2622): Add `Header#renderedLength`

* Docs
    * [#2569](https://github.com/http4s/http4s/pull/2569): Fix typo in CORS scaladoc
    * [#2608](https://github.com/http4s/http4s/pull/2608): Replace `Uri.uri` with `uri` in tuts
    * [#2626](https://github.com/http4s/http4s/pull/2626): Fix typos in root package and DSL docs
    * [#2635](https://github.com/http4s/http4s/pull/2635): Remove obsolete scaladoc from client
    * [#2645](https://github.com/http4s/http4s/pull/2645): Fix string literal in router example in static file docs

* Internal
    * [#2563](https://github.com/http4s/http4s/pull/2563): Refactor `EntityDecoder#decode`
    * [#2553](https://github.com/http4s/http4s/pull/2553): Refactor `Timeout`
    * [#2564](https://github.com/http4s/http4s/pull/2564): Refactor boopickle and circe decoders
    * [#2580](https://github.com/http4s/http4s/pull/2580): Refactor server `RequestLogger`
    * [#2581](https://github.com/http4s/http4s/pull/2581): Remove redundant braces in various types
    * [#2539](https://github.com/http4s/http4s/pull/2539): Narrow cats imports
    * [#2582](https://github.com/http4s/http4s/pull/2582): Refactor `DefaultHead`
    * [#2590](https://github.com/http4s/http4s/pull/2590): Refactor `GZip`
    * [#2591](https://github.com/http4s/http4s/pull/2590): Refactor literal macros to not use `.get`
    * [#2596](https://github.com/http4s/http4s/pull/2596): Refactor `MimeLoader`
    * [#2542](https://github.com/http4s/http4s/pull/2542): Refactor `WebjarService`
    * [#2555](https://github.com/http4s/http4s/pull/2555): Refactor `FileService`
    * [#2597](https://github.com/http4s/http4s/pull/2597): Optimize internal hex encoding
    * [#2599](https://github.com/http4s/http4s/pull/2599): Refactor `ChunkAggregator`
    * [#2574](https://github.com/http4s/http4s/pull/2574): Refactor `FollowRedirect`
    * [#2648](https://github.com/http4s/http4s/pull/2648): Move `mimedb-generator` from a project to an internal SBT plugin. Run with `core/generateMimeDb`.

* Dependency updates
    * cats-2.0.0-M4
    * cats-effect-2.0.0-M4
    * circe-0.12.0-M3
    * discipline-0.12.0-M3
    * fs2-1.1.0-M1
    * jawn-0.14.2
    * jawn-fs2-0.15.0-M1
    * json4s-3.6.6
    * log4s-1.8.2
    * parboiled-2.0.1 (internal fork)
    * play-json-2.7.4
    * sbt-doctest-0.9.5 (tests only)
    * sbt-native-packager-1.3.22 (examples only)
    * sbt-site-1.4.0 (docs only)
    * sbt-tpolecat-0.1.6 (compile time only)
    * scalacheck-1.14.0
    * scalatags-0.7.0 (2.12 and 2.13 only)
    * scalaxml-1.2.0
    * specs2-4.5.1
    * mockito-core-2.28.2 (tests only)
    * tut-0.6.12 (docs only)
    * twirl-1.4.2
    * vault-2.0.0-M2

# v0.20.3 (2019-06-12)

* Bug fixes
    * [#2638](https://github.com/http4s/http4s/pull/2638): Fix leaking sensitive headers in server RequestLogger

# v0.18.24 (2019-06-12)

* Bug fixes
    * [#2639](https://github.com/http4s/http4s/pull/2639): Fix leaking sensitive headers in server RequestLogger

* Dependency updates
    - cats-1.6.1
    - jetty-9.4.19.v20190610
    - tomcat-9.0.21

# v0.20.2 (2019-06-12)

* Bug fixes
    * [#2604](https://github.com/http4s/http4s/pull/2604): Defer creation of `SSLContext.getDefault()` in blaze-client
    * [#2611](https://github.com/http4s/http4s/pull/2611): Raise errors with `getResource()` into effect in `StaticFile`

* Enhancements
    * [#2567](https://github.com/http4s/http4s/pull/2567): Add `mapK` to `AuthedRequest`.  Deprecate `AuthedService` in favor of `AuthedRoutes`.

* Internals
    * [#2579](https://github.com/http4s/http4s/pull/2579): Skip Travis CI on tags

* Dependency updates
    * blaze-0.14.4
    * cats-core-1.6.1
    * cats-effect-1.3.1
    * fs2-1.0.5 (except Scala 2.13.0-M5)
    * okhttp-3.14.2
    * tomcat-9.0.21

# v0.20.1 (2019-05-16)

Users of blaze-client are strongly urged to upgrade.  This patch fixes a bug and passes new tests, but we still lack 100% confidence in it.  The async-http-client backend has proven stable for a large number of users.

* Bug fixes
    * [#2562](https://github.com/http4s/http4s/pull/2562): Fix issue in `PoolManager` that causes hung requests in blaze-client.
    * [#2571](https://github.com/http4s/http4s/pull/2571): Honor `If-None-Match` request header in `StaticFile`

* Enhancements
    * [#2532](https://github.com/http4s/http4s/pull/2532): Add queue limit to log message when client wait queue is full
    * [#2535](https://github.com/http4s/http4s/pull/2535): Add `translate` to `HttpRoutes` and `HttpApp`

* Documentation
    * [#2533](https://github.com/http4s/http4s/pull/2533): Fix link to Metrics middleware
    * [#2538](https://github.com/http4s/http4s/pull/2538): Add @MartinSnyder's presentation, update giter8 instructions
    * [#2559](https://github.com/http4s/http4s/pull/2559): Add @gvolpe's presentation and http4s-tracer

* Internals
    * [#2525](https://github.com/http4s/http4s/pull/2525): Pointful implementation of `AuthMiddleware.noSpider`
    * [#2534](https://github.com/http4s/http4s/pull/2534): Build with xenial and openjdk8 on Travis CI
    * [#2530](https://github.com/http4s/http4s/pull/2530): Refactoring of `authentication.challenged`
    * [#2531](https://github.com/http4s/http4s/pull/2531): Refactoring of `PushSupport`
    * [#2543](https://github.com/http4s/http4s/pull/2543): Rename maintenance branches to `series/x.y`
    * [#2549](https://github.com/http4s/http4s/pull/2549): Remove workarounds in `BlazeClient` for [typelevel/cats-effect#487](https://github.com/typelevel/cats-effect/issues/487)
    * [#2575](https://github.com/http4s/http4s/pull/2575): Fix the Travis CI release pipeline

* Dependency updates
    * blaze-0.14.2
    * cats-effect-1.3.0
    * jetty-server-9.4.18.v20190429
    * metrics-core-4.1.0
    * sbt-native-packager-1.3.21 (examples only)
    * tomcat-9.0.20

# v0.20.0 (2019-04-22)

* Announcements
    * blaze-client stability
      We are declaring this a stable release, though we acknowledge a handful of lingering issues with the blaze-client.  Users who have trouble with the blaze backend are invited to try the async-http-client, okhttp, or jetty-client backends instead.

    * Scala 2.13 compatibility
      When our dependencies are published for Scala 2.13.0-RC1, we will publish for it and drop support for Scala 2.13.0-M5.  We know it's out there, and we're as anxious as you.

    * cats-2 and http4s-0.21
      Cats 2.0 is expected soon, and a Cats Effect 2.0 is under discussion.  These will be binary compatible with their 1.x versions, with the exception of their laws modules.  We intend to publish http4s-0.21 on these when they are available in order to provide a compatible stack for our own laws.

    * EOL of 0.18
      This marks the end of active support for the 0.18 series.  Further releases in that series will require a pull request and an accompanying tale of woe.

* Breaking changes
    * [#2506](https://github.com/http4s/http4s/pull/2506): Raise `DecodeFailure` with `MonadError` in `Message#as` rather than relying on effect to catch in `fold`. Requires a new `MonadError` constraint.

* Bugfixes
    * [#2502](https://github.com/http4s/http4s/pull/2502): Stop relying on undefined behavior of `fold` to catch errors in client.

* Enhancements
    * [#2508](https://github.com/http4s/http4s/pull/2508): Add `mediaType` String context macro for validating literals.  Provide the same for `uri` and `qValue`, deprecating `Uri.uri` and `QValue.q`.
    * [#2520](https://github.com/http4s/http4s/pull/2520): Parameterize `selectorThreadFactory` for blaze server.  This allows setting the priority for selector threads.

* Documentation
    * [#2488](https://github.com/http4s/http4s/pull/2488): Fix bad link in changelog
    * [#2494](https://github.com/http4s/http4s/pull/2494): Add note on queue usage to `BlazeWebSocketExample`
    * [#2509](https://github.com/http4s/http4s/pull/2509): Add Formation as adopter
    * [#2516](https://github.com/http4s/http4s/pull/2516): Drop redundant `enableWebSockets` in blaze example.

* Internals
    * [#2521](https://github.com/http4s/http4s/pull/2521): Add utility conversion for `java.util.concurrent.CompletableFuture` to `F[_]: Concurrent`

* Dependency updates
    * blaze-0.14.0
    * jetty-9.4.16.v20190411
    * kind-projector-0.10.0 (build only)
    * okhttp-3.14.1
    * mockito-core-2.27.0 (test only)
    * sbt-jmh-0.3.6 (benchmarks only)
    * tomcat-9.0.19
    * tut-plugin-0.6.11 (docs only)

# v0.20.0-RC1 (2019-04-03)

* Breaking changes
    * [#2471](https://github.com/http4s/http4s/pull/2471): `Headers` is no longer an `Iterable[Header]`
    * [#2393](https://github.com/http4s/http4s/pull/2393): Several changes related to 2.13 support:
    * Replace `Seq` with `List` on:
    *  `` `Accept-Ranges.`.rangeUnits``
    *  ``CacheDirective.`no-cache`.fieldNames``
    *  `CacheDirective.private.fieldNames`
    *  `LanguageTag.subTags`
    *  `MediaType.fileExtensions`
    *  `` `User-Agent`.other``
    * Replace `Seq` with `immutable.Seq` on:
    *  `Query#multiParams.values`
    *  `Query#params.values`
    *  `Uri#multipParams.values`
    * `Query` is no longer a `Seq[Query.KeyValue]`
    * `RequestCookieJar` is no longer an `Iterable[RequestCookie]`.

* Enhancements
    * [#2466](https://github.com/http4s/http4s/pull/2466): Provide better message for `WaitQueueFullFailure`
    * [#2479](https://github.com/http4s/http4s/pull/2479): Refresh `MimeDb` from the IANA registry
    * [#2393](https://github.com/http4s/http4s/pull/2393): Scala 2.13.0-M5 support
    * All modules except http4s-boopickle
    * `Monoid[Headers]` instance

* Bugfixes
    * [#2470](https://github.com/http4s/http4s/pull/2470): Don't wait indefinitely if a request timeout happens while borrowing a connection in blaze-client.

* Documentation
    * [#2469](https://github.com/http4s/http4s/pull/2469): Add scala-steward to adopters
    * [#2472](https://github.com/http4s/http4s/pull/2472): Add http4s-chatserver demo
    * [#2478](https://github.com/http4s/http4s/pull/2478): Better scaladoc for `HttpApp`
    * [#2480](https://github.com/http4s/http4s/pull/2480): Enhance documentation of static rendering

* Other
    * [#2474](https://github.com/http4s/http4s/pull/2474): Skip another blaze test that fails only on CI

* Dependency upgrades
    * argonaut-6.2.3
    * blaze-0.14.0-RC1
    * sbt-jmh-0.3.5 (benchmarks only)
    * sbt-native-packager (example only)
    * scalatags-0.6.8

# v0.20.0-M7 (2019-03-20)

* Bugfixes
    * [#2450](https://github.com/http4s/http4s/pull/2450): Fix `CirceInstances.builder` initialization, which referenced unintialized eager vals.

* Enhancements
    * [#2435](https://github.com/http4s/http4s/pull/2435): Log information about canceled requests in `ResponseLogger`
    * [#2429](https://github.com/http4s/http4s/pull/2429): Add `httpRoutes` and `httpApp` convenience constructors to `ChunkAggregator`
    * [#2446](https://github.com/http4s/http4s/pull/2446): Introduce `Http4sDsl2[F[_], G[_]]` trait to support `http4s-directives` library.  `Http4sDsl` extends it as `Http4sDsl[F, F]`.  This change should be invisible to http4s-dsl users.
    * [#2444](https://github.com/http4s/http4s/pull/2444): New modeled headers for `If-Match` and `If-Unmodified-Since`
    * [#2458](https://github.com/http4s/http4s/pull/2458): Building on bugfix in [#2453](https://github.com/http4s/http4s/pull/2453), don't clean up the stage if it's going to be shut down anyway

* Documentation
    * [#2432](https://github.com/http4s/http4s/pull/2432): Fix Github URL in Scaladoc for tagged versions
    * [#2440](https://github.com/http4s/http4s/pull/2440): Fix broken links in client documentation
    * [#2447](https://github.com/http4s/http4s/pull/2447): Clarification of webjar path on static files
    * [#2448](https://github.com/http4s/http4s/pull/2448): Update copyright year
    * [#2454](https://github.com/http4s/http4s/pull/2454): Update `mountService` reference to `withHttpApp`
    * [#2455](https://github.com/http4s/http4s/pull/2455): Remove dangling reference to `G` parameter in `HttpApp` scaladoc
    * [#2460](https://github.com/http4s/http4s/pull/2460): Add `circuit-http4s` to adopters

* Other
    * [#2464](https://github.com/http4s/http4s/pull/2464): Temporarily disable blaze tests that fail only on CI while running on CI.

* Dependency upgrades
    * async-http-client-2.8.1
    * fs2-1.0.4
    * json4s-3.6.5
    * okhttp-3.14.0
    * play-json-2.7.2
    * sbt-explicit-depenendencies-0.2.9 (build only)
    * sbt-native-packager-1.3.19 (example only)

# v0.18.23 (2019-03-19)

* Bug fixes
    * [#2453](https://github.com/http4s/http4s/pull/2453): Fix bug in blaze-client that unnecessarily recycled connections.

* Dependency upgrades
    - jetty-9.4.15.v20190215
    - log4s-1.7.0
    - metrics-4.0.5
    - mockito-2.25.1 (test only)
    - scodec-bits-1.1.9
    - tomcat-9.0.17

# v0.20.0-M6 (2019-02-16)

* Breaking changes
    * [#2369](https://github.com/http4s/http4s/pull/2369): Make `log` operation on logging middlewares return an `F[Unit]` to support pure logging.
    * [#2370](https://github.com/http4s/http4s/pull/2370): `Prometheus.apply` returns in `F[_]` to represent its effect on the collector registry.
    * [#2398](https://github.com/http4s/http4s/pull/2398): Add media ranges to `jsonDecoderAdaptive` to support overriding the media type in an `EntityDecoder`
    * [#2396](https://github.com/http4s/http4s/pull/2396): Parameterize `Logger` middlewares to work with any `Http[G, F]` instead of requiring `HttpApp[F]`.
    * [#2318](https://github.com/http4s/http4s/pull/2318): Replace `AttributeMap` with `io.christopherdavenport.Vault`
    * [#2414](https://github.com/http4s/http4s/pull/2414): Default to a no-op cookie store in async-http-client for more uniform behavior with other clients
    * [#2419](https://github.com/http4s/http4s/pull/2419): Relax constraint on `Retry` middleware from `Effect` to `Sync`

* Bugfixes
    * [#2421](https://github.com/http4s/http4s/pull/2421): Fix buggy use of `toString` in async-http-client when rendering URIs.

* Enhancements
    * [#2364](https://github.com/http4s/http4s/pull/2364): Scalafix `allocate` to `allocated`
    * [#2366](https://github.com/http4s/http4s/pull/2366): Add `chunkBufferMaxSize` parameter to `BlazeClientBuilder` and `BlazeServerBuilder`. Change default to 10kB.
    * [#2316](https://github.com/http4s/http4s/pull/2316): Support custom error messages in circe, argonaut, and jawn.
    * [#2403](https://github.com/http4s/http4s/pull/2403): Add `MemoryAllocationExports` to `PrometheusExportService`
    * [#2355](https://github.com/http4s/http4s/pull/2355), [#2407](https://github.com/http4s/http4s/pull/2407): Add new `HttpMethodOverride` middleware
    * [#2391](https://github.com/http4s/http4s/pull/2391): Add `Authorization` to `*` as a default allowed header in default CORS config
    * [#2424](https://github.com/http4s/http4s/pull/2424): Include Chunked Transfer-Encoding header in Multipart Requests

* Documentation
    * [#2378](https://github.com/http4s/http4s/pull/2378): Fix typo in `EntityDecoder` scaladoc
    * [#2374](https://github.com/http4s/http4s/pull/2374): Include scheme in CORS examples
    * [#2399](https://github.com/http4s/http4s/pull/2399): Link to @kubukoz' presentation
    * [#2418](https://github.com/http4s/http4s/pull/2418): Fix typo in CORS documentation
    * [#2420](https://github.com/http4s/http4s/pull/2420): Add Raster Foundry to adopters

* Internal
    * [#2359](https://github.com/http4s/http4s/pull/2359): Remove code coverage checks
    * [#2382](https://github.com/http4s/http4s/pull/2382): Refactor the blaze-server pipeline construction
    * [#2401](https://github.com/http4s/http4s/pull/2401), [#2408](https://github.com/http4s/http4s/pull/2408), [#2409](https://github.com/http4s/http4s/pull/2409): Stop building with sbt-rig, deal with fallout
    * [#2422](https://github.com/http4s/http4s/pull/2422): Use Scala 2.12.8 and slash-syntax in SBT files

* Dependency upgrades
    * async-http-client-2.7.0
    * cats-1.6.0
    * circe-0.11.1
    * fs2-1.0.3
    * jawn-fs2-0.14.2
    * json4s-3.6.4
    * log4s-1.7.0
    * mockito-core-2.24.5 (tests only)
    * okhttp-3.13.1
    * parboiled-1.0.1 (http4s' internal fork)
    * play-json-2.7.1
    * sbt-build-info-0.9.0 (build only)
    * sbt-native-packager-1.3.18 (examples only)
    * sbt-updates-0.4.0 (build only)
    * tomcat-9.0.6
    * twirl-1.4.0

# v0.18.22 (2019-02-13)

* Enhancements
    * [#2389](https://github.com/http4s/http4s/pull/2389): Add `RequestKey` to Logging when eviction is necessary

# v0.20.0-M5 (2019-01-12)

Consider the blaze beta and all other modules RC quality. Don't forget
there is a scalafix to assist migration from 0.18!

* Breaking changes
    * [#2308](https://github.com/http4s/http4s/pull/2308): Change `allocate` to `allocated` on backend builders for consistency with `cats.effect.Resource#allocated`.
    * [#2332](https://github.com/http4s/http4s/pull/2332): Make double slashes behave more reasonably in the DSL.
    * [#2351](https://github.com/http4s/http4s/pull/2351): Change `clientAuthMode` on server builders from `Boolean` to sum type `SSLClientAuthMode`

* Enhancements
    * [#2309](https://github.com/http4s/http4s/pull/2308): Specialize `TimeoutException` to `WaitQueueTimeoutException` in client pool manager.  Do not retry this by default in `Retry` middleware.
    * [#2342](https://github.com/http4s/http4s/pull/2342): Add `expectOption` and `expectOptionOr` which behave like `expect` and `expectOr` respectively, but return `None` on `404` and `410` responses and `Some[A]` on other successful responses.  Other status codes still raise an error.
    * [#2328](https://github.com/http4s/http4s/pull/2328): Add a `SecureSession` attribute to server requests to expose the SSL session ID, the cipher suite, the key size, and a list of X509 certificates.

* Documentation
    * [#2337](https://github.com/http4s/http4s/pull/2337): Use `tut:silent` on imports in docs
    * [#2336](https://github.com/http4s/http4s/pull/2336): Add example of building a server from a `Resource`

* Internal
    * [#2310](https://github.com/http4s/http4s/pull/2310): Use max of 16 cores in `-Ybackend-parallelism`
    * [#2332](https://github.com/http4s/http4s/pull/2332): Don't make `F` evidence parameter a val in jetty-client `ResponseListener`.

* Dependency upgrades
    * blaze-0.14.0-M2
    * circe-0.11.0
    * jawn-0.14.1
    * jawn-fs2-0.14.1
    * json4s-3.6.3
    * metrics-4.0.5
    * okhttp-3.12.1
    * play-json-2.6.13
    * scalafix-0.9.1 (scalafix only)
    * tomcat-9.0.14

# v0.20.0-M4 (2018-12-05)

* Bugfixes
    * [#2283](https://github.com/http4s/http4s/pull/2283): Fix client metrics bug that decremented active requests and recorded time before the resource was released.
    * [#2288](https://github.com/http4s/http4s/pull/2288): Stop leaking `IdleTimeoutStage`s in the blaze client.  They were not always removed properly, leading to multiple timeout stages remaining in a connection's blaze pipeline.
    * [#2281](https://github.com/http4s/http4s/pull/2281): Fix `ClassCastException` on `decode` of an empty `Chunk`
    * [#2305](https://github.com/http4s/http4s/pull/2305): Correctly shut down the blaze-client

* Enhancements
    * [#2275](https://github.com/http4s/http4s/pull/2275): Set default prefix for Prometheus and Dropwizard metrics backends.
    * [#2276](https://github.com/http4s/http4s/pull/2276): Make scalafix Github based instead of binary based
    * [#2285](https://github.com/http4s/http4s/pull/2285): Finish deprecating `BlazeServer` in favor of `BlazeServerBuilder`.  The former's internals are now expressed in terms of the latter.
    * [#2286](https://github.com/http4s/http4s/pull/2286): Improvements to scalafix
    * Fix `withEntitywithEntity` bug in migration
    * Migration to `BlazeServerBuilder`
    * Fix `MessageSyntax#withBody`
    * Import `ResponseCookie` instead of an alias to the old `Cookie`

* Documentation
    * [#2297](https://github.com/http4s/http4s/pull/2297): Remove appveyor badge

* Dependency upgrades
    * cats-1.5.0
    * cats-effect-1.1.0
    * jetty-9.4.14.v20181114
    * kind-projector-0.9.9 (internal)
    * mockito-2.23.4 (tests only)
    * okhttp-3.12.0
    * play-json-2.6.11
    * simpleclient-0.6.0 (Prometheus)
    * sbt-1.2.7 (build only)
    * sbt-native-packager-1.3.15 (examples only)
    * tut-0.6.10 (docs only)

# v0.20.0-M3 (2018-11-13)

* Breaking changes
    * [#2228](https://github.com/http4s/http4s/pull/2228): Support more attributes for the response cookie in `CSRF` middleware. Configuration is now done through a builder, similar to backends.
    * [#2269](https://github.com/http4s/http4s/pull/2269): In the client DSL, move the body parameter ahead of the `Uri`. This works around an ambiguous overload that previously made it impossible to call `(Uri, Header)` on methods that take a body.
    * [#2262](https://github.com/http4s/http4s/pull/2262): Replace `Seq` with `Chain` in `UrlForm`.
    * [#2197](https://github.com/http4s/http4s/pull/2262): Require `Signal` rather than `SignallingRef` in `serveWhile`

* Bugfixes
    * [#2260](https://github.com/http4s/http4s/pull/2260): Fix leak in blaze-client on a canceled connection
    * [#2258](https://github.com/http4s/http4s/pull/2258): Fix deadlocks in the blaze-client pool manager under cancellation and certain other failures.

* Enhancements
    * [#2266](https://github.com/http4s/http4s/pull/2266): Support flag query parameters (i.e., parameters with no value) in the DSL with `FlagQueryParamMatcher`.
    * [#2240](https://github.com/http4s/http4s/pull/2240): Add `.resource`, `.stream`. and `.allocate` constructors to all server and client builders.
    * [#2242](https://github.com/http4s/http4s/pull/2242): Support setting socket channel options on blaze-server.
    * [#2270](https://github.com/http4s/http4s/pull/2270): Refresh `MimeDB` from the IANA registry.

* Internal
    * [#2250](https://github.com/http4s/http4s/pull/2250): Ignore http4s updates in scalafix-inputs
    * [#2267](https://github.com/http4s/http4s/pull/2267): Drop appveyor continuous integration
    * [#2256](https://github.com/http4s/http4s/pull/2256): Bump base version of scalafix to 0.18.21.
    * [#2271](https://github.com/http4s/http4s/pull/2271): Fix compilation error introduced between [#2228](https://github.com/http4s/http4s/pull/2228) and [#2262](https://github.com/http4s/http4s/pull/2262).

* Documentation
    * [#2255](https://github.com/http4s/http4s/pull/2255): Improve scalafix docs

* Dependency upgrades
    * blaze-0.14.0-M11
    * tomcat-9.0.13

# v0.20.0-M2 (2018-11-05)

* Bug fixes
    * [#2239](https://github.com/http4s/http4s/pull/2239): Fix hang when `.allocate` on a client builder fails

* Breaking changes
    * [#2207](https://github.com/http4s/http4s/pull/2207): Remove `PathNormalizer`. The functionality is now on `Uri.removeDotSegments`.
    * [#2210](https://github.com/http4s/http4s/pull/2210): Streamline instances:
    * `Http4s`, `Http4sInstances`, and `Http4sFunctions` are deprecated
    * Move instances `F[A]` for cats type classes `F` into companions of `A`
    * `Http4sDsl` no longer mixes in `UriFunctions`
    * `EntityEncoderInstances` and `EntityDecoderInstances` are removed. The instances moved to the companion objects.
    * [#2243](https://github.com/http4s/http4s/pull/2243): Cleanup `ServerBuilder` defaults and traits
    * Make `ServerBuilder` private.  The public server builders (e.g., `BlazeServerBuilder`) remain, but they no longer implement a public interface.
    * Remove `IdleTimeoutSupport`, `AsyncTimeout`, `SSLKeyStoreSupport`, `SSLContextSupport`, and `WebSocketSupport` traits. The properties remain on the public server builders.
    * Deprecated defaults on those support companion objects, in favor of `org.http4s.server.defaults`.
    * [#2063](https://github.com/http4s/http4s/pull/2063): Cancel request whenever a blaze server connection is shutdown.
    * [#2234](https://github.com/http4s/http4s/pull/2234): Clean up `Message` trait
    * Remove deprecated `EffectMessageSyntax`, `EffectRequestSyntax`, `EffectResponseSyntax` traits and associated objects
    * Remove `MessageOps`, `RequestOps`, and `ResponseOps` and put the removed methods, sans unneeded implicit parameters, directly in the classes
    * Deprecate `replaceAllHeaders`, pointing to `withHeaders` instead.
    * Deprecate `withType`, which takes a `MediaType` and just wraps it in a `Content-Type`
    * Add `withoutAttribute` and `withoutTrailerHeaders` to complement the with variants
    * Correct `filterHeaders`' scaladoc comment, which described the opposite of the behavior
    * Fix bug in `withoutContentType`

* Enhancements
    * [#2205](https://github.com/http4s/http4s/pull/2205): Add new `ResponseTiming` middleware, which adds a header to the Response as opposed to full `MetricsOps`.
    * [#2222](https://github.com/http4s/http4s/pull/2222): Add `shutdownTimeout` property to `JettyBuilder`.  Shutdown of the server waits for existing connections to complete for up to this duration before a hard shutdown with a `TimeoutException`.
    * [#2227](https://github.com/http4s/http4s/pull/2227): Add `withMaxHeaderLength` setter to `BlazeClientBuilder`
    * [#2230](https://github.com/http4s/http4s/pull/2230): `DefaultServerErrorHandler` only handles `NonFatal` `Throwable`s, instead of all `Throwable`s that aren't `VirtualMachineError`s
    * [#2237](https://github.com/http4s/http4s/pull/2237): Support parsing cookies with trailing semi-colons. This is invalid per spec, but seen often in the wild.
    * [#1687](https://github.com/http4s/http4s/pull/1687): Add a modeled `Link` header.
    * [#2244](https://github.com/http4s/http4s/pull/2244): Refactor blaze-server idle timeout
    * Quiet `Abnormal NIO1HeadStage termination\njava.util.concurrent.TimeoutException: Timeout of 30 seconds triggered. Killing pipeline.` error logging, even on idling persistent connections.  This is reduced to a debug log.
    * Use a `TickWheelExecutor` resource per blaze-server instead of a global that does not shut down when the server does.

* Bug fixes
    * [#2239](https://github.com/http4s/http4s/pull/2239): Fix hang when `.allocate` on a client builder fails
    * [#2214](https://github.com/http4s/http4s/pull/2214): Add a scalafix from http4s-0.18.20 to 0.20.0-M2.  See [upgrading](https://http4s.org/v0.20/upgrading/) for instructions.
    * [#2241](https://github.com/http4s/http4s/pull/2241): Restrict internal `IdleTimeoutStage` to a `FiniteDuration`.  Fixes an exception when converting to milliseconds when debug logging.

* Documentation
    * [#2223](https://github.com/http4s/http4s/pull/2223): Fix color of EOL label on v0.19
    * [#2226](https://github.com/http4s/http4s/pull/2226): Correct erroneous `Resource` in 0.19.0-M3 changelog

* Internal
    * [#2219](https://github.com/http4s/http4s/pull/2219): Allow test failures on openjdk11 until we can fix the SSL issue
    * [#2221](https://github.com/http4s/http4s/pull/2194): Don't grant MiMa exceptions for 0.19.1, which will never be

* Dependency upgrades
    * async-http-client-2.6.0
    * blaze-0.14.0-M10
    * circe-0.10.1
    * json4s-3.6.2
    * sbt-native-packager-1.3.12 (examples only)
    * tut-0.6.9 (docs only)

# v0.20.0-M1 (2018-10-27)

Due to the inadvertent release of 0.19.0, we have opened a new minor version.  The stable release with MiMa enforcement will be v0.20.0.

* Breaking changes
    * [#2159](https://github.com/http4s/http4s/pull/2159): Add a `responseHeaderTimeout` property to `BlazeServerBuilder`. Responses that timeout are completed with `Response.timeout`, which defaults to 503 Service Unavailable.  `BlazeServerBuilder` now requires a `Timer[F]`.
    * [#2177](https://github.com/http4s/http4s/pull/2177): Deprecate `org.http4s.syntax.async`, which was not directly relevant to HTTP.
    * [#2131](https://github.com/http4s/http4s/pull/2131): Refactor server metrics
    * `http4s-server-metrics` module merged into `http4s-dropwizard-metrics`
    * `http4s-prometheus-server-metrics` module merged into `http4s-prometheus-metrics`
    * The `org.http4s.server.middleware.metrics.Metrics` middleware now takes a `MetricsOps`, implemented by Dropwizard, Prometheus, or your custom interpreter.
    * [#2180](https://github.com/http4s/http4s/pull/2180): Change default response on `Timeout` middlware to `503 Service Unavailable`

* Enhancements
    * [#2159](https://github.com/http4s/http4s/pull/2159): Set default client request timeout to 1 minute
    * [#2163](https://github.com/http4s/http4s/pull/2163): Add `mapK` to `Request` and `Response`
    * [#2168](https://github.com/http4s/http4s/pull/2168): Add `allocate` to client builders
    * [#2174](https://github.com/http4s/http4s/pull/2159): Refactor the blaze-client timeout architecture.
    * A `TickWheelExecutor` is now allocated per client, instead of globally.
    * Request rendering and response parsing is now canceled more aggressively on timeout.
    * [#2184](https://github.com/http4s/http4s/pull/2184): Receive response concurrently with sending request in blaze client. This reduces waste when the server is not interested in the entire request body.
    * [#2190](https://github.com/http4s/http4s/pull/2190): Add `channelOptions` to blaze-client to customize socket options.

* Bug fixes
    * [#2166](https://github.com/http4s/http4s/pull/2166): Fix request timeout calculation in blaze-client to resolve "Client response header timeout after 0 millseconds" error.
    * [#2189](https://github.com/http4s/http4s/pull/2189): Manage the `TickWheelTimer` as a resource instead of an `F[A, F[Unit]]`. This prevents a leak in (extremely unlikely) cases of cancellation.

* Internal
    * [#2179](https://github.com/http4s/http4s/pull/2179): Method to silence expected exceptions in tests
    * [#2194](https://github.com/http4s/http4s/pull/2194): Remove ill-conceived, zero-timeout unit tests
    * [#2199](https://github.com/http4s/http4s/pull/2199): Make client test sizes proportional to the number of processors for greater Travis stability

* Dependency upgrades
    * alpn-boot-8.1.13.v20181017 (examples only)
    * blaze-0.14.0-M9
    * sbt-native-packager-1.3.11 (examples only)

# v0.18.21 (2018-11-05)

* Bug fixes
    * [#2231](https://github.com/http4s/http4s/pull/2231): Fix off-by-one error that lets blaze-client wait queue grow one past its limit

# v0.18.20 (2018-10-18)

* Bug fixes
    * [#2181](https://github.com/http4s/http4s/pull/2181): Honor `redactHeadersWhen` in client `RequestLogger` middleware

* Enhancements
    * [#2178](https://github.com/http4s/http4s/pull/2178): Redact sensitive headers by default in `Retry` middleware. Add `retryWithRedactedHeaders` function that parameterizes the headers predicate.

* Documentation
    * [#2147](https://github.com/http4s/http4s/pull/2147): Fix link to v0.19 docs

* Internal
    * [#2130](https://github.com/http4s/http4s/pull/2130): Build with scala-2.12.7 and sbt-1.2.3

# ~~v0.19.0 (2018-10-05)~~

This release is identical to v0.19.0-M4.  We mistagged it.  Please proceed to the 0.20 series.

# v0.19.0-M4 (2018-10-05)

* Breaking changes
    * [#2137](https://github.com/http4s/http4s/pull/2137): Remove `ExecutionContext` argument to jetty-client in favor of the `ContextShift[F]`.
    * [#2070](https://github.com/http4s/http4s/pull/2070): Give `AbitraryInstances` unique names with `http4sTesting` prefix.
    * [#2136](https://github.com/http4s/http4s/pull/2136): Add `stream` method to `Client` interface. Deprecate `streaming`, which is just a `flatMap` of `Stream`.
    * [#2143](https://github.com/http4s/http4s/pull/2143): WebSocket model improvements:
    * The `org.http4s.websocket` package in unified in http4s-core
    * Drop http4s-websocket module dependency
    * All frames use an immutable `scodec.bits.ByteVector` instead of an `Array[Byte]`.
    * Frames moved from `WebSocketBits` to the `WebSocketFrame` companion
    * Rename all instances of `Websocket*` to `WebSocket*` for consistency
    * [#2094](https://github.com/http4s/http4s/pull/2094): Metrics unification
    * Add a `MetricsOps` algebra to http4s-core to be implemented by any metrics backend.
    * Create new `Metrics` middleware in http4s-client based on `MetricsOps`
    * Replace http4s-dropwizard-client-metrics and http4s-proemtheus-client-metrics modules with http4s-dropwizard-metrics and http4s-prometheus-metrics to implement `MetricsOps`.

* Enhancements
    * [#2149](https://github.com/http4s/http4s/pull/2134): Refresh `MimeDB` constants from the public registry
    * [#2151](https://github.com/http4s/http4s/pull/2151): Changed default response timeout code from 500 to 503

* Documentation updates
    * [#2134](https://github.com/http4s/http4s/pull/2134): Add Cats Friendly badge to readme
    * [#2139](https://github.com/http4s/http4s/pull/2139): Reinstate example projects
    * [#2145](https://github.com/http4s/http4s/pull/2145): Fix deprecated calls to `Client#streaming`

* Internal
    * [#2126](https://github.com/http4s/http4s/pull/2126): Delete obsolete `bin` directory
    * [#2127](https://github.com/http4s/http4s/pull/2127): Remove MiMa exceptions for new modules
    * [#2128](https://github.com/http4s/http4s/pull/2128): Don't run `dependencyUpdates` on load
    * [#2129](https://github.com/http4s/http4s/pull/2129): Build with sbt-1.2.3 and scala-2.12.7
    * [#2133](https://github.com/http4s/http4s/pull/2133): Build with kind-projector-0.9.8
    * [#2146](https://github.com/http4s/http4s/pull/2146): Remove all use of `OutboundCommand` in blaze integration

* Dependency upgrades
    * async-http-client-2.5.4
    * blaze-0.14.0-M5
    * fs2-1.0.0
    * jawn-0.13.0
    * scala-xml-1.1.1

# v0.19.0-M3 (2018-09-27)

* Breaking changes
    * [#2081](https://github.com/http4s/http4s/pull/2081): Remove `OkHttp` code redundant with `OkHttpBuilder`.
    * [#2092](https://github.com/http4s/http4s/pull/2092): Remove `ExecutionContext` and `Timer` implicits from async-http-client. Threads are managed by the `ContextShift`.
    * [#2115](https://github.com/http4s/http4s/pull/2115): Refactoring of `Server` and `ServerBuilder`:
    * Removed `Server#shutdown`, `Server#shutdownNow`, `Server#onShutdown`, and `Server#awaitShutdown`.  `Server` lifecycles are managed as a `fs2.Stream` or a `cats.effect.Resource`.
    * `ServerBuilder#start` replaced by `Server#resource`, which shuts down the `Server` after use.
    * Added a `ServerBuilder#stream` to construct a `Stream` from a `Resource`.
    * [#2118](https://github.com/http4s/http4s/pull/2118): Finalize various case classes.
    * [#2102](https://github.com/http4s/http4s/pull/2102): Refactoring of `Client` and some builders:
    * `Client` is no longer a case class.  Construct a new `Client` backend or middleware with `Client.apply(run: Request[F] => Resource[F, Response[F]])` for any `F` with a `Bracket[Throwable, F]`.
    * Removed `DisposableResponse[F]` in favor of `Resource[F, Response[F]]`.
    * Removed `Client#open` in favor of `Client#run`.
    * Removed `Client#shutdown` in favor of `cats.effect.Resource` or `fs2.Stream`.
    * Removed `AsyncHttpClient.apply`. It was not referentially transparent, and no longer possible. Use `AsyncHttpClient.resource` instead.
    * Removed deprecated `blaze.Http1Client.apply`

* Enhancements
    * [#2042](https://github.com/http4s/http4s/pull/2042): New `Throttle` server middleware
    * [#2036](https://github.com/http4s/http4s/pull/2036): New `http4s-jetty-client` backend, with HTTP/2 support
    * [#2080](https://github.com/http4s/http4s/pull/2080): Make `Http4sMatchers` polymorphic on their effect type
    * [#2082](https://github.com/http4s/http4s/pull/2082): Structured parser for the `Origin` header
    * [#2061](https://github.com/http4s/http4s/pull/2061): Send `Disconnect` event on EOF in blaze-server for faster cleanup of mid stages
    * [#2093](https://github.com/http4s/http4s/pull/2093): Track redirects in the `FollowRedirect` client middleware
    * [#2109](https://github.com/http4s/http4s/pull/2109): Add `→` as a synonym for `->` in http4s-dsl
    * [#2100](https://github.com/http4s/http4s/pull/2100): Tighten up module dependencies
    * http4s-testing only depends on specs2-matchers instead of specs2-core
    * http4s-prometheus-server-metrics depends on simpleclient_common instead of simpleclient

* Bugfixes
    * [#2069](https://github.com/http4s/http4s/pull/2069): Add proper `withMaxTotalConnections` method to `BlazeClientBuilder` in place of misnamed `withIdleTimeout` overload.
    * [#2106](https://github.com/http4s/http4s/pull/2106): Add the servlet timeout listener before the response has a chance to complete the `AsyncContext`

* Documentation updates
    * [#2076](https://github.com/http4s/http4s/pull/2076): Align coloring of legend and table for milestone on versoins page
    * [#2077](https://github.com/http4s/http4s/pull/2077): Replace Typelevel Code of Conduct with Scala Code of Conduct
    * [#2083](https://github.com/http4s/http4s/pull/2083): Fix link to 0.19 on the website
    * [#2100](https://github.com/http4s/http4s/pull/2100): Correct `re-start` to `reStart` in docs

* Internal
    * [#2105](https://github.com/http4s/http4s/pull/2105): Test on OpenJDK 11
    * [#2113](https://github.com/http4s/http4s/pull/2113): Check for unused compile dependencies in build
    * [#2115](https://github.com/http4s/http4s/pull/2115): Stop testing on Oracle JDK 10
    * [#2079](https://github.com/http4s/http4s/pull/2079): Use `readRange`, as contributed to fs2
    * [#2123](https://github.com/http4s/http4s/pull/2123): Remove unmaintained `load-test` module

* Dependency upgrades
    * cats-1.4.0
    * circe-0.10.0
    * fs2-1.0.0-RC1
    * jawn-fs2-0.13.0-RC1
    * play-json-3.6.10 for Scala 2.11.x
    * tomcat-9.0.12

# v0.18.19 (2018-09-27)

* Bug fixes
    * [#2101](https://github.com/http4s/http4s/pull/2101): `haveHeaders` checks by equality, not reference
    * [#2117](https://github.com/http4s/http4s/pull/2117): Handle unsuccessful responses in `JavaNetClient`

* Internal
    * [#2116](https://github.com/http4s/http4s/pull/2116): Test against OpenJDK 11. Retire Oracle JDK 10.

# v0.18.18 (2018-09-18)

* Bug fixes
    * [#2048](https://github.com/http4s/http4s/pull/2048): Correct misleading logging in `Retry` middleware
    * [#2078](https://github.com/http4s/http4s/pull/2078): Replace generic exception on full wait queue with new `WaitQueueFullFailure`

* Enhancements
    * [#2078](https://github.com/http4s/http4s/pull/2078): Replace generic exception on full wait queue with new `WaitQueueFullFailure`
    * [#2095](https://github.com/http4s/http4s/pull/2095): Add `Monoid[UrlForm]` instance

* Dependency upgrades
    * cats-1.4.0
    * fs2-0.10.6
    * jetty-9.4.12.v20180830
    * tomcat-9.0.12

# v0.19.0-M2 (2018-09-07)

* Breaking changes
    * [#1802](https://github.com/http4s/http4s/pull/1802): Race servlet requests against the `AsyncContext.timeout`. `JettyBuilder` and `TomcatBuilder` now require a `ConcurrentEffect` instance.
    * [#1934](https://github.com/http4s/http4s/pull/1934): Refactoring of `ConnectionManager`.  Now requires a `Concurrent` instance, which ripples to a `ConcurrentEffect` in blaze-client builders
    * [#2023](https://github.com/http4s/http4s/pull/2023): Don't overwrite existing `Vary` headers from `CORS`
    * [#2030](https://github.com/http4s/http4s/pull/2023): Restrict `MethodNotAllowed` response generator in DSL
    * [#2032](https://github.com/http4s/http4s/pull/2032): Eliminate mutable `Status` registry. IANA-registered `Status`es are still cached, but `register` is no longer public.
    * [#2026](https://github.com/http4s/http4s/pull/2026): `CSRF` enhancements
    * CSRF tokens represented with a newtype
    * CSRF token signatures are encoded hexadecimal strings, making them URI-safe.
    * Added a `headerCheck: Request[F] => Boolean` parameter
    * Added an `onFailure: Response[F]` parameter, which defaults to a `403`. This was formerly a hardcoded `401`.
    * [#1993](https://github.com/http4s/http4s/pull/2026): Massive changes from cats-effect and fs2 upgrades
    * `Timer` added to `AsyncHttpClient`
    * Dropwizard `Metrics` middleware now takes a `Clock` rather than a `Timer`
    * Client builders renamed and refactored for consistency and to support binary compatible evolution after 1.0:
    *  `BlazeClientBuilder` replaces `Http1Client`, `BlazeClient`, and `BlazeClientConfig`
    *  Removed deprecated `SimpleHttp1Client`
    *  `JavaNetClient` renamed to `JavaNetClientBuilder`, which now has a `resource` and `stream`
    *  `OkHttp` renamed to `OkHttpBuilder`.  The client now created from an `OkHttpClient` instance instead of an `F[OkHttpClient.Builder]`. A default client can be created as a `Resource` through `OkHttp.default`.
    * Fallout from removal of `fs2.Segment`
    *  `EntityDecoder.collectBinary` now decodes a `Chunk`
    *  `EntityDecoder.binaryChunk` deprecated
    *  `SegmentWriter` is removed
    *  Changes to:
      *  `ChunkWriter`s in blaze rewritten
      *  `Logger` middlewares
      *  `MemoryCache`
    * Blocking I/O now requires a blocking `ExecutionContext` and a `ContextShift`:
    *  `EntityDecoder`s:
      *  `EntityDecoder.binFile`
      *  `EntityDecoder.textFile`
      *  `MultipartDecoder.mixedMultipart`
    *  `EntityEncoder`s (no longer implicit):
      *  `File`
      *  `Path`
      *  `InputStream`
      *  `Reader`
    *  Multipart:
      *  `MultipartParser.parseStreamedFile`
      *  `MultipartParser.parseToPartsStreamedFile`
      *  `Part.fileData`
    *  Static resources:
      *  `StaticFile.fromString`
      *  `StaticFile.fromResource`
      *  `StaticFile.fromURL`
      *  `StaticFile.fromFile`
      *  `FileService.Config`
      *  `ResourceService.Config`
      *  `WebjarService.Config`
    *  `OkHttpBuilder`
    *  Servlets:
      *  `BlockingHttp4sServlet`
      *  `BlockingServletIo`
  * Servlet backend changes:
    *  `Http4sServlet` no longer shift onto an `ExecutionContext` by default.  Accordingly, `ServerBuilder` no longer has a `withExecutionContext`.
    *  Jetty and Tomcat builders use their native executor types instead of shifting onto an `ExecutionContext`.  Accordingly, `ServletBuilder#withExecutionContext` is removed.
    *  `AsyncHttp4sServlet` and `ServletContextSyntax` now default to non-blocking I/O.  No startup check is made against the servlet version, which failed classloading on an older servlet container.  Neither takes an `ExeuctionContext` parameter anymore.
  * Removed deprecated `StreamApp` aliases. `fs2.StreamApp` is removed and replaced by `cats.effect.IOApp`, `monix.eval.TaskApp`, or similar.
  * Removed deprecated `ServerApp`.
  * `EntityLimiter` middleware now requires an `ApplicativeError`
  * [#2054](https://github.com/http4s/http4s/pull/2054): blaze-server builder changes
  * `BlazeBuilder` deprecated for `BlazeServerBuilder`
  * `BlazeServerBuidler` has a single `withHttpApp(HttpApp)` in place of zero-to-many calls `mountService(HttpRoutes)`.
    *  This change makes it possible to mount an `HttpApp` wrapped in a `Logger` middleware, which only supports `HttpApp`
    *  Call `.orNotFound`, from `org.http4s.implicits._`, to cap an `HttpRoutes` as `HttpApp`
    *  Use `Router` to combine multiple `HttpRoutes` into a single `HttpRoutes` by prefix
    *  This interface will see more changes before 0.19.0 to promote long-term binary compatibility

* Enhancements
    * [#1953](https://github.com/http4s/http4s/pull/1953): Add `UUIDVar` path extractor
    * [#1963](https://github.com/http4s/http4s/pull/1963): Throw `ConnectException` rather than `IOException` on blaze-client connection failures
    * [#1961](https://github.com/http4s/http4s/pull/1961): New `http4s-prometheus-client-metrics` module
    * [#1974](https://github.com/http4s/http4s/pull/1974): New `http4s-client-metrics` module for Dropwizard Metrics
    * [#1973](https://github.com/http4s/http4s/pull/1973): Add `onClose` handler to `WebSocketBuilder`
    * [#2024](https://github.com/http4s/http4s/pull/2024): Add `HeaderEcho` server middleware
    * [#2062](https://github.com/http4s/http4s/pull/2062): Eliminate "unhandled inbund command: Disconnected"` warnings in blaze-server

* Bugfixes
  * [#2027](https://github.com/http4s/http4s/pull/2024): Miscellaneous websocket fixes
  * Stop sending frames even after closed
  * Avoid deadlock on small threadpools
  * Send `Close` frame in response to `Close` frame

* Documentation updates
    * [#1935](https://github.com/http4s/http4s/pull/1953): Make `http4sVersion` lowercase
    * [#1943](https://github.com/http4s/http4s/pull/1943): Make the imports in the Client documentation silent
    * [#1944](https://github.com/http4s/http4s/pull/1944): Upgrade to cryptobits-1.2
    * [#1971](https://github.com/http4s/http4s/pull/1971): Minor corrections to DSL tut
    * [#1972](https://github.com/http4s/http4s/pull/1972): Add `UUIDVar` to DSL tut
    * [#2034](https://github.com/http4s/http4s/pull/1958): Add branch to quickstart instructions
    * [#2035](https://github.com/http4s/http4s/pull/2035): Add Christopher Davenport to community staff
    * [#2060](https://github.com/http4s/http4s/pull/2060): Guide to setting up IntelliJ for contributors

* Internal
    * [#1966](https://github.com/http4s/http4s/pull/1966): Use scalafmt directly from IntelliJ
    * [#1968](https://github.com/http4s/http4s/pull/1968): Build with sbt-1.2.1
    * [#1996](https://github.com/http4s/http4s/pull/1996): Internal refactoring of `JettyBuilder`
    * [#2041](https://github.com/http4s/http4s/pull/2041): Simplify implementations of `RetryPolicy`
    * [#2050](https://github.com/http4s/http4s/pull/2050): Replace test `ExecutionContext` in `Http4sWSStageSpec`
    * [#2052](https://github.com/http4s/http4s/pull/2050): Introduce expiring `TestScheduler` to avoid leaking threads on tests

* Dependency upgrades
    * async-http-client-2.5.2
    * blaze-0.14.0-M4
    * cats-1.3.1
    * cats-effect-1.0.0
    * circe-0.10.0-M2
    * fs2-1.0.0-M5
    * jawn-0.13.0
    * jawn-fs2-0.13.0-M4
    * json4s-3.6.0

# v0.18.17 (2018-09-04)
* Accumulate errors in `OptionalMultiQueryParamDecoderMatcher` [#2000](https://github.com/http4s/pull/2000)
* New http4s-scalatags module [#2002](https://github.com/http4s/pull/2002)
* Resubmit bodies in `Retry` middleware where allowed by policy [#2001](https://github.com/http4s/pull/2001)
* Dependency upgrades:
  * play-json-3.6.10 (for Scala 2.12)
  * tomcat-9.0.11

# v0.18.16 (2018-08-14)
* Fix regression for `AutoSlash` when nested in a `Router` [#1948](https://github.com/http4s/http4s/pull/1948)
* Respect `redactHeadersWhen` in `Logger` middleware [#1952](https://github.com/http4s/http4s/pull/1952)
* Capture `BufferPoolsExports` in prometheus server middleware [#1977](https://github.com/http4s/http4s/pull/1977)
* Make `Referer` header extractable [#1984](https://github.com/http4s/http4s/pull/1984)
* Log server startup banner in a single call to prevent interspersion [#1985](https://github.com/http4s/http4s/pull/1985)
* Add support module for play-json [#1946](https://github.com/http4s/http4s/pull/1946)
* Introduce `TranslateUri` middleware, which checks the prefix of the service it's translating against the request. Deprecated `URITranslation`, which chopped the prefix length without checking for a match. [#1964](https://github.com/http4s/http4s/pull/1964)
* Dependency upgrades:
  * cats-1.2.0
  * metrics-4.0.3
  * okhttp-3.11.0
  * prometheus-client-0.5.0
  * scodec-bits-1.1.6

# v0.18.15 (2018-07-05)
* Bugfix for `AutoSlash` Middleware in Router [#1937](https://github.com/http4s/http4s/pull/1937)
* Add `StaticHeaders` middleware that appends static headers to a service [#1939](https://github.com/http4s/http4s/pull/1939)

# v0.19.0-M1 (2018-07-04)
* Add accumulating version of circe `EntityDecoder` [#1647](https://github.com/http4/http4s/1647)
* Add ETag support to `StaticFile` [#1652](https://github.com/http4s/http4s/pull/1652)
* Reintroduce the option for fallthrough for authenticated services [#1670](https://github.com/http4s/http4s/pull/1670)
* Separate `Cookie` into `RequestCookie` and `ResponseCookie` [#1676](https://github.com/http4s/http4s/pull/1676)
* Add `Eq[Uri]` instance [#1688](https://github.com/http4s/http4s/pull/1688)
* Deprecate `Message#withBody` in favor of `Message#withEntity`.  The latter returns a `Message[F]` rather than an `F[Message[F]]`. [#1694](https://github.com/http4s/http4s/pull/1694)
* Myriad new `Arbitrary` and `Cogen` instances [#1677](https://github.com/http4s/http4s/pull/1677)
* Add non-deprecated `LocationResponseGenerator` functions [#1715](https://github.com/http4s/http4s/pull/1715)
* Relax constraint on `Router` from `Sync` to `Monad` [#1723](https://github.com/http4s/http4s/pull/1723)
* Drop scodec-bits dependency [#1732](https://github.com/http4s/http4s/pull/1732)
* Add `Show[ETag]` instance [#1749](https://github.com/http4s/http4s/pull/1749)
* Replace `fs2.Scheduler` with `cats.effect.Timer` in `Retry` [#1754](https://github.com/http4s/http4s/pull/1754)
* Remove `Sync` constraint from `EntityEncoder[Multipart]` [#1762](https://github.com/http4s/http4s/pull/1762)
* Generate `MediaType`s from [MimeDB](https://github.com/jshttp/mime-db) [#1770](https://github.com/http4s/http4s/pull/1770)
  * Continue phasing out `Renderable` with `MediaRange` and `MediaType`.
  * Media types are now namespaced by main type.  This reduces backticks.  For example, `` MediaType.`text/plain` `` is replaced by `MediaType.text.plain`.
* Remove `Registry`. [#1770](https://github.com/http4s/http4s/pull/1770)
* Deprecate `HttpService`: [#1693](https://github.com/http4s/http4s/pull/1693)
  * Introduces an `Http[F[_], G[_]]` type alias
  * `HttpService` is replaced by `HttpRoutes`, which is an `Http[OptionT[F, ?], ?]`.  `HttpRoutes.of` replaces `HttpService` constructor from `PartialFunction`s.
  * `HttpApp` is an `Http[F, F]`, representing a total HTTP function.
* Add `BlockingHttp4sServlet` for use in Google App Engine and Servlet 2.5 containers.  Rename `Http4sServlet` to `AsyncHttp4sServlet`. [#1830](https://github.com/http4s/http4s/pull/1830)
* Generalize `Logger` middleware to log with `String => Unit` instead of `logger.info(_)` [#1839](https://github.com/http4s/http4s/pull/1839)
* Generalize `AutoSlash` middleware to work on `Kleisli[F, Request[G], B]` given `MonoidK[F]` and `Functor[G]`. [#1885](https://github.com/http4s/http4s/pull/1885)
* Generalize `CORS` middleware to work on `Http[F, G]` given `Applicative[F]` and `Functor[G]`. [#1889](https://github.com/http4s/http4s/pull/1889)
* Generalize `ChunkAggegator` middleware to work on `Kleisli[F, A, Response[G]]` given `G ~> F`, `FlatMap[F]`, and `Sync[G]`. [#1886](https://github.com/http4s/http4s/pull/1886)
* Generalize `EntityLimiter` middleware to work on `Kleisli[F, Request[G], B]`. [#1892](https://github.com/http4s/http4s/pull/1892)
* Generalize `HSTS` middleware to work on `Kleisli[F, A, Response[G]]` given `Functor[F]` and `Functor[G]`. [#1893](https://github.com/http4s/http4s/pull/1893)
* Generalize `UrlFormLifter` middleware to work on `Kleisli[F, Request[G], Response[G]]` given `G ~> F`, `Sync[F]` and `Sync[G]`.  [#1894](https://github.com/http4s/http4s/pull/1894)
* Generalize `Timeout` middleware to work on `Kleisli[F, A, Response[G]]` given `Concurrent[F]` and `Timer[F]`. [#1899](https://github.com/http4s/http4s/pull/1899)
* Generalize `VirtualHost` middleware to work on `Kleisli[F, Request[G], Response[G]]` given `Applicative[F]`.  [#1902](https://github.com/http4s/http4s/pull/1902)
* Generalize `URITranslate` middleware to work on `Kleisli[F, Request[G], B]` given `Functor[G]`.  [#1895](https://github.com/http4s/http4s/pull/1895)
* Generalize `CSRF` middleware to work on `Kleisli[F, Request[G], Response[G]]` given `Sync[F]` and `Applicative[G]`.  [#1909](https://github.com/http4s/http4s/pull/1909)
* Generalize `ResponseLogger` middleware to work on `Kleisli[F, A, Response[F]]` given `Effect[F]`.  [#1916](https://github.com/http4s/http4s/pull/1916)
* Make `Logger`, `RequestLogger`, and `ResponseLogger` work on `HttpApp[F]` so a `Response` is guaranteed unless the service raises an error [#1916](https://github.com/http4s/http4s/pull/1916)
* Rename `RequestLogger.apply0` and `ResponseLogger.apply0` to `RequestLogger.apply` and `ResponseLogger.apply`.  [#1837](https://github.com/http4s/http4s/pull/1837)
* Move `org.http4s.server.ServerSoftware` to `org.http4s.ServerSoftware` [#1884](https://github.com/http4s/http4s/pull/1884)
* Fix `Uncompressible` and `NotBinary` flags in `MimeDB` generator. [#1900](https://github.com/http4s/http4s/pull/1884)
* Generalize `DefaultHead` middleware to work on `Http[F, G]` given `Functor[F]` and `MonoidK[F]` [#1903](https://github.com/http4s/http4s/pull/1903)
* Generalize `GZip` middleware to work on `Http[F, G]` given `Functor[F]` and `Functor[G]` [#1903](https://github.com/http4s/http4s/pull/1903)
* `jawnDecoder` takes a `RawFacade` instead of a `Facade`
* Change `BasicCredentials` extractor to return `(String, String)` [#1924](https://github.com/http4s/http4s/1925)
* `Effect` constraint relaxed to `Sync`:
  * `Logger.logMessage`
* `Effect` constraint relaxed to `Async`:
  * `JavaNetClient`
* `Effect` constraint changed to `Concurrent`:
  * `Logger` (client and server)
  * `RequestLogger` (client and server)
  * `ResponseLogger` (client and server)
  * `ServerBuilder#serve` (moved to abstract member of `ServerBuilder`)
* `Effect` constraint strengthened to `ConcurrentEffect`:
  * `AsyncHttpClient`
  * `BlazeBuilder`
  * `JettyBuilder`
  * `TomcatBuilder`
* Implicit `ExecutionContext` removed from:
  * `RequestLogger` (client and server)
  * `ResponseLogger` (client and server)
  * `ServerBuilder#serve`
  * `ArbitraryInstances.arbitraryEntityDecoder`
  * `ArbitraryInstances.cogenEntity`
  * `ArbitraryInstances.cogenEntityBody`
  * `ArbitraryInstances.cogenMessage`
  * `JavaNetClient`
* Implicit `Timer` added to:
  * `AsyncHttpClient`
  * `JavaNetClient.create`
* `Http4sWsStage` removed from public API
* Removed charset for argonaut instances [#1914](https://github.com/http4s/http4s/pull/1914)
* Dependency upgrades:
  * async-http-client-2.4.9
  * blaze-0.14.0-M3
  * cats-effect-1.0.0-RC2
  * circe-0.10.0-M1
  * fs2-1.0.0-M1
  * fs2-reactive-streams-0.6.0
  * jawn-0.12.1
  * jawn-fs2-0.13.0-M1
  * prometheus-0.4.0
  * scala-xml-1.1.0

# v0.18.14 (2018-07-03)
* Add `CirceEntityCodec` to provide an implicit `EntityEncoder` or `EntityDecoder` from an `Encoder` or `Decoder`, respectively. [#1917](https://github.com/http4s/http4s/pull/1917)
* Add a client backend based on `java.net.HttpURLConnection`.  Note that this client blocks and is primarily intended for use in a REPL. [#1882](https://github.com/http4s/http4s/pull/1882)
* Dependency upgrades:
  * jetty-9.4.11
  * tomcat-9.0.10

# v0.18.13 (2018-06-22)
* Downcase type in `MediaRange` generator [#1907](https://github.com/http4s/http4s/pull/1907)
* Fixed bug where `PoolManager` would try to dequeue from an empty queue [#1922](https://github.com/http4s/http4s/pull/1922)
* Dependency upgrades:
  * argonaut-6.2.2
  * fs2-0.10.5

# v0.18.12 (2018-05-28)
* Deprecated `Part.empty` [#1858](https://github.com/http4s/http4s/pull/1858)
* Log requests with an unconsumed body [#1861](https://github.com/http4s/http4s/pull/1861)
* Log requests when the service returns `None` or raises an error [#1875](https://github.com/http4s/http4s/pull/1875)
* Support streaming parsing of multipart and storing large parts as temp files [#1865](https://github.com/http4s/http4s/pull/1865)
* Add an OkHttp client, with HTTP/2 support [#1864](https://github.com/http4s/http4s/pull/1864)
* Add `Host` header to requests to `Client.fromHttpService` if the request URI is absolute [#1874](https://github.com/http4s/http4s/pull/1874)
* Log `"service returned None"` or `"service raised error"` in service `ResponseLogger` when the service does not produce a successful response [#1879](https://github.com/http4s/http4s/pull/1879)
* Dependency upgrades:
  * jetty-9.4.10.v20180503
  * json4s-3.5.4
  * tomcat-9.0.8

# v0.18.11 (2018-05-10)
* Prevent zero-padding of servlet input chunks [#1835](https://github.com/http4s/http4s/pull/1835)
* Fix deadlock in client loggers.  `RequestLogger.apply` and `ResponseLogger.apply` are each replaced by `apply0` to maintain binary compatibility. [#1837](https://github.com/http4s/http4s/pull/1837)
* New `http4s-boopickle` module supports entity codecs through `boopickle.Pickler` [#1826](https://github.com/http4s/http4s/pull/1826)
* Log as much of the response as is consumed in the client. Previously, failure to consume the entire body prevented any part of the body from being logged. [#1846](https://github.com/http4s/http4s/pull/1846)
* Dependency upgrades:
  * prometheus-client-java-0.4.0

# v0.18.10 (2018-05-03)
* Eliminate dependency on Macro Paradise and macro-compat [#1816](https://github.com/http4s/http4s/pull/1816)
* Add `Logging` middleware for client [#1820](https://github.com/http4s/http4s/pull/1820)
* Make blaze-client tick wheel executor lazy [#1822](https://github.com/http4s/http4s/pull/1822)
* Dependency upgrades:
  * cats-effect-0.10.1
  * fs2-0.10.4
  * specs2-4.1.0

# v0.18.9 (2018-04-17)
* Log any exceptions when writing the header in blaze-server for HTTP/1 [#1781](https://github.com/http4s/http4s/pull/1781)
* Drain the response body (thus running its finalizer) when there is an error writing a servlet header or body [#1782](https://github.com/http4s/http4s/pull/1782)
* Clean up logging of errors thrown by services. Prevents the possible swallowing of errors thrown during `renderResponse` in blaze-server and `Http4sServlet` [#1783](https://github.com/http4s/http4s/pull/1783)
* Fix `Uri.Scheme` parser for schemes beginning with `http` other than `https` [#1790](https://github.com/http4s/http4s/pull/1790)
* Fix blaze-client to reset the connection start time on each invocation of the `F[DisposableResponse]`. This fixes the "timeout after 0 milliseconds" error. [#1792](https://github.com/http4s/http4s/pull/1792)
* Depdency upgrades:
  * blaze-0.12.13
  * http4s-websocket-0.2.1
  * specs2-4.0.4
  * tomcat-9.0.7

# v0.18.8 (2018-04-11)
* Improved ScalaDoc for BlazeBuilder [#1775](https://github.com/http4s/http4s/pull/1775)
* Added a stream constructor for async-http-client [#1776](https://github.com/http4s/http4s/pull/1776)
* http4s-prometheus-server-metrics project created. Prometheus Metrics middleware implemented for metrics on http4s server. Exposes an HttpService ready to be scraped by Prometheus, as well pairing to a CollectorRegistry for custom metric registration. [#1778](https://github.com/http4s/http4s/pull/1778)

# v0.18.7 (2018-04-04)
* Multipart parser defaults to fields interpreted as utf-8. [#1767](https://github.com/http4s/http4s/pull/1767)

# v0.18.6 (2018-04-03)
* Fix parsing of multipart bodies across chunk boundaries. [#1764](https://github.com/http4s/http4s/pull/1764)

# v0.18.5 (2018-03-28)
* Add `&` extractor to http4s-dsl. [#1758](https://github.com/http4s/http4s/pull/1758)
* Deprecate `EntityEncoder[F, Future[A]]`.  The `EntityEncoder` is strict in its argument, which causes any side effect of the `Future` to execute immediately.  Wrap your `future` in `IO.fromFuture(IO(future))` instead. [#1759](https://github.com/http4s/http4s/pull/1759)
* Dependency upgrades:
  * circe-0.9.3

# v0.18.4 (2018-03-23)
* Deprecate old `Timeout` middleware methods in favor of new ones that use `FiniteDuration` and cancel timed out effects [#1725](https://github.com/http4s/http4s/pull/1725)
* Add `expectOr` methods to client for custom error handling on failed expects [#1726](https://github.com/http4s/http4s/pull/1726)
* Replace buffered multipart parser with a streaming version. Deprecate all uses of fs2-scodec. [#1727](https://github.com/http4s/http4s/pull/1727)
* Dependency upgrades:
  * blaze-0.12.2
  * fs2-0.10.3
  * log4s-1.6.1
  * jetty-9.4.9.v20180320

# v0.18.3 (2018-03-17)
* Remove duplicate logging in pool manager [#1683](https://github.com/http4s/http4s/pull/1683)
* Add request/response specific properties to logging [#1709](https://github.com/http4s/http4s/pull/1709)
* Dependency upgrades:
  * async-http-client-2.0.39
  * cats-1.1.0
  * cats-effect-0.10
  * circe-0.9.2
  * discipline-0.9.0
  * jawn-fs2-0.12.2
  * log4s-1.5.0
  * twirl-1.3.15

# v0.18.2 (2018-03-09)
* Qualify reference to `identity` in `uriLiteral` macro [#1697](https://github.com/http4s/http4s/pull/1697)
* Make `Retry` use the correct duration units [#1698](https://github.com/http4s/http4s/pull/1698)
* Dependency upgrades:
  * tomcat-9.0.6

# v0.18.1 (2018-02-27)
* Fix the rendering of trailer headers in blaze [#1629](https://github.com/http4s/http4s/pull/1629)
* Fix race condition between shutdown and parsing in Http1SeverStage [#1675](https://github.com/http4s/http4s/pull/1675)
* Don't use filter in `Arbitrary[``Content-Length``]` [#1678](https://github.com/http4s/http4s/pull/1678)
* Opt-in fallthrough for authenticated services [#1681](https://github.com/http4s/http4s/pull/1681)
* Dependency upgrades:
  * cats-effect-0.9
  * fs2-0.10.2
  * fs2-reactive-streams-0.5.1
  * jawn-fs2-0.12.1
  * specs2-4.0.3
  * tomcat-9.0.5
  * twirl-1.3.4

# v0.18.0 (2018-02-01)
* Add `filename` method to `Part`
* Dependency upgrades:
  * fs2-0.10.0
  * fs2-reactive-streams-0.5.0
  * jawn-fs2-0.12.0

# v0.18.0-M9 (2018-01-26)
* Emit Exit Codes On Server Shutdown [#1638](https://github.com/http4s/http4s/pull/1638) [#1637](https://github.com/http4s/http4s/pull/1637)
* Register Termination Signal and Frame in Http4sWSStage [#1631](https://github.com/http4s/http4s/pull/1631)
* Trailer Headers Are Now Being Emitted Properly [#1629](https://github.com/http4s/http4s/pull/1629)
* Dependency Upgrades:
   * alpn-boot-8.1.12.v20180117
   * circe-0.9.1
   * fs2-0.10.0-RC2
   * fs2-reactive-streams-0.3.0
   * jawn-fs2-0.12.0-M7
   * metrics-4.0.2
   * tomcat-9.0.4

# v0.18.0-M8 (2018-01-05)
* Dependency Upgrades:
   * argonaut-6.2.1
   * circe-0.9.0
   * fs2-0.10.0-M11
   * fs2-reactive-streams-0.2.8
   * jawn-fs2-0.12.0-M6
   * cats-1.0.1
   * cats-effect-0.8

# v0.18.0-M7 (2017-12-23)
* Relax various typeclass constraints from `Effect` to `Sync` or `Async`. [#1587](https://github.com/http4s/http4s/pull/1587)
* Operate on `Segment` instead of `Chunk` [#1588](https://github.com/http4s/http4s/pull/1588)
   * `EntityDecoder.collectBinary` and `EntityDecoder.binary` now
     return `Segment[Byte, Unit]` instead of `Chunk[Byte]`.
   * Add `EntityDecoder.binaryChunk`.
   * Add `EntityEncoder.segmentEncoder`.
   * `http4sMonoidForChunk` replaced by `http4sMonoidForSegment`.
* Add new generators for core RFC 2616 types. [#1593](https://github.com/http4s/http4s/pull/1593)
* Undo obsolete copying of bytes in `StaticFile.fromURL`. [#1202](https://github.com/http4s/http4s/pull/1202)
* Optimize conversion of `Chunk.Bytes` and `ByteVectorChunk` to `ByteBuffer. [#1602](https://github.com/http4s/http4s/pull/1602)
* Rename `read` to `send` and `write` to `receive` in websocket model. [#1603](https://github.com/http4s/http4s/pull/1603)
* Remove `MediaRange` mutable `Registry` and add `HttpCodec[MediaRange]` instance [#1597](https://github.com/http4s/http4s/pull/1597)
* Remove `Monoid[Segment[A, Unit]]` instance, which is now provided by fs2. [#1609](https://github.com/http4s/http4s/pull/1609)
* Introduce `WebSocketBuilder` to build `WebSocket` responses.  Allows headers (e.g., `Sec-WebSocket-Protocol`) on a successful handshake, as well as customization of the response to failed handshakes. [#1607](https://github.com/http4s/http4s/pull/1607)
* Don't catch exceptions thrown by `EntityDecoder.decodeBy`. Complain loudly in logs about exceptions thrown by `HttpService` rather than raised in `F`. [#1592](https://github.com/http4s/http4s/pull/1592)
* Make `abnormal-terminations` and `service-errors` Metrics names plural. [#1611](https://github.com/http4s/http4s/pull/1611)
* Refactor blaze client creation. [#1523](https://github.com/http4s/http4s/pull/1523)
   * `Http1Client.apply` returns `F[Client[F]]`
   * `Http1Client.stream` returns `Stream[F, Client[F]]`, bracketed to shut down the client.
   * `PooledHttp1Client` constructor is deprecated, replaced by the above.
   * `SimpleHttp1Client` is deprecated with no direct equivalent.  Use `Http1Client`.
* Improve client timeout and wait queue handling
   * `requestTimeout` and `responseHeadersTimeout` begin from the submission of the request.  This includes time spent in the wait queue of the pool. [#1570](https://github.com/http4s/http4s/pull/1570)
   * When a connection is `invalidate`d, try to unblock a waiting request under the same key.  Previously, the wait queue would only be checked on recycled connections.
   * When the connection pool is closed, allow connections in the wait queue to complete.
* Changes to Metrics middleware. [#1612](https://github.com/http4s/http4s/pull/1612)
   * Decrement the active requests gauge when no request matches
   * Don't count non-matching requests as 4xx in case they're composed with other services.
   * Don't count failed requests as 5xx in case they're recovered elsewhere.  They still get recorded as `service-error`s.
* Dependency upgrades:
   * async-http-client-2.0.38
   * cats-1.0.0.RC2
   * circe-0.9.0-M3
   * fs2-0.10.0-M10
   * fs2-jawn-0.12.0-M5
   * fs2-reactive-streams-0.2.7
   * scala-2.10.7 and scala-2.11.12

# v0.18.0-M6 (2017-12-08)
* Tested on Java 9.
* `Message.withContentType` now takes a `Content-Type` instead of an
  ``Option[`Content-Type`]``.  `withContentTypeOption` takes an `Option`,
  and `withoutContentType` clears it.
* `QValue` has an `HttpCodec` instance
* `AuthMiddleware` never falls through.  See
  [#1530](https://github.com/http4s/http4s/pull/1530) for more.
* `ContentCoding` is no longer a `Registry`, but has an `HttpCodec`
  instance.
* Render a banner on server startup.  Customize by calling
  `withBanner(List[String])` or `withoutBanner` on the
  `ServerBuilder`.
* Parameterize `isZippable` as a predicate of the `Response` in `GZip`
  middleware.
* Add constant for `application/vnd.api+json` MediaType.
* Limit memory consumption in `GZip` middleware
* Add `handleError`, `handleErrorWith`, `bimap`, `biflatMap`,
  `transform`, and `transformWith` to `EntityDecoder`.
* `org.http4s.util.StreamApp` and `org.http4s.util.ExitCode` are
  deprecated in favor of `fs2.StreamApp` and `fs2.StreamApp.ExitCode`,
  based on what was in http4s.
* Dependency upgrades:
  * fs2-0.10.0-M9
  * fs2-reactive-streams-0.2.6
  * jawn-fs2-0.12.0-M4
  * specs2-4.0.2

# v0.17.6 (2017-12-05)
* Fix `StaticFile` to serve files larger than `Int.MaxValue` bytes
* Dependency upgrades:
  * tomcat-8.5.24

# v0.16.6 (2017-12-04)
* Add a CSRF server middleware
* Fix `NullPointerException` when starting a Tomcat server related to `docBase`
* Log version info and server address on server startup
* Dependency upgrades:
  * jetty-9.4.8.v20171121
  * log4s-1.4.0
  * scalaz-7.2.17
  * twirl-1.3.13

# v0.18.0-M5 (2017-11-02)
* Introduced an `HttpCodec` type class that represents a type that can round
  trip to and from a `String`.  `Uri.Scheme` and `TransferCoding` are the first
  implementors, with more to follow.  Added an `HttpCodecLaws` to http4s-testing.
* `Uri.Scheme` is now its own type instead of a type alias.
* `TransferCoding` is no longer a case class. Its `coding` member is now a
  `String`, not a `CIString`. Its companion is no longer a
  `Registry`.
* Introduced `org.http4s.syntax.literals`, which contains a `StringContext` forAll
  safely constructing a `Uri.Scheme`.  More will follow.
* `org.http4s.util.StreamApp.ExitCode` moved to `org.http4s.util.ExitCode`
* Changed `AuthService[F[_], T]` to `AuthService[T, F[_]]` to support
  partial unification when combining services as a `SemigroupK`.
* Unseal the `MessageFailure` hierarchy. Previous versions of http4s had a
  `GenericParsingFailure`, `GenericDecodeFailure`, and
  `GenericMessageBodyFailure`. This was not compatible with the parameterized
  effect introduced in v0.18. Now, `MessageFailure` is unsealed, so users
  wanting precise control over the default `toHttpResponse` can implement their
  own failure conditions.
* `MessageFailure` now has an `Option[Throwable]` cause.
* Removed `KleisliInstances`. The `SemigroupK[Kleisli[F, A, ?]]` is now provided
  by cats.  Users should no longer need to import `org.http4s.implicits._` to
  get `<+>` composition of `HttpService`s
* `NonEmptyList` extensions moved from `org.http4s.util.nonEmptyList` to
  `org.http4s.syntax.nonEmptyList`.
* There is a classpath difference in log4s version between blaze and http4s in this
  milestone that will be remedied in M6. We believe these warnings are safe.
* Dependency upgrades:
  * cats-1.0.0-RC1
  * fs2-0.10.0-M8
  * fs2-reactive-streams-0.2.5

# v0.18.0-M4 (2017-10-12)
* Syntax for building requests moved from `org.http4s.client._` to
  `org.http4s.client.dsl.Http4sClientDsl[F]`, with concrete type `IO`
  available as `org.http4s.client.dsl.io._`.  This is consistent with
  http4s-dsl for servers.
* Change `StreamApp` to return a `Stream[F, ExitCode]`. The first exit code
  returned by the stream is the exit code of the JVM. This allows custom exit
  codes, and eases dead code warnings in certain constructions that involved
  mapping over `Nothing`.
* `AuthMiddleware.apply` now takes an `Kleisli[OptionT[F, ?], Request[F], T]`
  instead of a `Kleisli[F, Request[F], T]`.
* Set `Content-Type` header on default `NotFound` response.
* Merges from v0.16.5 and v0.17.5.
* Remove mutable map that backs `Method` registry. All methods in the IANA
  registry are available through `Method.all`. Custom methods should be memoized
  by other means.
* Adds an `EntityDecoder[F, Array[Byte]]` and `EntityDecoder[F, Array[Char]]`
  for symmetry with provided `EntityEncoder` instances.
* Adds `Arbitrary` instances for `Headers`, `EntityBody[F]` (currently just
  single chunk), `Entity[F]`, and `EntityEncoder[F, A]`.
* Adds `EntityEncoderLaws` for `EntityEncoder`.
* Adds `EntityCodecLaws`.  "EntityCodec" is not a type in http4s, but these
  laws relate an `EntityEncoder[F, A]` to an `EntityDecoder[F, A]`.
* There is a classpath difference in log4s version between blaze and http4s in this
  milestone that will be remedied in M6. We believe these warnings are safe.

# v0.17.5 (2017-10-12)
* Merges only.

# v0.16.5 (2017-10-11)
* Correctly implement sanitization of dot segments in static file paths
  according to RFC 3986 5.2.4. Most importantly, this fixes an issue where `...`
  is reinterpreted as `..` and can escape the root of the static file service.

# v0.18.0-M3 (2017-10-04)
* Merges only.
* There is a classpath difference in log4s version between blaze and http4s in this
  milestone that will be remedied in M6. We believe these warnings are safe.

# v0.17.4 (2017-10-04)
* Fix reading of request body in non-blocking servlet backend. It was previously
  only reading the first byte of each chunk.
* Dependency upgrades:
  * fs2-reactive-streams-0.1.1

# v0.16.4 (2017-10-04)
* Backport removal `java.xml.bind` dependency from `GZip` middleware,
  to play more nicely with Java 9.
* Dependency upgrades:
  * metrics-core-3.2.5
  * tomcat-8.0.23
  * twirl-1.3.12

# v0.18.0-M2 (2017-10-03)
* Use http4s-dsl with any effect type by either:
    *  extend `Http4sDsl[F]`
    *  create an object that extends `Http4sDsl[F]`, and extend that.
    *  `import org.http4s.dsl.io._` is still available for those who
      wish to specialize on `cats.effect.IO`
* Remove `Semigroup[F[MaybeResponse[F]]]` constraint from
  `BlazeBuilder`.
* Fix `AutoSlash` middleware when a service is mounted with a prefix.
* Publish internal http4s-parboiled2 as a separate module.  This does
  not add any new third-party dependencies, but unbreaks `sbt
  publishLocal`.
* Add `Request.from`, which respects `X-Fowarded-For` header.
* Make `F` in `EffectMessageSyntax` invariant
* Add `message.decodeJson[A]` syntax to replace awkward `message.as(implicitly,
  jsonOf[A])`. Brought into scope by importing one of the following, based on
  your JSON library of choice.
  * `import org.http4s.argonaut._`
  * `import org.http4s.circe._`
  * `import org.http4s.json4s.jackson._`
  * `import org.http4s.json4s.native._`
* `AsyncHttpClient.apply` no longer takes a `bufferSize`.  It is made
  irrelevant by fs2-reactive-streams.
* `MultipartParser.parse` no longer takes a `headerLimit`, which was unused.
* Add `maxWaitQueueLimit` (default 256) and `maxConnectionsPerRequestKey`
  (default 10) to `PooledHttp1Client`.
* Remove private implicit `ExecutionContext` from `StreamApp`. This had been
  known to cause diverging implicit resolution that was hard to debug.
* Shift execution of the routing of the `HttpService` to the `ExecutionContext`
  provided by the `JettyBuilder` or `TomcatBuilder`. Previously, it only shifted
  the response task and stream. This was a regression from v0.16.
* Add two utility execution contexts. These may be used to increase throughput
  as the server builder's `ExecutionContext`. Blocking calls on routing may
  decrease fairness or even deadlock your service, so use at your own risk:
  * `org.http4s.util.execution.direct`
  * `org.http4s.util.execution.trampoline`
* Deprecate `EffectRequestSyntax` and `EffectResponseSyntax`. These were
  previously used to provide methods such as `.putHeaders` and `.withBody`
  on types `F[Request]` and `F[Response]`.  As an alternative:
  * Call `.map` or `.flatMap` on `F[Request]` and `F[Response]` to get access
    to all the same methods.
  * Variadic headers have been added to all the status code generators in
    `Http4sDsl[F]` and method generators in `import org.http4s.client._`.
    For example:
    *  `POST(uri, urlForm, Header("Authorization", "Bearer s3cr3t"))`
    *  ``Ok("This will have an html content type!", `Content-Type`(`text/html`))``
* Restate `HttpService[F]` as a `Kleisli[OptionT[F, ?], Request[F], Response[F]]`.
* Similarly, `AuthedService[F]` as a `Kleisli[OptionT[F, ?], AuthedRequest[F], Response[F]]`.
* `MaybeResponse` is removed, because the optionality is now expressed through
  the `OptionT` in `HttpService`. Instead of composing `HttpService` via a
  `Semigroup`, compose via a `SemigroupK`. Import `org.http4s.implicits._` to
  get a `SemigroupK[HttpService]`, and chain services as `s1 <+> s2`. We hope to
  remove the need for `org.http4s.implicits._` in a future version of cats with
  [issue 1428](https://github.com/typelevel/cats/issues/1428).
* The `Service` type alias is deprecated in favor of `Kleisli`.  It used to represent
  a partial application of the first type parameter, but since version 0.18, it is
  identical to `Kleisli.
* `HttpService.lift`, `AuthedService.lift` are deprecated in favor of `Kleisli.apply`.
* Remove `java.xml.bind` dependency from `GZip` middleware to avoid an
  extra module dependency in Java 9.
* Upgraded dependencies:
    *  jawn-fs2-0.12.0-M2
    *  log4s-1.4.0
* There is a classpath difference in log4s version between blaze and http4s in this
  milestone that will be remedied in M6. We believe these warnings are safe.

# v0.17.3 (2017-10-02)
* Shift execution of HttpService to the `ExecutionContext` provided by the
  `BlazeBuilder` when using HTTP/2. Previously, it only shifted the response
  task and body stream.

# v0.16.3 (2017-09-29)
* Fix `java.io.IOException: An invalid argument was supplied` on blaze-client
  for Windows when writing an empty sequence of `ByteBuffer`s.
* Set encoding of `captureWriter` to UTF-8 instead of the platform default.
* Dependency upgrades:
  * blaze-0.12.9

# v0.17.2 (2017-09-25)
* Remove private implicit strategy from `StreamApp`. This had been known to
  cause diverging implicit resolution that was hard to debug.
* Shift execution of HttpService to the `ExecutionContext` provided by the
  `BlazeBuilder`. Previously, it only shifted the response stream. This was a
  regression from 0.16.
* Split off http4s-parboiled2 module as `"org.http4s" %% "parboiled"`. There are
  no externally visible changes, but this simplifies and speeds the http4s
  build.

# v0.16.2 (2017-09-25)
* Dependency patch upgrades:
  * async-http-client-2.0.37
  * blaze-0.12.8: changes default number of selector threads to
    from `2 * cores + 1` to `max(4, cores + 1)`.
  * jetty-9.4.7.v20170914
  * tomcat-8.5.21
  * twirl-1.3.7

# v0.17.1 (2017-09-17)
* Fix bug where metrics were not captured in `Metrics` middleware.
* Pass `redactHeadersWhen` argument from `Logger` to `RequestLogger`
  and `ResponseLogger`.

# v0.16.1 (2017-09-17)
* Publish our fork of parboiled2 as http4s-parboiled2 module.  It's
  the exact same internal code as was in http4s-core, with no external
  dependencies. By publishing an extra module, we enable a
  `publishLocal` workflow.
* Charset fixes:
  * Deprecate `CharsetRange.isSatisfiedBy` in favor of
    and ```Accept-Charset`.isSatisfiedBy`` in favor of
    ```Accept-Charset`.satisfiedBy``.
  * Fix definition of `satisfiedBy` to respect priority of
    ```Charset`.*``.
  * Add `CharsetRange.matches`.
* ContentCoding fixes:
  * Deprecate `ContentCoding.satisfiedBy` and
    `ContentCoding.satisfies` in favor of ```Accept-Encoding`.satisfiedBy``.
  * Deprecate ```Accept-Encoding`.preferred``, which has no reasonable
    interpretation in the presence of splats.
  * Add ```Accept-Language`.qValue``.
  * Fix definition of `satisfiedBy` to respect priority of
    `ContentCoding.*`.
  * Add `ContentCoding.matches` and `ContentCoding.registered`.
  * Add `Arbitrary[ContentCoding]` and ```Arbitrary[`Accept-Encoding`]``
    instances.
* LanguageTag fixes:
  * Deprecate `LanguageTag.satisfiedBy` and
    `LanguageTag.satisfies` in favor of ```Accept-Language`.satisfiedBy``.
  * Fix definition of `satisfiedBy` to respect priority of
    `LanguageTag.*` and matches of a partial set of subtags.
  * Add `LanguageTag.matches`.
  * Deprecate `LanguageTag.withQuality` in favor of new
    `LanguageTag.withQValue`.
  * Deprecate ```Accept-Language`.preferred``, which has no reasonable
    interpretation in the presence of splats.
  * Add ```Accept-Language`.qValue``.
  * Add `Arbitrary[LanguageTag]` and ```Arbitrary[`Accept-Language`]``
    instances.

# v0.17.0 (2017-09-01)
* Honor `Retry-After` header in `Retry` middleware.  The response will
  not be retried until the maximum of the backoff strategy and any
  time specified by the `Retry-After` header of the response.
* The `RetryPolicy.defaultRetriable` only works for methods guaranteed
  to not have a body.  In fs2, we can't introspect the stream to
  guarantee that it can be rerun.  To retry requests for idempotent
  request methods, use `RetryPolicy.unsafeRetriable`.  To retry
  requests regardless of method, use
  `RetryPolicy.recklesslyRetriable`.
* Fix `Logger` middleware to render JSON bodies as text, not as a hex
  dump.
* `MultipartParser.parse` returns a stream of `ByteVector` instead of
  a stream of `Byte`. This perserves chunking when parsing into the
  high-level `EntityDecoder[Multipart]`, and substantially improves
  performance on large files.  The high-level API is not affected.

# v0.16.0 (2017-09-01)
* `Retry` middleware takes a `RetryPolicy` instead of a backoff
  strategy.  A `RetryPolicy` is a function of the request, the
  response, and the number of attempts.  Wrap the previous `backoff`
  in `RetryPolicy {}` for compatible behavior.
* Expose a `Part.fileData` constructor that accepts an `EntityBody`.

# v0.17.0-RC3 (2017-08-29)
* In blaze-server, when doing chunked transfer encoding, flush the
  header as soon as it is available.  It previously buffered until the
  first chunk was available.

# v0.16.0-RC3 (2017-08-29)
* Add a `responseHeaderTimeout` property to `BlazeClientConfig`.  This
  measures the time between the completion of writing the request body
  to the reception of a complete response header.
* Upgraded dependencies:
    *  async-http-client-2.0.35

# v0.18.0-M1 (2017-08-24)

This release is the product of a long period of parallel development
across different foundation libraries, making a detailed changelog
difficult.  This is a living document, so if any important points are
missed here, please send a PR.

The most important change in http4s-0.18 is that the effect type is
parameterized.  Where previous versions were specialized on
`scalaz.concurrent.Task` or `fs2.Task`, this version supports anything
with a `cats.effect.Effect` instance.  The easiest way to port an
existing service is to replace your `Task` with `cats.effect.IO`,
which has a similar API and is already available on your classpath.
If you prefer to bring your own effect, such as `monix.eval.Task` or
stick to `scalaz.concurrent.Task` or put a transformer on `IO`, that's
fine, too!

The parameterization chanages many core signatures throughout http4s:
- `Request` and `Response` become `Request[F[_]]` and
  `Response[F[_]]`.  The `F` is the effect type of the body (i.e.,
  `Stream[F, Byte]`), or what the body `.run`s to.
- `HttpService` becomes `HttpService[F[_]]`, so that the service
  returns an `F[Response[F]]`.  Instead of constructing with
  `HttpService { ... }`, we now declare the effect type of the
  service, like `HttpService[IO] { ... }`.  This determines the type
  of request and response handled by the service.
- `EntityEncoder[A]` and `EntityDecoder[A]` are now
  `EntityEncoder[F[_], A]` and `EntityDecoder[F[_], A]`, respectively.
  These act as a codec for `Request[F]` and `Response[F]`.  In practice,
  this change tends to be transparent in the DSL.
- The server builders now take an `F` parameter, which needs to match
  the services mounted to them.
- The client now takes an `F` parameter, which determines the requests
  and responses it handles.

Several dependencies are upgraded:
- cats-1.0.0.MF
- circe-0.9.0-M1
- fs2-0.10.0-M6
- fs2-reactive-streams-0.2.2
- jawn-fs2-0.12.0-M1

# v0.17.0-RC2 (2017-08-24)
* Remove `ServiceSyntax.orNotFound(a: A): Task[Response]` in favor of
  `ServiceSyntax.orNotFound: Service[Request, Response]`

# v0.16.0-RC2 (2017-08-24)
* Move http4s-blaze-core from `org.http4s.blaze` to
  `org.http4s.blazecore` to avoid a conflict with the non-http4s
  blaze-core module.
* Change `ServiceOps` to operate on a `Service[?, MaybeResponse]`.
  Give it an `orNotFound` that returns a `Service`.  The
  `orNotFound(a: A)` overload is left for compatibility with Scala
  2.10.
* Build with Lightbend compiler instead of Typelevel compiler so we
  don't expose `org.typelevel` dependencies that are incompatible with
  ntheir counterparts in `org.scala-lang`.
* Upgraded dependencies:
    *  blaze-0.12.7 (fixes eviction notice in http4s-websocket)
    *  twirl-1.3.4

# v0.17.0-RC1 (2017-08-16)
* Port `ChunkAggregator` to fs2
* Add logging middleware
* Standardize on `ExecutionContext` over `Strategy` and `ExecutorService`
* Implement `Age` header
* Fix `Client#toHttpService` to not dispose until the body is consumed
* Add a buffered implementation of `EntityDecoder[Multipart]`
* In async-http-client, don't use `ReactiveStreamsBodyGenerator` unless there is
  a body to transmit. This fixes an `IllegalStateException: unexpected message
  type`
* Add `HSTS` middleware
* Add option to serve pre-gzipped resources
* Add RequestLogging and ResponseLogging middlewares
* `StaticFile` options return `OptionT[Task, ?]`
* Set `Content-Length` or `Transfer-Encoding: chunked` header when serving
  from a URL
* Explicitly close `URLConnection``s if we are not reading the contents
* Upgrade to:
    *  async-http-client-2.0.34
    *  fs2-0.9.7
    *  metrics-core-3.2.4
    *  scodec-bits-1.1.5

# v0.16.0-RC1 (2017-08-16)
* Remove laziness from `ArbitraryInstances`
* Support an arbitrary predicate for CORS allowed origins
* Support `Access-Control-Expose-Headers` header for CORS
* Fix thread safety issue in `EntityDecoder[XML]`
* Support IPV6 headers in `X-Forwarded-For`
* Add `status` and `successful` methods to client
* Overload `client.fetchAs` and `client.streaming` to accept a `Task[Request]`
* Replace `Instant` with `HttpDate` to avoid silent truncation and constrain
  to dates that are legally renderable in HTTP.
* Fix bug in hash code of `CIString`
* Update `request.pathInfo` when changing `request.withUri`. To keep these
  values in sync, `request.copy` has been deprecated, but copy constructors
  based on `with` have been added.
* Remove `name` from `AttributeKey`.
* Add `withFragment` and `withoutFragment` to `Uri`
* Construct `Content-Length` with `fromLong` to ensure validity, and
  `unsafeFromLong` when you can assert that it's positive.
* Add missing instances to `QueryParamDecoder` and `QueryParamEncoder`.
* Add `response.cookies` method to get a list of cookies from `Set-Cookie`
  header.  `Set-Cookie` is no longer a `Header.Extractable`, as it does
  not adhere to the HTTP spec of being concatenable by commas without
  changing semantics.
* Make servlet `HttpSession` available as a request attribute in servlet
  backends
* Fix `Part.name` to return the name from the `Content-Disposition` header
  instead of the name _of_ the `Content-Disposition` header. Accordingly, it is
  no longer a `CIString`
* `Request.toString` and `Response.toString` now redact sensitive headers. A
  method to redact arbitrary headers is added to `Headers`.
* `Retry-After` is now modeled as a `Either[HttpDate, Long]` to reflect either
  an http-date or delta-seconds value.
* Look for index.html in `StaticFile` when rendering a directory instead of
  returning `401 Unauthorized`.
* Limit dates to a minimum of January 1, 1900, per RFC.
* Add `serviceErrorHandler` to `ServerBuilder` to allow pluggable error handlers
  when a server backend receives a failed task or a thrown Exception when
  invoking a service. The default calls `toHttpResponse` on `MessageFailure` and
  closes the connection with a `500 InternalServerError` on other non-fatal
  errors.  Fatal errors are left to the server.
* `FollowRedirect` does not propagate sensitive headers when redirecting to a
  different authority.
* Add Content-Length header to empty response generators
* Upgraded dependencies:
    *  async-http-client-2.0.34
    *  http4s-websocket-0.2.0
    *  jetty-9.4.6.v20170531
    *  json4s-3.5.3
    *  log4s-1.3.6
    *  metrics-core-3.2.3
    *  scala-2.12.3-bin-typelevel-4
    *  scalaz-7.2.15
    *  tomcat-8.5.20

# v0.15.16 (2017-07-20)
* Backport rendering of details in `ParseFailure.getMessage`

# ~~v0.15.15 (2017-07-20)~~
* Oops. Same as v0.15.14.

# v0.15.14 (2017-07-10)
* Close parens in `Request.toString`
* Use "message" instead of "request" in message body failure messages
* Add `problem+json` media type
* Tolerate `[` and `]` in queries parsing URIs. These characters are parsed, but
  percent-encoded.

# v0.17.0-M3 (2017-05-27)
* Fix file corruption issue when serving static files from the classpath

# v0.16.0-M3 (2017-05-25)
* Fix `WebjarService` so it matches assets.
* `ServerApp` overrides `process` to leave a single abstract method
* Add gzip trailer in `GZip` middleware
* Upgraded dependencies:
    *  circe-0.8.0
    *  jetty-9.4.5.v20170502
    *  scalaz-7.2.13
    *  tomcat-8.5.15
* `ProcessApp` uses a `Process[Task, Nothing]` rather than a
  `Process[Task, Unit]`
* `Credentials` is split into `Credentials.AuthParams` for key-value pairs and
  `Credentials.Token` for legacy token-based schemes.  `OAuthBearerToken` is
  subsumed by `Credentials.Token`.  `BasicCredentials` no longer extends
  `Credentials`, but is extractable from one.  This model permits the
  definition of other arbitrary credential schemes.
* Add `fromSeq` constructor to `UrlForm`
* Allow `WebjarService` to pass on methods other than `GET`.  It previously
  threw a `MatchError`.

# v0.15.13 (2017-05-25)
* Patch-level upgrades to dependencies:
    *  async-http-client-2.0.32
    *  blaze-0.12.6 (fixes infinite loop in some SSL handshakes)
    *  jetty-9.3.19.v20170502
    *  json4s-3.5.2
    *  tomcat-8.0.44

# v0.15.12 (2017-05-11)
* Fix GZip middleware to render a correct stream

# v0.17.0-M2 (2017-04-30)
* `Timeout` middleware takes an implicit `Scheduler` and
  `ExecutionContext`
* Bring back `http4s-async-client`, based on `fs2-reactive-stream`
* Restore support for WebSockets

# v0.16.0-M2 (2017-04-30)
* Upgraded dependencies:
    *  argonaut-6.2
    *  jetty-9.4.4.v20170414
    *  tomcat-8.5.14
* Fix `ProcessApp` to terminate on process errors
* Set `secure` request attribute correctly in blaze server
* Exit with code `-1` when `ProcessApp` fails
* Make `ResourceService` respect `If-Modified-Since`
* Rename `ProcessApp.main` to `ProcessApp.process` to avoid overload confusio
* Avoid intermediate String allocation in Circe's `jsonEncoder`
* Adaptive `EntityDecoder[Json]` for circe: works directly from a ByteBuffer for
  small bodies, and incrementally through jawn for larger.
* Capture more context in detail message of parse errors

# v0.15.11 (2017-04-29)
* Upgrade to blaze-0.12.5 to pick up fix for `StackOverflowError` in
  SSL handshake

# v0.15.10 (2017-04-28)
* Patch-level upgrades to dependencies
* argonaut-6.2
* scalaz-7.2.12
* Allow preambles and epilogues in multipart bodies
* Limit multipart headers to 40 kilobytes to avoid unbounded buffering
  of long lines in a header
* Remove `' '` and `'?'` from alphabet for generated multipart
  boundaries, as these are not token characters and are known to cause
  trouble for some multipart implementations
* Fix multipart parsing for unlucky input chunk sizes

# v0.15.9 (2017-04-19)
* Terminate `ServerApp` even if the server fails to start
* Make `ResourceService` respect `If-Modified-Since`
* Patch-level upgrades to dependencies:
* async-http-client-2.0.31
* jetty-9.3.18.v20170406
* json4s-3.5.1
* log4s-1.3.4
* metrics-core-3.1.4
* scalacheck-1.13.5
* scalaz-7.1.13 or scalaz-7.2.11
* tomcat-8.0.43

# v0.17.0-M1 (2017-04-08)
* First release on cats and fs2
    *  All scalaz types and typeclasses replaced by cats equivalengts
	* `scalaz.concurrent.Task` replaced by `fs2.Task`
	* `scalaz.stream.Process` replaced by `fs2.Stream`
* Roughly at feature parity with v0.16.0-M1. Notable exceptions:
	* Multipart not yet supported
	* Web sockets not yet supported
	* Client retry middleware can't check idempotence of requests
	* Utilties in `org.http4s.util.io` not yet ported

# v0.16.0-M1 (2017-04-08)
* Fix type of `AuthedService.empty`
* Eliminate `Fallthrough` typeclass.  An `HttpService` now returns
  `MaybeResponse`, which can be a `Response` or `Pass`.  There is a
  `Semigroup[MaybeResponse]` instance that allows `HttpService`s to be
  chained as a semigroup.  `service orElse anotherService` is
  deprecated in favor of `service |+| anotherService`.
* Support configuring blaze and Jetty servers with a custom
  `SSLContext`.
* Upgraded dependencies for various modules:
    *  async-http-client-2.0.31
    *  circe-0.7.1
    *  jetty-9.4.3.v20170317
    *  json4s-3.5.1
    *  logback-1.2.1
    *  log4s-1.3.4
    *  metrics-3.2.0
    *  scalacheck-1.13.5
    *  tomcat-8.0.43
* Deprecate `EntityEncoder[ByteBuffer]` and
  `EntityEncoder[CharBuffer]`.
* Add `EntityDecoder[Unit]`.
* Move `ResponseClass`es into `Status`.
* Use `SSLContext.getDefault` by default in blaze-client.  Use
  `BlazeServerConfig.insecure` to ignore certificate validity.  But
  please don't.
* Move `CIString` syntax to `org.http4s.syntax`.
* Bundle an internal version of parboiled2.  This decouples core from
  shapeless, allowing applications to use their preferred version of
  shapeless.
* Rename `endpointAuthentication` to `checkEndpointAuthentication`.
* Add a `WebjarService` for serving files out of web jars.
* Implement `Retry-After` header.
* Stop building with `delambdafy` on Scala 2.11.
* Eliminate finalizer on `BlazeConnection`.
* Respond OK to CORS pre-flight requests even if the wrapped service
  does not return a successful response.  This is to allow `CORS`
  pre-flight checks of authenticated services.
* Deprecate `ServerApp` in favor of `org.http4s.util.ProcessApp`.  A
  `ProcessApp` is easier to compose all the resources a server needs via
  `Process.bracket`.
* Implement a `Referer` header.

# v0.15.8 (2017-04-06)
* Cache charset lookups to avoid synchronization.  Resolution of
  charsets is synchronized, with a cache size of two.  This avoids
  the synchronized call on the HTTP pool.
* Strip fragment from request target in blaze-client.  An HTTP request
  target should not include the fragment, and certain servers respond
  with a `400 Bad Request` in their presence.

# v0.15.7 (2017-03-09)
* Change default server and client executors to a minimum of four
  threads.
* Bring scofflaw async-http-client to justice for its brazen
  violations of Reactive Streams Rule 3.16, requesting of a null
  subscription.
* Destroy Tomcat instances after stopping, so they don't hold the port
* Deprecate `ArbitraryInstances.genCharsetRangeNoQuality`, which can
  cause deadlocks
* Patch-level upgrades to dependencies:
    *  async-http-client-2.0.30
    *  jetty-9.3.16.v20170120
    *  logback-1.1.11
    *  metrics-3.1.3
    *  scala-xml-1.0.6
    *  scalaz-7.2.9
    *  tomcat-8.0.41
    *  twirl-1.2.1

# v0.15.6 (2017-03-03)
* Log unhandled MessageFailures to `org.http4s.server.message-failures`

# v0.15.5 (2017-02-20)
* Allow services wrapped in CORS middleware to fall through
* Don't log message about invalid CORS headers when no `Origin` header present
* Soften log about invalid CORS headers from info to debug

# v0.15.4 (2017-02-12)
* Call `toHttpResponse` on tasks failed with `MessageFailure`s from
  `HttpService`, to get proper 4xx handling instead of an internal
  server error.

# v0.15.3 (2017-01-17)
* Dispose of redirect responses in `FollowRedirect`. Fixes client deadlock under heavy load
* Refrain from logging headers with potentially sensitive info in blaze-client
* Add `hashCode` and `equals` to `Headers`
* Make `challenge` in auth middlewares public to facilitate composing multiple auth mechanisms
* Fix blaze-client detection of stale connections

# v0.15.2 (2016-12-29)
* Add helpers to add cookies to requests

# v0.12.6 (2016-12-29)
* Backport rendering of details in `ParseFailure.getMessage`

# ~~v0.12.5 (2016-12-29)~~
* ~~Backport rendering of details in `ParseFailure.getMessage`~~ Oops.

# v0.15.1 (2016-12-20)
* Fix GZip middleware to fallthrough non-matching responses
* Fix UnsupportedOperationException in `Arbitrary[Uri]`
* Upgrade to Scala 2.12.1 and Scalaz 7.2.8

# v0.15.0 (2016-11-30)
* Add support for Scala 2.12
* Added `Client.fromHttpService` to assist with testing.
* Make all case classes final where possible, sealed where not.
* Codec for Server Sent Events (SSE)
* Added JSONP middleware
* Improve Expires header to more easily build the header and support parsing of the header
* Replce lazy `Raw.parsed` field with a simple null check
* Added support for Zipkin headers
* Eliminate response attribute for detecting fallthrough response.
  The fallthrough response must be `Response.fallthrough`.
* Encode URI path segments created with `/`
* Introduce `AuthedRequest` and `AuthedService` types.
* Replace `CharSequenceEncoder` with `CharBufferEncoder`, assuming
  that `CharBuffer` and `String` are the only `CharSequence`s one
  would want to encode.
* Remove `EnittyEncoder[Char]` and `EntityEncoder[Byte]`.  Send an
  array, buffer, or String if you want this.
* Add `DefaultHead` middleware for `HEAD` implementation.
* Decouple `http4s-server` from Dropwizard Metrics.  Metrics code is
  in the new `http4s-metrics` module.
* Allow custom scheduler for timeout middleware.
* Add parametric empty `EntityEncoder` and `EntityEncoder[Unit]`.
* Replace unlawful `Order[CharsetRange]` with `Equal[CharsetRange]`.
* Auth middlewares renamed `BasicAuth` and `DigestAuth`.
* `BasicAuth` passes client password to store instead of requesting
  password from store.
* Remove realm as an argument to the basic and digest auth stores.
* Basic and digest auth stores return a parameterized type instead of
  just a String username.
* Upgrade to argonaut-6.2-RC2, circe-0.6.1, json4s-3.5.0

# v0.14.11 (2016-10-25)
* Fix expansion of `uri` and `q` macros by qualifying with `_root_`

# v0.14.10 (2016-10-12)
* Include timeout type and duration in blaze client timeouts

# v0.14.9 (2016-10-09)
* Don't use `"null"` as query string in servlet backends for requests without a query string

# v0.14.8 (2016-10-04)
* Allow param names in UriTemplate to have encoded, reserved parameters
* Upgrade to blaze-0.12.1, to fix OutOfMemoryError with direct buffers
* Upgrade to Scalaz 7.1.10/7.2.6
* Upgrade to Jetty 9.3.12
* Upgrade to Tomcat 8.0.37

# v0.14.7 (2016-09-25)
* Retry middleware now only retries requests with idempotent methods
  and pure bodies and appropriate status codes
* Fix bug where redirects followed when an effectful chunk (i.e., `Await`) follows pure ones.
* Don't uppercase two hex digits after "%25" when percent encoding.
* Tolerate invalid percent-encodings when decoding.
* Omit scoverage dependencies from POM

# v0.14.6 (2016-09-11)
* Don't treat `Kill`ed responses (i.e., HEAD requests) as abnormal
  termination in metrics

# v0.14.5 (2016-09-02)
* Fix blaze-client handling of HEAD requests

# v0.14.4 (2016-08-29)
* Don't render trailing "/" for URIs with empty paths
* Avoid calling tail of empty list in `/:` extractor

# v0.14.3 (2016-08-24)
* Follow 301 and 302 responses to POST with a GET request.
* Follow all redirect responses to HEAD with a HEAD request.
* Fix bug where redirect response is disposed prematurely even if not followed.
* Fix bug where payload headers are sent from original request when
  following a redirect with a GET or HEAD.
* Return a failed task instead of throwing when a client callback
  throws an exception. Fixes a resource leak.
* Always render `Date` header in GMT.
* Fully support the three date formats specified by RFC 7231.
* Always specify peer information in blaze-client SSL engines
* Patch upgrades to latest async-http-client, jetty, scalaz, and scalaz-stream

# v0.14.2 (2016-08-10)
* Override `getMessage` in `UnexpectedStatus`

# v0.14.1 (2016-06-15)
* Added the possibility to specify custom responses to MessageFailures
* Address issue with Retry middleware leaking connections
* Fixed the status code for a semantically invalid request to `422 UnprocessableEntity`
* Rename `json` to `jsonDecoder` to reduce possibility of implicit shadowing
* Introduce the `ServerApp` trait
* Deprectate `onShutdown` and `awaitShutdown` in `Server`
* Support for multipart messages
* The Path extractor for Long now supports negative numbers
* Upgrade to scalaz-stream-0.8.2(a) for compatibility with scodec-bits-1.1
* Downgrade to argonaut-6.1 (latest stable release) now that it cross builds for scalaz-7.2
* Upgrade parboiled2 for compatibility with shapeless-2.3.x

# ~~v0.14.0 (2016-06-15)~~
* Recalled. Use v0.14.1 instead.

# v0.13.3 (2016-06-15)
* Address issue with Retry middleware leaking connections.
* Pass the reason string when setting the `Status` for a successful `ParseResult`.

# v0.13.2 (2016-04-13)
* Fixes the CanBuildFrom for RequestCookieJar to avoid duplicates.
* Update version of jawn-parser which contains a fix for Json decoding.

# v0.13.1 (2016-04-07)
* Remove implicit resolution of `DefaultExecutor` in blaze-client.

# v0.13.0 (2016-03-29)
* Add support for scalaz-7.2.x (use version 0.13.0a).
* Add a client backed based on async-http-client.
* Encode keys when rendering a query string.
* New entity decoder based on json4s' extract.
* Content-Length now accepts a Long.
* Upgrade to circe-0.3, json4s-3.3, and other patch releases.
* Fix deadlocks in blaze resulting from default executor on single-CPU machines.
* Refactor `DecodeFailure` into a new `RequestFailure` hierarchy.
* New methods for manipulating `UrlForm`.
* All parsed headers get a `parse` method to construct them from their value.
* Improve error message for unsupported media type decoding error.
* Introduce `BlazeClientConfig` class to simplify client construction.
* Unify client executor service semantics between blaze-client and async-http-client.
* Update default response message for UnsupportedMediaType failures.
* Add a `lenient` flag to blazee configuration to accept illegal characters in headers.
* Remove q-value from `MediaRange` and `MediaType`, replaced by `MediaRangeAndQValue`.
* Add `address` to `Server` trait.
* Lazily construct request body in Servlet NIO to support HTTP 100.
* Common operations pushed down to `MessageOps`.
* Fix loop in blaze-client when no connection can be established.
* Privatize most of the blaze internal types.
* Enable configuration of blaze server parser lengths.
* Add trailer support in blaze client.
* Provide an optional external executor to blaze clients.
* Fix Argonaut string interpolation

# v0.12.4 (2016-03-10)
* Fix bug on rejection of invalid URIs.
* Do not send `Transfer-Encoding` or `Content-Length` headers for 304 and others.
* Don't quote cookie values.

# v0.12.3 (2016-02-24)
* Upgrade to jawn-0.8.4 to fix decoding escaped characters in JSON.

# v0.12.2 (2016-02-22)
* ~~Upgrade to jawn-0.8.4 to fix decoding escaped characters in JSON.~~ Oops.

# v0.12.1 (2016-01-30)
* Encode keys as well as values when rendering a query.
* Don't encode '?' or '/' when encoding a query.

# v0.12.0 (2016-01-15)
* Refactor the client API for resource safety when not reading the entire body.
* Rewrite client connection pool to support maximum concurrent
  connections instead of maximum idle connections.
* Optimize body collection for better connection keep-alive rate.
* Move `Service` and `HttpService`, because a `Client` can be viewed as a `Service`.
* Remove custom `DateTime` in favor of `java.time.Instant`.
* Support status 451 Unavailable For Legal Reasons.
* Various blaze-client optimizations.
* Don't let Blaze `IdentityWriter` write more than Content-Length bytes.
* Remove `identity` `Transfer-Encoding`, which was removed in HTTP RFC errata.
* In blaze, `requireClose` is now the return value of `writeEnd`.
* Remove body from `Request.toString` and `Response.toString`.
* Move blaze parser into its own class.
* Trigger a disconnect if an ignored body is too long.
* Configurable thread factories for happier profiling.
* Fix possible deadlock in default client execution context.

# v0.11.3 (2015-12-28)
* Blaze upgrade to fix parsing HTTP responses without a reason phrase.
* Don't write more than Content-Length bytes in blaze.
* Fix infinite loop in non-blocking Servlet I/O.
* Never write a response body on HEAD requests to blaze.
* Add missing `'&'` between multivalued k/v pairs in `UrlFormCodec.encode`

# v0.11.2 (2015-12-04)
* Fix stack safety issue in async servlet I/O.
* Reduce noise from timeout exceptions in `ClientTimeoutStage`.
* Address file descriptor leaks in blaze-client.
* Fix `FollowRedirect` middleware for 303 responses.
* Support keep-alives for client requests with bodies.

# v0.11.1 (2015-11-29)
* Honor `connectorPoolSize` and `bufferSize` parameters in `BlazeBuilder`.
* Add convenient `ETag` header constructor.
* Wait for final chunk to be written before closing the async context in non-blocking servlet I/O.
* Upgrade to jawn-streamz-0.7.0 to use scalaz-stream-0.8 across the board.

# v0.11.0 (2015-11-20)
* Upgrade to scalaz-stream 0.8
* Add Circe JSON support module.
* Add ability to require content-type matching with EntityDecoders.
* Cleanup blaze-client internals.
* Handle empty static files.
* Add ability to disable endpoint authentication for the blaze client.
* Add charset encoding for Argonaut JSON EntityEncoder.

# v0.10.1 (2015-10-07)
* Processes render data in chunked encoding by default.
* Incorporate type name into error message of QueryParam.
* Comma separate Access-Control-Allow-Methods header values.
* Default FallThrough behavior inspects for the FallThrough.fallthroughKey.

# v0.10.0 (2015-09-03)
* Replace `PartialService` with the `Fallthrough` typeclass and `orElse` syntax.
* Rename `withHeaders` to `replaceAllHeaders`
* Set https endpoint identification algorithm when possible.
* Stack-safe `ProcessWriter` in blaze.
* Configureable number of connector threads and buffer size in blaze-server.

# v0.9.3 (2015-08-27)
* Trampoline recursive calls in blaze ProcessWriter.
* Handle server hangup and body termination correctly in blaze client.

# v0.9.2 (2015-08-26)
* Bump http4s-websockets to 1.0.3 to properly decode continuation opcode.
* Fix metrics incompatibility when using Jetty 9.3 backend.
* Preserve original headers when appending as opposed to quoting.

# v0.8.5 (2015-08-26)
* Preserve original headers when appending as opposed to quoting.
* Upgrade to jawn-0.8.3 to avoid transitive dependency on GPL2 jmh

# v0.9.1 (2015-08-19)
* Fix bug in servlet nio handler.

# v0.9.0 (2015-08-15)
* Require Java8.
* `StaticFile` uses the filename extension exclusively to determine media-type.
* Add `/` method to `Uri`.
* Add `UrlFormLifter` middleware to aggregate url-form parameters with the query parameters.
* Add local address information to the `Request` type.
* Add a Http method 'or' (`|`) extractor.
* Add `VirtualHost` middleware for serving multiple sites from one server.
* Add websocket configuration to the blaze server builder.
* Redefine default timeout status code to 500.
* Redefine the `Service` arrow result from `Task[Option[_]]` to `Task[_]`.
* Don't extend `AllInstances` with `Http4s` omnibus import object.
* Use UTF-8 as the default encoding for text bodies.
* Numerous bug fixes by numerous contributors!

# v0.8.4 (2015-07-13)
* Honor the buffer size parameter in gzip middleware.
* Handle service exceptions in servlet backends.
* Respect asyncTimeout in servlet backends.
* Fix prefix mounting bug in blaze-server.
* Do not apply CORS headers to unsuccessful OPTIONS requests.

# v0.8.3 (2015-07-02)
* Fix bug parsing IPv4 addresses found in URI construction.

# v0.8.2 (2015-06-22)
* Patch instrumented handler for Jetty to time async contexts correctly.
* Fix race condition with timeout registration and route execution in blaze client
* Replace `ConcurrentHashMap` with synchronized `HashMap` in `staticcontent` package.
* Fix static content from jars by avoiding `"//"` in path uris when serving static content.
* Quote MediaRange extensions.
* Upgrade to jawn-streamz-0.5.0 and blaze-0.8.2.
* Improve error handling in blaze-client.
* Respect the explicit default encoding passed to `decodeString`.

# v0.8.1 (2015-06-16)
* Authentication middleware integrated into the server package.
* Static content tools integrated into the server package.
* Rename HttpParser to HttpHeaderParser and allow registration and removal of header parsers.
* Make UrlForm EntityDecoder implicitly resolvable.
* Relax UrlForm parser strictness.
* Add 'follow redirect' support as a client middleware.
* Add server middleware for auto retrying uris of form '/foo/' as '/foo'.
* Numerous bug fixes.
* Numerous version bumps.

# ~~v0.8.0 (2015-06-16)~~
* Mistake.  Go straight to v0.8.1.

# v0.7.0 (2015-05-05)
* Add QueryParamMatcher to the dsl which returns a ValidationNel.
* Dsl can differentiate between '/foo/' and '/foo'.
* Added http2 support for blaze backend.
* Added a metrics middleware usable on all server backends.
* Websockets are now modeled by an scalaz.stream.Exchange.
* Add `User-Agent` and `Allow` header types and parsers.
* Allow providing a Host header to the blaze client.
* Upgrade to scalaz-stream-7.0a.
* Added a CORS middleware.
* Numerous bug fixes.
* Numerous version bumps.

# v0.6.5 (2015-03-29)
* Fix bug in Request URI on servlet backend with non-empty context or servlet paths.
* Allow provided Host header for Blaze requests.

# v0.6.4 (2015-03-15)
* Avoid loading javax.servlet.WriteListener when deploying to a servlet 3.0 container.

# ~~v0.6.3 (2015-03-15)~~
* Forgot to pull origin before releasing.  Use v0.6.4 instead.

# v0.6.2 (2015-02-27)
* Use the thread pool provided to the Jetty servlet builder.
* Avoid throwing exceptions when parsing headers.
* Make trailing slash insignificant in service prefixes on servlet containers.
* Fix mapping of servlet query and mount prefix.

# v0.6.1 (2015-02-04)
* Update to blaze-0.5.1
* Remove unneeded error message (90b2f76097215)
* GZip middleware will not throw an exception if the AcceptEncoding header is not gzip (ed1b2a0d68a8)

# v0.6.0 (2015-01-27)

* http4s-core
* Remove ResponseBuilder in favor of Response companion.
* Allow '';'' separators for query pairs.
* Make charset on Message an Option.
* Add a `flatMapR` method to EntityDecoder.
* Various enhancements to QueryParamEncoder and QueryParamDecoder.
* Make Query an IndexedSeq.
* Add parsers for Location and Proxy-Authenticate headers.
* Move EntityDecoder.apply to `Request.decode` and `Request.decodeWith`
* Move headers into `org.http4s.headers` package.
* Make UriTranslation respect scriptName/pathInfo split.
* New method to resolve relative Uris.
* Encode query and fragment of Uri.
* Codec and wrapper type for URL-form-encoded bodies.

* http4s-server
* Add SSL support to all server builders.

* http4s-blaze-server
* Add Date header to blaze-server responses.
* Close connection when error happens during body write in blaze-server.

* http4s-servlet
* Use asynchronous servlet I/O on Servlet 3.1 containers.
* ServletContext syntax for easy mounting in a WAR deployment.
* Support Dropwizard Metrics collection for servlet containers.

* http4s-jawn
* Empty strings are a JSON decoding error.

* http4s-argonaut
* Add codec instances for Argonaut's CodecJson.

* http4s-json4s
* Add codec instances for Json4s' Reader/Writer.

* http4s-twirl
* New module to support Twirl templates

* http4s-scala-xml
* Split scala-xml support into http4s-scala-xml module.
* Change inferred type of `scala.xml.Elem` to `application/xml`.

* http4s-client
* Support for signing oauth-1 requests in client.

* http4s-blaze-client
* Fix blaze-client when receiving HTTP1 response without Content-Length header.
* Change default blaze-client executor to variable size.
* Fix problem with blaze-client timeouts.

# v0.5.4 (2015-01-08)
* Upgrade to blaze 0.4.1 to fix header parsing issue in blaze http/1.x client and server.

# v0.5.3 (2015-01-05)
* Upgrade to argonaut-6.1-M5 to match jawn. [#157](https://github.com/http4s/http4s/issues/157)

# v0.5.2 (2015-01-02)
* Upgrade to jawn-0.7.2.  Old version of jawn was incompatible with argonaut. [#157](https://github.com/http4s/http4s/issues/157)

# v0.5.1 (2014-12-23)
* Include context path in calculation of scriptName/pathInfo. [#140](https://github.com/http4s/http4s/issues/140)
* Fix bug in UriTemplate for query params with multiple keys.
* Fix StackOverflowError in query parser. [#147](https://github.com/http4s/http4s/issues/147)
* Allow ';' separators for query pairs.

# v0.5.0 (2014-12-11)
* Client syntax has evloved and now will include Accept headers when used with EntityDecoder
* Parse JSON with jawn-streamz.
* EntityDecoder now returns an EitherT to make decoding failure explicit.
* Renamed Writable to EntityEncoder
* New query param typeclasses for encoding and decoding query strings.
* Status equality now discards the reason phrase.
* Match AttributeKeys as singletons.
* Added async timeout listener to servlet backends.
* Start blaze server asynchronously.
* Support specifying timeout and executor in blaze-client.
* Use NIO for encoding files.

# v0.4.2 (2014-12-01)
* Fix whitespace parsing in Authorization header [#87](https://github.com/http4s/http4s/issues/87)

# v0.4.1 (2014-11-20)
* `Uri.query` and `Uri.fragment` are no longer decoded. [#75](https://github.com/http4s/http4s/issues/75)

# v0.4.0 (2014-11-18)

* Change HttpService form a `PartialFunction[Request,Task[Response]]`
  to `Service[Request, Response]`, a type that encapsulates a `Request => Task[Option[Response]]`
* Upgrade to scalaz-stream-0.6a
* Upgrade to blaze-0.3.0
* Drop scala-logging for log4s
* Refactor ServerBuilders into an immutable builder pattern.
* Add a way to control the thread pool used for execution of a Service
* Modernize the Renderable/Renderer framework
* Change Renderable append operator from ~ to <<
* Split out the websocket codec and types into a seperate package
* Added ReplyException, an experimental way to allow an Exception to encode
  a default Response on for EntityDecoder etc.
* Many bug fixes and slight enhancements

# v0.3.0 (2014-08-29)

* New client API with Blaze implementation
* Upgrade to scalaz-7.1.0 and scalaz-stream-0.5a
* JSON Writable support through Argonaut and json4s.
* Add EntityDecoders for parsing bodies.
* Moved request and response generators to http4s-dsl to be more flexible to
  other frameworks'' syntax needs.
* Phased out exception-throwing methods for the construction of various
  model objects in favor of disjunctions and macro-enforced literals.
* Refactored imports to match the structure followed by [scalaz](https://github.com/scalaz/scalaz).

# v0.2.0 (2014-07-15)

* Scala 2.11 support
* Spun off http4s-server module. http4s-core is neutral between server and
the future client.
* New builder for running Blaze, Jetty, and Tomcat servers.
* Configurable timeouts in each server backend.
* Replace Chunk with scodec.bits.ByteVector.
* Many enhancements and bugfixes to URI type.
* Drop joda-time dependency for slimmer date-time class.
* Capitalized method names in http4s-dsl.

# v0.1.0 (2014-04-15)

* Initial public release.<|MERGE_RESOLUTION|>--- conflicted
+++ resolved
@@ -3,42 +3,6 @@
 Maintenance branches are merged before each new release. This change log is
 ordered chronologically, so each release contains all changes described below it.
 
-<<<<<<< HEAD
-# v1.0.0-M36 (2022-08-23)
-
-This release is the latest milestone in the 1.x series, and is _not_ binary compatible with previous 1.0 milestones.  It also includes the changes from v0.23.15.
-
-## What's Changed
-
-### http4s-core
-
-* Use `scodec.bits.ByteVector` for `Entity.Strict` by @armanbilge in https://github.com/http4s/http4s/pull/6528
-* Smite `Seq` in `Message#multiParams`, `Uri#multiParams`, `Query#multiParams` by @danicheg in https://github.com/http4s/http4s/pull/6524
-
-### http4s-server
-
-* Spring cleaning: Remove unneeded temporal constraints and make some cosmetic changes by @FrancescoSerra in https://github.com/http4s/http4s/pull/6491
-
-### Documentation
-
-* Remove references to Scala 2.12 in docs by @danicheg in https://github.com/http4s/http4s/pull/6604
-* Fix 1.0 version table compatibility with 2.12 & 2.13 by @JackTreble in https://github.com/http4s/http4s/pull/6607
-* Tweak the http4s.g8 example on the quick start page by @danicheg in https://github.com/http4s/http4s/pull/6608
-
-### Behind the scenes
-
-* Release v1.0.0-M35 by @armanbilge in https://github.com/http4s/http4s/pull/6569
-* Pick Sbt Scoverage from 0.23 by @danicheg in https://github.com/http4s/http4s/pull/6574
-* Ignore literally updates on main by @armanbilge in https://github.com/http4s/http4s/pull/6584
-* Merge `series/0.23` into `main` by @danicheg in https://github.com/http4s/http4s/pull/6612
-* 0.23 -> main by @armanbilge in https://github.com/http4s/http4s/pull/6631
-
-## New Contributors
-
-* @JackTreble made their first contribution in https://github.com/http4s/http4s/pull/6607
-
-**Full Changelog**: https://github.com/http4s/http4s/compare/v1.0.0-M35...v1.0.0-M36
-=======
 # v0.23.16 (2022-09-15)
 
 This release is binary compatible with the 0.23.x series. This is the first release that supports the [Scala Native](https://scala-native.org/) platform. All modules were cross-built, including:
@@ -107,7 +71,41 @@
 * Update jawn-fs2 to 2.3.0 in series/0.23 by @http4s-steward in https://github.com/http4s/http4s/pull/6677
 
 **Full Changelog**: https://github.com/http4s/http4s/compare/v0.23.15...v0.23.16
->>>>>>> 851bbfcd
+
+# v1.0.0-M36 (2022-08-23)
+
+This release is the latest milestone in the 1.x series, and is _not_ binary compatible with previous 1.0 milestones.  It also includes the changes from v0.23.15.
+
+## What's Changed
+
+### http4s-core
+
+* Use `scodec.bits.ByteVector` for `Entity.Strict` by @armanbilge in https://github.com/http4s/http4s/pull/6528
+* Smite `Seq` in `Message#multiParams`, `Uri#multiParams`, `Query#multiParams` by @danicheg in https://github.com/http4s/http4s/pull/6524
+
+### http4s-server
+
+* Spring cleaning: Remove unneeded temporal constraints and make some cosmetic changes by @FrancescoSerra in https://github.com/http4s/http4s/pull/6491
+
+### Documentation
+
+* Remove references to Scala 2.12 in docs by @danicheg in https://github.com/http4s/http4s/pull/6604
+* Fix 1.0 version table compatibility with 2.12 & 2.13 by @JackTreble in https://github.com/http4s/http4s/pull/6607
+* Tweak the http4s.g8 example on the quick start page by @danicheg in https://github.com/http4s/http4s/pull/6608
+
+### Behind the scenes
+
+* Release v1.0.0-M35 by @armanbilge in https://github.com/http4s/http4s/pull/6569
+* Pick Sbt Scoverage from 0.23 by @danicheg in https://github.com/http4s/http4s/pull/6574
+* Ignore literally updates on main by @armanbilge in https://github.com/http4s/http4s/pull/6584
+* Merge `series/0.23` into `main` by @danicheg in https://github.com/http4s/http4s/pull/6612
+* 0.23 -> main by @armanbilge in https://github.com/http4s/http4s/pull/6631
+
+## New Contributors
+
+* @JackTreble made their first contribution in https://github.com/http4s/http4s/pull/6607
+
+**Full Changelog**: https://github.com/http4s/http4s/compare/v1.0.0-M35...v1.0.0-M36
 
 # v0.23.15 (2022-08-22)
 
