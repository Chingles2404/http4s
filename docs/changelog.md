# Changelog

Maintenance branches are merged before each new release. This change log is
ordered chronologically, so each release contains all changes described below it.

<<<<<<< HEAD
# v1.0.0-M40 (2023-07-13)

## What's Changed

### http4s-core

* Fix misleading `EntityBody` mentions in some scaladocs by @danicheg in https://github.com/http4s/http4s/pull/6955
* Tweak performance of `QueryOps#withQueryParam`  by @danicheg in https://github.com/http4s/http4s/pull/6864
* Deprecate Entity Apply by @diesalbla in https://github.com/http4s/http4s/pull/6305
* Expunge all unsafe logging by @armanbilge, @iRevive in https://github.com/http4s/http4s/pull/6645, https://github.com/http4s/http4s/pull/7122
* Migrate `Uri.Scheme` and `TransferCoding` to `CIString` by @froth in https://github.com/http4s/http4s/pull/7164

### http4s-server

* More comprehensive support of `Entity` model in `Jsonp` Middleware by @danicheg in https://github.com/http4s/http4s/pull/6937
* Take account of `Entity` model in `BracketRequestResponse` Middleware by @danicheg in https://github.com/http4s/http4s/pull/6957
* Use `Clock` from `CE` instead of one from `java.time` in `CSRF` Middleware by @danicheg in https://github.com/http4s/http4s/pull/7166

### http4s-client

* Rectify `Client#fromHttpApp` by @danicheg in https://github.com/http4s/http4s/pull/7148

### Documentation

* Fix `Entity` docs by @danicheg in https://github.com/http4s/http4s/pull/7067
* Update adopters.md by @dantb in https://github.com/http4s/http4s/pull/7107

### Behind the scenes

* Ignore sbt-jmh updates on main by @armanbilge in https://github.com/http4s/http4s/pull/6952
* Merge `series/0.23` into `main` by @danicheg in https://github.com/http4s/http4s/pull/6970
* Merge `series/0.23` into `main` by @danicheg in https://github.com/http4s/http4s/pull/7025
* Clean up internal package by @danicheg in https://github.com/http4s/http4s/pull/7030
* Ignore crossproject updates on main by @armanbilge in https://github.com/http4s/http4s/pull/7048
* Ignore sbt-revolver updates on main by @armanbilge in https://github.com/http4s/http4s/pull/7052
* Fix semantic merge conflicts following #6305 by @armanbilge in https://github.com/http4s/http4s/pull/7063
* 0.23 -> main by @armanbilge in https://github.com/http4s/http4s/pull/7115
* Use `MonadThrow` instead of `Sync` in `H2Client.RequestKey#getAddress` by @danicheg in https://github.com/http4s/http4s/pull/7167
* 0.23 -> main by @armanbilge in https://github.com/http4s/http4s/pull/7172
* Clear the internal package of unused/deprecated things by @froth in https://github.com/http4s/http4s/pull/7158
* Ignore `scalac-compat-annotation` updates on main by @danicheg in https://github.com/http4s/http4s/pull/7179
* Cleanup of `org.http4s.internal` by @froth in https://github.com/http4s/http4s/pull/7175
* Merge `v0.23.22` into `main` by @danicheg in https://github.com/http4s/http4s/pull/7211

## New Contributors

* @froth made their first contribution in https://github.com/http4s/http4s/pull/7164

**Full Changelog**: https://github.com/http4s/http4s/compare/v1.0.0-M39...v1.0.0-M40
=======
# v0.23.23 (2023-07-19)

This release includes assorted fixes and optimizations for Ember.

## What's Changed

### http4s-ember-core

* Some micro-optimisations in `ember-core` by @danicheg in https://github.com/http4s/http4s/pull/7154

### http4s-ember-server

* Disable Ember server TLS logging more aggressively by @armanbilge in https://github.com/http4s/http4s/pull/7204
* Immediately release invalid connections in `getValidManaged` by @armanbilge in https://github.com/http4s/http4s/pull/7218
* WebSocketHelpers.scala - Use Chunks by @diesalbla in https://github.com/http4s/http4s/pull/7214

### http4s-ember-client

* Improve error messages for MissingHost and MissingPort by @george-wilson-rea in https://github.com/http4s/http4s/pull/7207

### Behind the scenes

* Update http4s-circe, http4s-ember-client to 0.23.22 in series/0.23 by @http4s-steward in https://github.com/http4s/http4s/pull/7192
* Update scalafmt-core to 3.7.6 in series/0.23 by @http4s-steward in https://github.com/http4s/http4s/pull/7197
* flake.lock: Update by @http4s-steward in https://github.com/http4s/http4s/pull/7200
* Update scalafmt-core to 3.7.7 in series/0.23 by @http4s-steward in https://github.com/http4s/http4s/pull/7201
* Update sbt to 1.9.2 in series/0.23 by @http4s-steward in https://github.com/http4s/http4s/pull/7203
* Update scalafmt-core to 3.7.8 in series/0.23 by @http4s-steward in https://github.com/http4s/http4s/pull/7205
* Update scalafmt-core to 3.7.9 in series/0.23 by @http4s-steward in https://github.com/http4s/http4s/pull/7210
* flake.lock: Update by @http4s-steward in https://github.com/http4s/http4s/pull/7217
* Update scalafmt-core to 3.7.10 in series/0.23 by @http4s-steward in https://github.com/http4s/http4s/pull/7215

## New Contributors

* @george-wilson-rea made their first contribution in https://github.com/http4s/http4s/pull/7207

**Full Changelog**: https://github.com/http4s/http4s/compare/v0.23.22...v0.23.23
>>>>>>> 00fcd90f

# v0.23.22 (2023-06-28)

This release includes assorted fixes for Ember.

## What's Changed

### http4s-core

* Fix `QueryOps#setQueryParams` scaladoc by @danicheg in https://github.com/http4s/http4s/pull/7126

### http4s-ember-core

* Include query params in http2 :path pseudo header by @ybasket in https://github.com/http4s/http4s/pull/7180
* A bunch of tweaks to `ClientHelpers`' methods by @danicheg in https://github.com/http4s/http4s/pull/7173

### http4s-ember-server

* Properly handle `NoSuchElementException` in `tlsSocket.applicationProtocol` by @arturaz in https://github.com/http4s/http4s/pull/7092
* Allow providing custom error handler when connection establishing fails. by @arturaz in https://github.com/http4s/http4s/pull/7093

### Behind the scenes

* Update http4s-circe, http4s-ember-client to 0.23.21 in series/0.23 by @http4s-steward in https://github.com/http4s/http4s/pull/7169
* Disable artifact upload by @armanbilge in https://github.com/http4s/http4s/pull/7168
* flake.lock: Update by @http4s-steward in https://github.com/http4s/http4s/pull/7099
* Update netty-buffer, netty-codec-http to 4.1.94.Final in series/0.23 by @http4s-steward in https://github.com/http4s/http4s/pull/7174
* Update munit to 1.0.0-M8 in series/0.23 by @http4s-steward in https://github.com/http4s/http4s/pull/7145
* Update scalac-compat-annotation to 0.1.1 in series/0.23 by @http4s-steward in https://github.com/http4s/http4s/pull/7177
* Update sbt-scalajs, scalajs-compiler, ... to 1.13.2 in series/0.23 by @http4s-steward in https://github.com/http4s/http4s/pull/7181
* Update cats-effect, cats-effect-std, ... to 3.5.1 in series/0.23 by @http4s-steward in https://github.com/http4s/http4s/pull/7182
* Update cats-parse to 0.3.10 in series/0.23 by @http4s-steward in https://github.com/http4s/http4s/pull/7184
* Update sbt to 1.9.1 in series/0.23 by @http4s-steward in https://github.com/http4s/http4s/pull/7185
* Update jawn-parser to 1.5.1 in series/0.23 by @http4s-steward in https://github.com/http4s/http4s/pull/7186
* Update scalac-compat-annotation to 0.1.2 in series/0.23 by @http4s-steward in https://github.com/http4s/http4s/pull/7187
* Use `Assertions#assume` in tests by @danicheg in https://github.com/http4s/http4s/pull/7183
* flake.lock: Update by @http4s-steward in https://github.com/http4s/http4s/pull/7188

## New Contributors

* @arturaz made their first contribution in https://github.com/http4s/http4s/pull/7092

**Full Changelog**: https://github.com/http4s/http4s/compare/v0.23.21...v0.23.22

# v0.23.21 (2023-06-16)

This release fixes another regression in Ember HTTP/2.

## What's Changed

### http4s-server

* Use `ClockOps` in `ResponseTiming` Middleware by @danicheg in https://github.com/http4s/http4s/pull/7163

### http4s-ember-core

* Close H2 `readBuffer` on `headers.endStream` by @armanbilge in https://github.com/http4s/http4s/pull/7156
* Use `ClockOps` in `Util#readWithTimeout` by @danicheg in https://github.com/http4s/http4s/pull/7162

### http4s-ember-server

* Mask errors in Ember server `runConnection` by @armanbilge in https://github.com/http4s/http4s/pull/7157

### Behind the scenes

* Update http4s-circe, http4s-ember-client, ... to 0.23.20 in series/0.23 by @http4s-steward in https://github.com/http4s/http4s/pull/7153
* Simplify type in `H2Server#h2cUpgradeHttpRoute` by @danicheg in https://github.com/http4s/http4s/pull/7159

**Full Changelog**: https://github.com/http4s/http4s/compare/v0.23.20...v0.23.21

# v0.23.20 (2023-06-12)

This release fixes a critical regression in Ember HTTP/2. It also upgrades to Scala 3.3.0 LTS.

## What's Changed

### http4s-core

* Add missing constructors to `ContextRoutes` by @hamnis in https://github.com/http4s/http4s/pull/7123
* Add `Upgrade-Insecure-Requests` header model by @diogocanut in https://github.com/http4s/http4s/pull/7129
* Update scala3-library, ... to 3.3.0 in series/0.23 by @http4s-steward in https://github.com/http4s/http4s/pull/7131

### http4s-server

* Add handling for fragmented frames in WebSockets by @mox692 in https://github.com/http4s/http4s/pull/7091

### http4s-ember-core

* Close `H2Stream` `readBuffer` on `data.endStream` by @armanbilge in https://github.com/http4s/http4s/pull/7147

### Documentation

* fixes wrong link in "Server Middleware" page in the docs #7117 by @rsemlal in https://github.com/http4s/http4s/pull/7118
* Added more examples to the doc (shortcut to create Responses) by @walesho in https://github.com/http4s/http4s/pull/7120

### Behind the scenes

* Fix release date by @armanbilge in https://github.com/http4s/http4s/pull/7114
* Update http4s-circe, http4s-ember-client, ... to 0.23.19 in series/0.23 by @http4s-steward in https://github.com/http4s/http4s/pull/7116
* Update netty-buffer, netty-codec-http to 4.1.93.Final in series/0.23 by @http4s-steward in https://github.com/http4s/http4s/pull/7124
* Update scalafmt-core to 3.7.4 in series/0.23 by @http4s-steward in https://github.com/http4s/http4s/pull/7130
* Update jawn-parser to 1.5.0 in series/0.23 by @http4s-steward in https://github.com/http4s/http4s/pull/7132
* Update sbt-scoverage to 2.0.8 in series/0.23 by @http4s-steward in https://github.com/http4s/http4s/pull/7134
* Update sbt-jmh to 0.4.5 in series/0.23 by @http4s-steward in https://github.com/http4s/http4s/pull/7136
* Update nscplugin, sbt-scala-native, ... to 0.4.14 in series/0.23 by @http4s-steward in https://github.com/http4s/http4s/pull/7139
* Update epollcat to 0.1.5 in series/0.23 by @http4s-steward in https://github.com/http4s/http4s/pull/7140
* Update jnr-unixsocket to 0.38.20 in series/0.23 by @http4s-steward in https://github.com/http4s/http4s/pull/7141
* Update sbt to 1.9.0 in series/0.23 by @http4s-steward in https://github.com/http4s/http4s/pull/7133
* Update sbt-http4s-org to 0.14.13 in series/0.23 by @http4s-steward in https://github.com/http4s/http4s/pull/7137
* Update scala-library, scala-reflect to 2.12.18 in series/0.23 by @http4s-steward in https://github.com/http4s/http4s/pull/7143
* Update scala-library, scala-reflect to 2.13.11 in series/0.23 by @http4s-steward in https://github.com/http4s/http4s/pull/7144

## New Contributors

* @rsemlal made their first contribution in https://github.com/http4s/http4s/pull/7118
* @walesho made their first contribution in https://github.com/http4s/http4s/pull/7120
* @diogocanut made their first contribution in https://github.com/http4s/http4s/pull/7129
* @mox692 made their first contribution in https://github.com/http4s/http4s/pull/7091

**Full Changelog**: https://github.com/http4s/http4s/compare/v0.23.19...v0.23.20

# v0.23.19 (2023-05-12)

This release updates to Cats Effect v3.5.0 which includes an important change to the cancelation semantics of the `Async#async` and `IO.async` methods. Please check the [Cats Effect release notes for v3.5.0](https://github.com/typelevel/cats-effect/releases/tag/v3.5.0) for more details. These changes do not affect Ember, but they do affect Blaze (see https://github.com/http4s/blaze/issues/772) and possibly other http4s backends.

## What's Changed

### http4s-core

* Add X-Content-Type-Options header by @sierikov in https://github.com/http4s/http4s/pull/6981
* Fix base64 parser for http headers Web-Socket-Key and Web-Socket-Accept by @danghieutrung in https://github.com/http4s/http4s/pull/7037
* Add application/graphql media type by @keirlawson in https://github.com/http4s/http4s/pull/7055
* Update log4cats-core, log4cats-noop, ... to 2.6.0 in series/0.23 by @http4s-steward in https://github.com/http4s/http4s/pull/7084
* Fix resolving of root / URIs by @armanbilge in https://github.com/http4s/http4s/pull/7064
* Update cats-effect, cats-effect-std, ... to 3.5.0 in series/0.23 by @http4s-steward in https://github.com/http4s/http4s/pull/7110
* Update fs2-core, fs2-io to 3.7.0 in series/0.23 by @http4s-steward in https://github.com/http4s/http4s/pull/7112

### http4s-laws

* Fix Keep Alive property flake test by @kovstas in https://github.com/http4s/http4s/pull/7019

### http4s-server

* Tweak the `Router#translate` by @danicheg in https://github.com/http4s/http4s/pull/7083

### http4s-client

* Fix `Client.fromHttpApp` does not drain bodies by @kovstas in https://github.com/http4s/http4s/pull/7020

### http4s-client-testkit

* add WSTestClient builder from HttpApp by @kovstas in https://github.com/http4s/http4s/pull/7053

### http4s-ember-core

* Support ember http/2 over unix sockets by @armanbilge in https://github.com/http4s/http4s/pull/7039
* `Hpack` optimizations by @armanbilge in https://github.com/http4s/http4s/pull/7086
* Use `Channel` for H2 `readBuffer` by @armanbilge in https://github.com/http4s/http4s/pull/7096
* Encode trailer headers in Ember by @armanbilge in https://github.com/http4s/http4s/pull/6756

### Documentation

* Server middleware documentation by @fredshonorio in https://github.com/http4s/http4s/pull/6992
* Fix typo on the quickstart page by @danicheg in https://github.com/http4s/http4s/pull/7026
* Fix a broken link to JDKHttpClient in the docs by @satorg in https://github.com/http4s/http4s/pull/7045
* Document ErrorAction middleware by @Quafadas in https://github.com/http4s/http4s/pull/6953

### Behind the scenes

* Don't upload test artifacts by @armanbilge in https://github.com/http4s/http4s/pull/7027
* flake.lock: Update by @http4s-steward in https://github.com/http4s/http4s/pull/7032
* Update ip4s-core, ip4s-test-kit to 3.3.0 in series/0.23 by @http4s-steward in https://github.com/http4s/http4s/pull/7033
* Update nscplugin, sbt-scala-native, ... to 0.4.12 in series/0.23 by @http4s-steward in https://github.com/http4s/http4s/pull/7034
* Update logback-classic to 1.2.12 in series/0.23 by @http4s-steward in https://github.com/http4s/http4s/pull/7035
* Update fs2-core, fs2-io to 3.7.0-RC4 in series/0.23 by @http4s-steward in https://github.com/http4s/http4s/pull/7036
* flake.lock: Update by @http4s-steward in https://github.com/http4s/http4s/pull/7040
* Update scalafmt-core to 3.7.3 in series/0.23 by @http4s-steward in https://github.com/http4s/http4s/pull/7041
* Tweak `build.sbt` by @danicheg in https://github.com/http4s/http4s/pull/7042
* Update netty-buffer, netty-codec-http to 4.1.91.Final in series/0.23 by @http4s-steward in https://github.com/http4s/http4s/pull/7043
* flake.lock: Update by @http4s-steward in https://github.com/http4s/http4s/pull/7044
* Update sbt-scala-native-crossproject to 1.3.0 in series/0.23 by @http4s-steward in https://github.com/http4s/http4s/pull/7047
* Update sbt-revolver to 0.10.0 in series/0.23 by @http4s-steward in https://github.com/http4s/http4s/pull/7051
* Update sbt-scalajs, scalajs-compiler, ... to 1.13.1 in series/0.23 by @http4s-steward in https://github.com/http4s/http4s/pull/7056
* flake.lock: Update by @http4s-steward in https://github.com/http4s/http4s/pull/7057
* Adopt scala-native-config-brew by @armanbilge in https://github.com/http4s/http4s/pull/6724
* Update sbt-scala-native-crossproject to 1.3.1 in series/0.23 by @http4s-steward in https://github.com/http4s/http4s/pull/7071
* Update cats-effect, cats-effect-std, ... to 3.5.0-RC4 in series/0.23 by @http4s-steward in https://github.com/http4s/http4s/pull/7074
* Ember-Core H2Connection: extract "WriteChunk" auxiliary function. by @diesalbla in https://github.com/http4s/http4s/pull/7069
* Update sbt-http4s-org to 0.14.12 in series/0.23 by @http4s-steward in https://github.com/http4s/http4s/pull/7076
* flake.lock: Update by @http4s-steward in https://github.com/http4s/http4s/pull/7089
* Update netty-buffer, netty-codec-http to 4.1.92.Final in series/0.23 by @http4s-steward in https://github.com/http4s/http4s/pull/7090
* Ember-Core H2Stream - Extract "cancelWith" method. by @diesalbla in https://github.com/http4s/http4s/pull/7075
* Update cats-effect, cats-effect-std, ... to 3.5.0-RC5 in series/0.23 by @http4s-steward in https://github.com/http4s/http4s/pull/7094
* Ember-Core State - Extract factory method by @diesalbla in https://github.com/http4s/http4s/pull/7070
* Ember-Core / H2Stream / sendData: for-comp is not tail-recursive. by @diesalbla in https://github.com/http4s/http4s/pull/7079
* Update fs2-core, fs2-io to 3.7.0-RC5 in series/0.23 by @http4s-steward in https://github.com/http4s/http4s/pull/7098
* Update case-insensitive, ... to 1.4.0 in series/0.23 by @http4s-steward in https://github.com/http4s/http4s/pull/7109
* Update sbt to 1.8.3 in series/0.23 by @http4s-steward in https://github.com/http4s/http4s/pull/7111

## New Contributors

* @sierikov made their first contribution in https://github.com/http4s/http4s/pull/6981
* @kovstas made their first contribution in https://github.com/http4s/http4s/pull/7019
* @danghieutrung made their first contribution in https://github.com/http4s/http4s/pull/7037
* @Quafadas made their first contribution in https://github.com/http4s/http4s/pull/6953

**Full Changelog**: https://github.com/http4s/http4s/compare/v0.23.19-RC3...v0.23.19

# v0.23.19-RC3 (2023-03-15)

This release candidate ships several fixes to Ember client and server. It is built against Cats Effect v3.5.0-RC3 and FS2 v3.7.0-RC2.

## What's Changed

### http4s-core

* Add Deprecation and Sunset Headers by @zan-preston in https://github.com/http4s/http4s/pull/6991

### http4s-ember-core

* All received messages in h2 could have trailers by @ChristopherDavenport in https://github.com/http4s/http4s/pull/7021
* Redirect `H2Connection.writeLoop` errors to logger by @armanbilge in https://github.com/http4s/http4s/pull/7016

### http4s-ember-client

* Add ability to disable SNI in Ember by @joan38 in https://github.com/http4s/http4s/pull/6990
* Detect terminated `EmberConnection`s in ember client prior to attempting a request by @armanbilge in https://github.com/http4s/http4s/pull/6980

### http4s-ember-server

* Handle EndOfStream error in Ember WebSocket server by @zAPFy in https://github.com/http4s/http4s/pull/7008
* Special Case Error Handler For Unparsable Request Line by @isomarcte in https://github.com/http4s/http4s/pull/6934

### http4s-circe

* Update circe-core, circe-generic, ... to 0.14.5 in series/0.23 by @http4s-steward in https://github.com/http4s/http4s/pull/7012

### Behind the scenes

* flake.lock: Update by @http4s-steward in https://github.com/http4s/http4s/pull/7007
* Update nix and cachix actions by @armanbilge in https://github.com/http4s/http4s/pull/7011
* Update sbt-http4s-org to 0.14.11 in series/0.23 by @http4s-steward in https://github.com/http4s/http4s/pull/7013
* flake.lock: Update by @http4s-steward in https://github.com/http4s/http4s/pull/7022
* Update netty-buffer, netty-codec-http to 4.1.90.Final in series/0.23 by @http4s-steward in https://github.com/http4s/http4s/pull/7023

## New Contributors

* @zan-preston made their first contribution in https://github.com/http4s/http4s/pull/6991
* @zAPFy made their first contribution in https://github.com/http4s/http4s/pull/7008

**Full Changelog**: https://github.com/http4s/http4s/compare/v0.23.19-RC2...v0.23.19-RC3

# v0.23.19-RC2 (2023-02-28)

This release candidate updates to Cats Effect v3.5.0-RC3 and FS2 v3.7.0-RC2.

## What's Changed

### http4s-core

* Update cats-effect, cats-effect-std, ... to 3.5.0-RC3 in series/0.23 by @http4s-steward in https://github.com/http4s/http4s/pull/7004
* Update fs2-core, fs2-io to 3.7.0-RC2 in series/0.23 by @http4s-steward in https://github.com/http4s/http4s/pull/7005

### http4s-server

* Use `ByteVector#toHex` in `CSRF` Middleware by @danicheg in https://github.com/http4s/http4s/pull/6984
* Use `ByteVector#fromHex` in `CSRF` Middleware by @danicheg in https://github.com/http4s/http4s/pull/7002

### http4s-client

* `JavaNetClient` does not need `Async` by @armanbilge in https://github.com/http4s/http4s/pull/6996

### Documentation

* Clarify module choices in quickstart docs by @armanbilge in https://github.com/http4s/http4s/pull/6977

### Behind the scenes

* Update sbt-native-packager to 1.9.16 in series/0.23 by @http4s-steward in https://github.com/http4s/http4s/pull/6987
* flake.lock: Update by @http4s-steward in https://github.com/http4s/http4s/pull/6988
* Update scalafmt-core to 3.7.2 in series/0.23 by @http4s-steward in https://github.com/http4s/http4s/pull/6997
* Update scodec-bits to 1.1.36 in series/0.23 by @http4s-steward in https://github.com/http4s/http4s/pull/6998
* Update scodec-bits to 1.1.37 in series/0.23 by @http4s-steward in https://github.com/http4s/http4s/pull/7003

**Full Changelog**: https://github.com/http4s/http4s/compare/v0.23.19-RC1...v0.23.19-RC2

# v0.23.19-RC1 (2023-02-20)

This release candidate updates to Cats Effect v3.5.0-RC2, which brings [major changes](https://github.com/typelevel/cats-effect/releases/tag/v3.5.0-RC1), as well as FS2 v3.7.0-RC1. Otherwise there are no significant changes in http4s itself.

## What's Changed

### http4s-core

* Update nscplugin, sbt-scala-native, ... to 0.4.10 in series/0.23 by @http4s-steward in https://github.com/http4s/http4s/pull/6946
* Update sbt-scalajs, scalajs-compiler, ... to 1.13.0 in series/0.23 by @http4s-steward in https://github.com/http4s/http4s/pull/6962
* Update scodec-bits to 1.1.35 in series/0.23 by @http4s-steward in https://github.com/http4s/http4s/pull/6961
* Allow to customize flags for file decoders by @armanbilge in https://github.com/http4s/http4s/pull/6982
* Update to CE v3.5.0-RC2, FS2 v3.7.0-RC1 by @armanbilge in https://github.com/http4s/http4s/pull/6985

### http4s-ember-server

* Fix hanging when stream fails by @TimWSpence in https://github.com/http4s/http4s/pull/6930

### Documentation

* Phase out the client DSL in the docs by @gringrape in https://github.com/http4s/http4s/pull/6944
* Add section with sbt dependencies to quickstart by @valencik in https://github.com/http4s/http4s/pull/6963

### Behind the scenes

* Update sbt-native-packager to 1.9.13 in series/0.23 by @http4s-steward in https://github.com/http4s/http4s/pull/6928
* Update http4s-circe, http4s-ember-client, ... to 0.23.18 in series/0.23 by @http4s-steward in https://github.com/http4s/http4s/pull/6929
* Update scalafmt-core to 3.7.0 in series/0.23 by @http4s-steward in https://github.com/http4s/http4s/pull/6932
* Update scalafmt-core to 3.7.1 in series/0.23 by @http4s-steward in https://github.com/http4s/http4s/pull/6938
* flake.lock: Update by @http4s-steward in https://github.com/http4s/http4s/pull/6949
* Refactor `Outcome` usage in `BracketRequestResponseSuite` by @danicheg in https://github.com/http4s/http4s/pull/6948
* Update sbt-jmh to 0.4.4 in series/0.23 by @http4s-steward in https://github.com/http4s/http4s/pull/6951
* Update cats-effect, cats-effect-std, ... to 3.4.6 in series/0.23 by @http4s-steward in https://github.com/http4s/http4s/pull/6956
* Update scala-java-time to 2.5.0 in series/0.23 by @http4s-steward in https://github.com/http4s/http4s/pull/6833
* Update locales-minimal-en_us-db to 1.5.1 in series/0.23 by @http4s-steward in https://github.com/http4s/http4s/pull/6832
* Update scala3-library, ... to 3.2.2 in series/0.23 by @http4s-steward in https://github.com/http4s/http4s/pull/6947
* Update fs2-core, fs2-io to 3.6.0 in series/0.23 by @http4s-steward in https://github.com/http4s/http4s/pull/6964
* Update sbt-native-packager to 1.9.14 in series/0.23 by @http4s-steward in https://github.com/http4s/http4s/pull/6966
* Update fs2-core, fs2-io to 3.6.1 in series/0.23 by @http4s-steward in https://github.com/http4s/http4s/pull/6967
* Update sbt-scoverage to 2.0.7 in series/0.23 by @http4s-steward in https://github.com/http4s/http4s/pull/6969
* Update netty-buffer, netty-codec-http to 4.1.88.Final in series/0.23 by @http4s-steward in https://github.com/http4s/http4s/pull/6971
* Update netty-buffer, netty-codec-http to 4.1.89.Final in series/0.23 by @http4s-steward in https://github.com/http4s/http4s/pull/6972
* Update sbt-native-packager to 1.9.15 in series/0.23 by @http4s-steward in https://github.com/http4s/http4s/pull/6973
* flake.lock: Update by @http4s-steward in https://github.com/http4s/http4s/pull/6974
* Update cats-effect, cats-effect-std, ... to 3.4.7 in series/0.23 by @http4s-steward in https://github.com/http4s/http4s/pull/6975
* Tweak `MetricsOps#classifierFMethodWithOptionallyExcludedPath` by @danicheg in https://github.com/http4s/http4s/pull/6976
* Update epollcat to 0.1.4 in series/0.23 by @http4s-steward in https://github.com/http4s/http4s/pull/6983

## New Contributors

* @gringrape made their first contribution in https://github.com/http4s/http4s/pull/6944

**Full Changelog**: https://github.com/http4s/http4s/compare/v0.23.18...v0.23.19-RC1

# v1.0.0-M39 (2023-01-24)

This bugfix release merges forward v0.23.18 and is binary compatible
with v1.0.0-M38.

## What's Changed
### http4s-ember-core
* Take into account the `Entity` model in `H2Server` by @danicheg in https://github.com/http4s/http4s/pull/6936
### http4s-ember-client
* Don't drain the body for non-streamed entities in EmberClient by @danicheg in https://github.com/http4s/http4s/pull/6935
### Behind the scenes
* Remove nonValidatingCopyConstructor linter by @rossabaker in https://github.com/http4s/http4s/pull/6914
* Merge 0.23.18 -> main by @rossabaker in https://github.com/http4s/http4s/pull/6939

**Full Changelog**: https://github.com/http4s/http4s/compare/v1.0.0-M38...v1.0.0-M39

# v0.23.18 (2023-01-17)

This is a bugfix that addresses a fatal error that affects a small
number of people.  It also contains some optimizations and important
dependency upgrades, including a memory leak in Cats Effect.

## What's Changed
### http4s-core
* Use `Chunk` builder instead of `Buffer` in `ChunkWriter` by @danicheg in https://github.com/http4s/http4s/pull/6919
* Fix StackOverflowError initializing CommonRules by @rossabaker in https://github.com/http4s/http4s/pull/6920
* Update cats-effect, cats-effect-std, ... to 3.4.5 in series/0.23 by @http4s-steward in https://github.com/http4s/http4s/pull/6924
* Update fs2-core, fs2-io to 3.5.0 in series/0.23 by @http4s-steward in https://github.com/http4s/http4s/pull/6925

### http4s-ember-core
* Fix Ember H2 end of stream handling by @valencik, @janilcgarcia in https://github.com/http4s/http4s/pull/6882
### http4s-circe
* Use `Chunk` builder in `CirceInstances#streamedJsonArray` by @danicheg in https://github.com/http4s/http4s/pull/6922
### Behind the scenes
* flake.lock: Update by @http4s-steward in https://github.com/http4s/http4s/pull/6898
* Try limiting Node.js heap size to 1GB by @armanbilge in https://github.com/http4s/http4s/pull/6894
* Update sbt to 1.8.1 in series/0.23 by @http4s-steward in https://github.com/http4s/http4s/pull/6900
* Update cats-parse to 0.3.9 in series/0.23 by @http4s-steward in https://github.com/http4s/http4s/pull/6902
* Post v0.21.34 cleanup by @rossabaker in https://github.com/http4s/http4s/pull/6904
* Update http4s-circe, http4s-ember-client, ... to 0.23.17 in series/0.23 by @http4s-steward in https://github.com/http4s/http4s/pull/6907
* Post-0.23.17 cleanup by @rossabaker in https://github.com/http4s/http4s/pull/6906
* Update sbt to 1.8.2 in series/0.23 by @http4s-steward in https://github.com/http4s/http4s/pull/6909
* Update sbt-http4s-org to 0.14.10 in series/0.23 by @http4s-steward in https://github.com/http4s/http4s/pull/6912
* Update netty-buffer, netty-codec-http to 4.1.87.Final in series/0.23 by @http4s-steward in https://github.com/http4s/http4s/pull/6918
* Low-hanging Ember optimizations by @armanbilge in https://github.com/http4s/http4s/pull/6753
* Even less memory for Node.js by @armanbilge in https://github.com/http4s/http4s/pull/6921
* Update sbt-native-packager to 1.9.12 in series/0.23 by @http4s-steward in https://github.com/http4s/http4s/pull/6923

**Full Changelog**: https://github.com/http4s/http4s/compare/v0.23.17...v0.23.18

# v0.23.17 (2023-01-04)
## What's Changed
### http4s-core
* `Cross-Origin-Resource-Policy` header model by @samspills in https://github.com/http4s/http4s/pull/6709
* Add `Uri.Host.fromString` method by @CraigHammondDexcom in https://github.com/http4s/http4s/pull/6741
* Fix some scaladocs by @danicheg in https://github.com/http4s/http4s/pull/6586
* More efficient string building from `Headers` by @danicheg in https://github.com/http4s/http4s/pull/6776
* Use modeled headers in CORS middleware by @danicheg in https://github.com/http4s/http4s/pull/6790
* Update cats-core, cats-laws to 2.9.0 in series/0.23 by @http4s-steward in https://github.com/http4s/http4s/pull/6804
* Deprecate `Query#apply` by @danicheg in https://github.com/http4s/http4s/pull/6817
* Reduce JS size by @armanbilge in https://github.com/http4s/http4s/pull/6835
* Deprecate event stream entity decoder by @armanbilge in https://github.com/http4s/http4s/pull/6843
* Use `Temporal#realTime` in client retry middleware by @armanbilge in https://github.com/http4s/http4s/pull/6834
* Fix for 6851 : Uri.Path.Segment can throw from its equals method by @mattyjbrown in https://github.com/http4s/http4s/pull/6853
* Fixes [CVE-2023-22465](https://github.com/http4s/http4s/security/advisories/GHSA-54w6-vxfh-fw7f)
* Update sbt-scalajs, scalajs-compiler, ... to 1.11.0 in series/0.23 by @http4s-steward in https://github.com/http4s/http4s/pull/6815
* Update epollcat to 0.1.3 in series/0.23 by @http4s-steward in https://github.com/http4s/http4s/pull/6841
* Update cats-effect, cats-effect-std, ... to 3.4.4 in series/0.23 by @http4s-steward in https://github.com/http4s/http4s/pull/6884
* Update vault to 3.5.0 in series/0.23 by @http4s-steward in https://github.com/http4s/http4s/pull/6892
### http4s-server
* Reuse predefined `AuthScheme` values by @danicheg in https://github.com/http4s/http4s/pull/6778
* Update cats-effect, cats-effect-std, ... to 3.4.0 in series/0.23 by @http4s-steward in https://github.com/http4s/http4s/pull/6805
* Fixes resourceServiceBuilder to work on Windows by @mabasic in https://github.com/http4s/http4s/pull/6826
* Tweak body interrupting for better performance of `DefaultHead` Middleware by @danicheg in https://github.com/http4s/http4s/pull/6855
### http4s-client
* Relax constraints for client gzip middleware by @armanbilge in https://github.com/http4s/http4s/pull/6819
* Use Node.js 18 in devshell/CI by @armanbilge in https://github.com/http4s/http4s/pull/6828
### http4s-ember-core
* Ember-Core H2Stream readBody: extract "pullBuffer" function. by @diesalbla in https://github.com/http4s/http4s/pull/6627
* Special-case `EmptyBody` in request encoder by @armanbilge in https://github.com/http4s/http4s/pull/6752
* Ember-Core: simplify logic for push promises. by @diesalbla in https://github.com/http4s/http4s/pull/6772
* Use Vault#contains to check for PriorKnowledge by @valencik in https://github.com/http4s/http4s/pull/6893
* Update jnr-unixsocket to 0.38.19 in series/0.23 by @http4s-steward in https://github.com/http4s/http4s/pull/6810
### http4s-ember-server
* `Shutdown#trackConnection` should never be empty by @armanbilge in https://github.com/http4s/http4s/pull/6781
* Add withAdditionalSocketOptions to EmberServerBuilder by @TimWSpence in https://github.com/http4s/http4s/pull/6786
* Fix resource leaks by @TimWSpence in https://github.com/http4s/http4s/pull/6825
### http4s-jawn
* Update jawn-fs2 to 2.4.0 in series/0.23 by @http4s-steward in https://github.com/http4s/http4s/pull/6726
### http4s-circe
* Call Chunk.toByteBuffer directly by @CremboC in https://github.com/http4s/http4s/pull/6716
### Documentation
* Clean up client doc a bit by @bplommer in https://github.com/http4s/http4s/pull/6702
* apply syntax highlighting to code blocks in `contributing.md` by @yoshinorin in https://github.com/http4s/http4s/pull/6708
* Added scala k8s to libraries in the adopters page by @hnaderi in https://github.com/http4s/http4s/pull/6714
* Using `mdoc:silent` more liberally throughout docs by @valencik in https://github.com/http4s/http4s/pull/6705
* docs: remove `Future[_]` from presupplied encoders by @yoshinorin in https://github.com/http4s/http4s/pull/6749
* Revamp the integrations page by @armanbilge in https://github.com/http4s/http4s/pull/6801
* Partially Rewrite Client Docs by @valencik in https://github.com/http4s/http4s/pull/6725
* Add http4s-netty to integrations by @hamnis in https://github.com/http4s/http4s/pull/6848
* Add fs2-data to integrations docs page by @ybasket in https://github.com/http4s/http4s/pull/6850
* Update `Uri.fromString` return type in client docs by @yoshinorin in https://github.com/http4s/http4s/pull/6861
### Behind the scenes
* Update http4s-circe, http4s-ember-client to 0.23.16 in series/0.23 by @http4s-steward in https://github.com/http4s/http4s/pull/6687
* Update scalacheck to 1.17.0 in series/0.23 by @http4s-steward in https://github.com/http4s/http4s/pull/6686
* Setup linking paths for OpenSSL on macOS by @armanbilge in https://github.com/http4s/http4s/pull/6691
* Update epollcat to 0.1.1 in series/0.23 by @http4s-steward in https://github.com/http4s/http4s/pull/6695
* Update scala-library, scala-reflect to 2.12.17 in series/0.23 by @http4s-steward in https://github.com/http4s/http4s/pull/6693
* Update sbt-http4s-org to 0.14.5 in series/0.23 by @http4s-steward in https://github.com/http4s/http4s/pull/6688
* Update sbt-scoverage to 2.0.4 in series/0.23 by @http4s-steward in https://github.com/http4s/http4s/pull/6707
* Use ubuntu-22.04 in ci by @armanbilge in https://github.com/http4s/http4s/pull/6715
* Invoke brew via full path by @armanbilge in https://github.com/http4s/http4s/pull/6722
* flake.lock: Update by @http4s-steward in https://github.com/http4s/http4s/pull/6723
* Provide a dev shell per Java version by @rossabaker in https://github.com/http4s/http4s/pull/6728
* Update sbt to 1.7.2 in series/0.23 by @http4s-steward in https://github.com/http4s/http4s/pull/6729
* Use Nix for CI by @armanbilge in https://github.com/http4s/http4s/pull/6727
* Update scala3-library, ... to 3.2.0 in series/0.23 by @http4s-steward in https://github.com/http4s/http4s/pull/6730
* flake.lock: Update by @http4s-steward in https://github.com/http4s/http4s/pull/6731
* flake.lock: Update by @http4s-steward in https://github.com/http4s/http4s/pull/6734
* Update sbt-scoverage to 2.0.5 in series/0.23 by @http4s-steward in https://github.com/http4s/http4s/pull/6742
* flake.lock: Update by @http4s-steward in https://github.com/http4s/http4s/pull/6743
* Update netty-buffer, netty-codec-http to 4.1.84.Final in series/0.23 by @http4s-steward in https://github.com/http4s/http4s/pull/6744
* Ember-Core / H2Client /  fromSocket: split for comprehension. by @diesalbla in https://github.com/http4s/http4s/pull/6618
* Ember-Core H2Server: Extract "fulfill push promises" procedure. by @diesalbla in https://github.com/http4s/http4s/pull/6624
* H2Stream - changes and code rewrites. by @diesalbla in https://github.com/http4s/http4s/pull/6660
* Make StreamForking resource safe in the face of cancelation by @RafalSumislawski in https://github.com/http4s/http4s/pull/6745
* Ember-Core H2Server: get streamCreationLock from H2Connection by @diesalbla in https://github.com/http4s/http4s/pull/6638
* Update scala-library, scala-reflect to 2.13.10 in series/0.23 by @http4s-steward in https://github.com/http4s/http4s/pull/6750
* Update sbt-http4s-org to 0.14.7 in series/0.23 by @http4s-steward in https://github.com/http4s/http4s/pull/6748
* Ember-Core: factor to H2Server loops from H2Client, H2Server. by @diesalbla in https://github.com/http4s/http4s/pull/6754
* FS2 Streams: replace "evalMap" with "foreach". by @diesalbla in https://github.com/http4s/http4s/pull/6757
* Update scalafmt-core to 3.6.0 in series/0.23 by @http4s-steward in https://github.com/http4s/http4s/pull/6760
* flake.lock: Update by @http4s-steward in https://github.com/http4s/http4s/pull/6761
* Update sbt-scoverage to 2.0.6 in series/0.23 by @http4s-steward in https://github.com/http4s/http4s/pull/6764
* A bit more efficient string building from `Seq` collections by @danicheg in https://github.com/http4s/http4s/pull/6766
* flake.lock: Update by @http4s-steward in https://github.com/http4s/http4s/pull/6773
* Don't instantiate redundant `NonEmptyList` in `Writer#addList` by @danicheg in https://github.com/http4s/http4s/pull/6777
* Update sbt to 1.7.3 in series/0.23 by @http4s-steward in https://github.com/http4s/http4s/pull/6779
* Update scalafmt-core to 3.6.1 in series/0.23 by @http4s-steward in https://github.com/http4s/http4s/pull/6782
* flake.lock: Update by @http4s-steward in https://github.com/http4s/http4s/pull/6783
* Remove unnecessary native settings by @armanbilge in https://github.com/http4s/http4s/pull/6784
* Fix some typos by @danicheg in https://github.com/http4s/http4s/pull/6785
* Fix the wrong `Http4sClientDsl` location by @danicheg in https://github.com/http4s/http4s/pull/6788
* Scala specific nowarnX annotations by @satorg in https://github.com/http4s/http4s/pull/6751
* Update scala3-library, ... to 3.2.1 in series/0.23 by @http4s-steward in https://github.com/http4s/http4s/pull/6792
* flake.lock: Update by @http4s-steward in https://github.com/http4s/http4s/pull/6794
* Update sbt to 1.8.0 in series/0.23 by @http4s-steward in https://github.com/http4s/http4s/pull/6803
* Update netty-buffer, netty-codec-http to 4.1.85.Final in series/0.23 by @http4s-steward in https://github.com/http4s/http4s/pull/6797
* Update to Cats Effect 3.4.0-RC2 by @armanbilge in https://github.com/http4s/http4s/pull/6747
* Rm redundant comments in `Status` by @danicheg in https://github.com/http4s/http4s/pull/6807
* Update sbt-http4s-org to 0.14.8 in series/0.23 by @http4s-steward in https://github.com/http4s/http4s/pull/6808
* Update jnr-unixsocket to 0.38.18 in series/0.23 by @http4s-steward in https://github.com/http4s/http4s/pull/6809
* Update cats-effect, cats-effect-std, ... to 3.4.1 in series/0.23 by @http4s-steward in https://github.com/http4s/http4s/pull/6811
* Update locales-minimal-en_us-db to 1.5.0 in series/0.23 by @http4s-steward in https://github.com/http4s/http4s/pull/6799
* Update munit to 1.0.0-M7 in series/0.23 by @http4s-steward in https://github.com/http4s/http4s/pull/6813
* Update epollcat to 0.1.2 in series/0.23 by @http4s-steward in https://github.com/http4s/http4s/pull/6816
* Fix some deprecation warning messages by @danicheg in https://github.com/http4s/http4s/pull/6818
* Update sbt-http4s-org to 0.14.9 in series/0.23 by @http4s-steward in https://github.com/http4s/http4s/pull/6823
* flake.lock: Update by @http4s-steward in https://github.com/http4s/http4s/pull/6824
* Update nscplugin, sbt-scala-native, ... to 0.4.9 in series/0.23 by @http4s-steward in https://github.com/http4s/http4s/pull/6829
* Delete flake workflow by @armanbilge in https://github.com/http4s/http4s/pull/6836
* flake.lock: Update by @http4s-steward in https://github.com/http4s/http4s/pull/6837
* Update cats-effect, cats-effect-std, ... to 3.4.2 in series/0.23 by @http4s-steward in https://github.com/http4s/http4s/pull/6838
* flake.lock: Update by @http4s-steward in https://github.com/http4s/http4s/pull/6849
* Mark method `CharPredicate.asMaskBased` as deprecated by @danicheg in https://github.com/http4s/http4s/pull/6847
* Update vault to 3.4.0 in series/0.23 by @http4s-steward in https://github.com/http4s/http4s/pull/6854
* Use cached value of `Right(())` to avoid allocations by @danicheg in https://github.com/http4s/http4s/pull/6856
* Update netty-buffer, netty-codec-http to 4.1.86.Final in series/0.23 by @http4s-steward in https://github.com/http4s/http4s/pull/6858
* flake.lock: Update by @http4s-steward in https://github.com/http4s/http4s/pull/6859
* Eliminate redundant conversions to list by @danicheg in https://github.com/http4s/http4s/pull/6865
* Tweak `Accept` usage to avoid variadic construction by @valencik in https://github.com/http4s/http4s/pull/6866
* flake.lock: Update by @http4s-steward in https://github.com/http4s/http4s/pull/6871
* Update cats-effect, cats-effect-std, ... to 3.4.3 in series/0.23 by @http4s-steward in https://github.com/http4s/http4s/pull/6877
* Replace numbered RFC rule objects by @rossabaker in https://github.com/http4s/http4s/pull/6863
* Fix formatting of some scaladocs in core by @danicheg in https://github.com/http4s/http4s/pull/6862
* Tweak stream compiling to hex string in `Logger` by @danicheg in https://github.com/http4s/http4s/pull/6881
* JS-Artifact: set header copyright to 2022 by @diesalbla in https://github.com/http4s/http4s/pull/6887
* Ember server reduce state by @diesalbla in https://github.com/http4s/http4s/pull/6888
* Tweak `UrlForm` constructors' performance by @danicheg in https://github.com/http4s/http4s/pull/6795
* Merge 0.22 -> 0.23 by @rossabaker in https://github.com/http4s/http4s/pull/6891
* Use jdk8 in default devshell by @rossabaker in https://github.com/http4s/http4s/pull/6896

## New Contributors
* @yoshinorin made their first contribution in https://github.com/http4s/http4s/pull/6708
* @hnaderi made their first contribution in https://github.com/http4s/http4s/pull/6714
* @samspills made their first contribution in https://github.com/http4s/http4s/pull/6709
* @CraigHammondDexcom made their first contribution in https://github.com/http4s/http4s/pull/6741
* @mabasic made their first contribution in https://github.com/http4s/http4s/pull/6826
* @mattyjbrown made their first contribution in https://github.com/http4s/http4s/pull/6853

**Full Changelog**: https://github.com/http4s/http4s/compare/v0.23.16...v0.23.17

# v0.22.15 (2023-01-04)

## What's Changed
### http4s-core
* Fixes [CVE-2023-22465](https://github.com/http4s/http4s/security/advisories/GHSA-54w6-vxfh-fw7f)

### Behind the scenes
* Set LoggingHandler in NettyTestServer to the default DEBUG level by @RafalSumislawski in https://github.com/http4s/http4s/pull/6497

**Full Changelog**: https://github.com/http4s/http4s/compare/v0.22.14...v0.22.15

# v0.21.34 (2023-01-04)

## What's changed

### http4s-core
* Fixes [CVE-2023-22465](https://github.com/http4s/http4s/security/advisories/GHSA-54w6-vxfh-fw7f)

## Behind the scenes
* Don't publish website from 0.21 by @armanbilge in https://github.com/http4s/http4s/pull/6151

**Full Changelog**: https://github.com/http4s/http4s/compare/v0.21.33...v0.21.34

# v1.0.0-M37 (2022-09-20)

This release is the latest milestone in the 1.x series, and is _not_ binary compatible with previous 1.0 milestones.  It also includes the changes from v0.23.16, including Scala Native support for all modules.

## What's Changed

### Documentation

* Add doc for mixing left- and right-associative by @jan0sch in https://github.com/http4s/http4s/pull/6598

### Behind the scenes

* Ignore case-insensitive updates on main by @armanbilge in https://github.com/http4s/http4s/pull/6643
* Merge `series/0.23` into `main` by @danicheg in https://github.com/http4s/http4s/pull/6664
* Ignore munit-cats-effect updates on main by @armanbilge in https://github.com/http4s/http4s/pull/6669
* Ignore scalacheck updates on main by @armanbilge in https://github.com/http4s/http4s/pull/6684
* Ignore keypool updates on main by @armanbilge in https://github.com/http4s/http4s/pull/6675
* 0.23 -> main by @armanbilge in https://github.com/http4s/http4s/pull/6692


**Full Changelog**: https://github.com/http4s/http4s/compare/v1.0.0-M36...v1.0.0-M37

# v0.23.16 (2022-09-15)

This release is binary compatible with the 0.23.x series. This is the first release that supports the [Scala Native](https://scala-native.org/) platform. All modules were cross-built, including:

* core, dsl, and laws
* server and client, including middlewares
    * middlewares relying on cryptography require [OpenSSL](https://www.openssl.org/)
* ember server and client, including support for HTTP/2 and TLS
    * requires an [I/O-integrated runtime](https://github.com/typelevel/cats-effect/discussions/3070) for Cats Effect such as [epollcat](https://github.com/armanbilge/epollcat/)
    * requires [s2n-tls](https://github.com/aws/s2n-tls) for TLS
* jawn and circe

In addition, a new [cURL](https://curl.se/)-based client backend is developed in a satellite repo.

* https://github.com/http4s/http4s-curl/

## What's Changed

* Scala Native by @armanbilge in https://github.com/http4s/http4s/pull/6661

### http4s-core

* RFC: Phase out log4s by @armanbilge in https://github.com/http4s/http4s/pull/6614
* Update fs2-core, fs2-io to 3.3.0 in series/0.23 by @http4s-steward in https://github.com/http4s/http4s/pull/6670

### http4s-server

* Default redactHeadersWhen to include any header with "token" #6186 by @Lasering in https://github.com/http4s/http4s/pull/6649

### http4s-client

* Deprecate some methods in `Client` by @danicheg in https://github.com/http4s/http4s/pull/6651
* Default redactHeadersWhen to include any header with "token" #6186 by @Lasering in https://github.com/http4s/http4s/pull/6649

### http4s-ember-server

* Expose `Network` constraint in ember builders by @armanbilge in https://github.com/http4s/http4s/pull/6526

### http4s-ember-client

* Expose `Network` constraint in ember builders by @armanbilge in https://github.com/http4s/http4s/pull/6526

### http4s-circe

* Update circe-core, circe-generic, ... to 0.14.3 in series/0.23 by @http4s-steward in https://github.com/http4s/http4s/pull/6679

### Behind the scenes

* Update http4s-circe, http4s-ember-client to 0.23.15 in series/0.23 by @http4s-steward in https://github.com/http4s/http4s/pull/6635
* Update netty-buffer, netty-codec-http to 4.1.80.Final in series/0.23 by @http4s-steward in https://github.com/http4s/http4s/pull/6640
* Update case-insensitive, ... to 1.3.0 in series/0.23 by @http4s-steward in https://github.com/http4s/http4s/pull/6642
* Pin slf4j to 1.x and cleanup by @armanbilge in https://github.com/http4s/http4s/pull/6644
* Pin `logback-classic` to the `1.2.x` series by @danicheg in https://github.com/http4s/http4s/pull/6647
* Update fs2-core, fs2-io to 3.2.14 in series/0.23 by @http4s-steward in https://github.com/http4s/http4s/pull/6656
* Update netty-buffer, netty-codec-http to 4.1.81.Final in series/0.23 by @http4s-steward in https://github.com/http4s/http4s/pull/6659
* Update to munit 1.0.0-M6 by @armanbilge in https://github.com/http4s/http4s/pull/6657
* flake.lock: Update by @http4s-steward in https://github.com/http4s/http4s/pull/6662
* Update netty-buffer, netty-codec-http to 4.1.82.Final in series/0.23 by @http4s-steward in https://github.com/http4s/http4s/pull/6663
* Update munit-cats-effect to 2.0.0-M3 in series/0.23 by @http4s-steward in https://github.com/http4s/http4s/pull/6667
* Update ip4s-core, ip4s-test-kit to 3.2.0 in series/0.23 by @http4s-steward in https://github.com/http4s/http4s/pull/6666
* Update scalacheck-effect, ... to 2.0.0-M2 in series/0.23 by @http4s-steward in https://github.com/http4s/http4s/pull/6668
* Update keypool to 0.4.8 in series/0.23 by @http4s-steward in https://github.com/http4s/http4s/pull/6673
* Update vault to 3.3.0 in series/0.23 by @http4s-steward in https://github.com/http4s/http4s/pull/6674
* Update sbt-scoverage to 2.0.3 in series/0.23 by @http4s-steward in https://github.com/http4s/http4s/pull/6672
* Update log4cats-core, log4cats-noop, ... to 2.5.0 in series/0.23 by @http4s-steward in https://github.com/http4s/http4s/pull/6678
* Update jawn-fs2 to 2.3.0 in series/0.23 by @http4s-steward in https://github.com/http4s/http4s/pull/6677

**Full Changelog**: https://github.com/http4s/http4s/compare/v0.23.15...v0.23.16

# v1.0.0-M36 (2022-08-23)

This release is the latest milestone in the 1.x series, and is _not_ binary compatible with previous 1.0 milestones.  It also includes the changes from v0.23.15.

## What's Changed

### http4s-core

* Use `scodec.bits.ByteVector` for `Entity.Strict` by @armanbilge in https://github.com/http4s/http4s/pull/6528
* Smite `Seq` in `Message#multiParams`, `Uri#multiParams`, `Query#multiParams` by @danicheg in https://github.com/http4s/http4s/pull/6524

### http4s-server

* Spring cleaning: Remove unneeded temporal constraints and make some cosmetic changes by @FrancescoSerra in https://github.com/http4s/http4s/pull/6491

### Documentation

* Remove references to Scala 2.12 in docs by @danicheg in https://github.com/http4s/http4s/pull/6604
* Fix 1.0 version table compatibility with 2.12 & 2.13 by @JackTreble in https://github.com/http4s/http4s/pull/6607
* Tweak the http4s.g8 example on the quick start page by @danicheg in https://github.com/http4s/http4s/pull/6608

### Behind the scenes

* Release v1.0.0-M35 by @armanbilge in https://github.com/http4s/http4s/pull/6569
* Pick Sbt Scoverage from 0.23 by @danicheg in https://github.com/http4s/http4s/pull/6574
* Ignore literally updates on main by @armanbilge in https://github.com/http4s/http4s/pull/6584
* Merge `series/0.23` into `main` by @danicheg in https://github.com/http4s/http4s/pull/6612
* 0.23 -> main by @armanbilge in https://github.com/http4s/http4s/pull/6631

## New Contributors

* @JackTreble made their first contribution in https://github.com/http4s/http4s/pull/6607

**Full Changelog**: https://github.com/http4s/http4s/compare/v1.0.0-M35...v1.0.0-M36

# v0.23.15 (2022-08-22)

This release is binary compatible with the 0.23.x series.

## What's Changed

### http4s-core

* Prettify error messages when parsing by @danicheg in https://github.com/http4s/http4s/pull/6541
* Rewrite hashcode computation for `Uri.Path` by @FrancescoSerra in https://github.com/http4s/http4s/pull/6555
* Simplify type signature for internal logger by @bplommer in https://github.com/http4s/http4s/pull/6628
* Add SourceMap header by @cobr123 in https://github.com/http4s/http4s/pull/6622
* Update fs2-core, fs2-io to 3.2.12 in series/0.23 by @http4s-steward in https://github.com/http4s/http4s/pull/6603
* Update literally to 1.1.0 in series/0.23 by @http4s-steward in https://github.com/http4s/http4s/pull/6583

### http4s-server

* WebSocketBuilder2: make constructor public by @gvolpe in https://github.com/http4s/http4s/pull/6575
* Cross-compile `GZip` middlewares for JS by @armanbilge in https://github.com/http4s/http4s/pull/6606

### http4s-client

* Fix request logger to log in the case of no request body, when `logBody=true` by @dzanot in https://github.com/http4s/http4s/pull/6535
* Cross-compile `GZip` middlewares for JS by @armanbilge in https://github.com/http4s/http4s/pull/6606

### http4s-ember-core

* Set `serverNames` TLS parameter for ember h2 by @armanbilge in https://github.com/http4s/http4s/pull/6579
* Ember H2 - Do not respond to WindowUpdate with Ping by @ChristopherDavenport in https://github.com/http4s/http4s/pull/6593
* Ember H2 Connection Header Compliance by @ChristopherDavenport in https://github.com/http4s/http4s/pull/6600
* Don't backtrack in request/response prelude parsing by @TimWSpence in https://github.com/http4s/http4s/pull/6578
* Ember Core - H2Server - Split for comprehension by @diesalbla in https://github.com/http4s/http4s/pull/6613

### http4s-ember-server

* Always respond to client close frame with 1000 "normal closure" by @yurique in https://github.com/http4s/http4s/pull/6594
* Parse all WebSocket frames in a `Chunk` in ember-server by @buntec in https://github.com/http4s/http4s/pull/6587

### Documentation

* Fix typo: Add missing comma by @mikela in https://github.com/http4s/http4s/pull/6589
* Tweak client page by @danicheg in https://github.com/http4s/http4s/pull/6605
* Update quickstart guide to include Scala 3 branch by @dsusviela in https://github.com/http4s/http4s/pull/6620

### Behind the scenes

* Release v0.23.14 by @armanbilge in https://github.com/http4s/http4s/pull/6568
* Update http4s-circe, http4s-ember-client, ... to 0.23.14 in series/0.23 by @http4s-steward in https://github.com/http4s/http4s/pull/6570
* flake.lock: Update by @http4s-steward in https://github.com/http4s/http4s/pull/6571
* Update sbt-scoverage to 2.0.1 in series/0.23 by @http4s-steward in https://github.com/http4s/http4s/pull/6573
* Update sbt-native-packager to 1.9.10 in series/0.23 by @http4s-steward in https://github.com/http4s/http4s/pull/6599
* Update sbt-scoverage to 2.0.2 in series/0.23 by @http4s-steward in https://github.com/http4s/http4s/pull/6601
* flake.lock: Update by @http4s-steward in https://github.com/http4s/http4s/pull/6602
* Update scalafmt-core to 3.5.9 in series/0.23 by @http4s-steward in https://github.com/http4s/http4s/pull/6609
* flake.lock: Update by @http4s-steward in https://github.com/http4s/http4s/pull/6615
* Update sbt-native-packager to 1.9.11 in series/0.23 by @http4s-steward in https://github.com/http4s/http4s/pull/6616

## New Contributors

* @mikela made their first contribution in https://github.com/http4s/http4s/pull/6589
* @buntec made their first contribution in https://github.com/http4s/http4s/pull/6587
* @dzanot made their first contribution in https://github.com/http4s/http4s/pull/6535
* @TimWSpence made their first contribution in https://github.com/http4s/http4s/pull/6578
* @dsusviela made their first contribution in https://github.com/http4s/http4s/pull/6620
* @cobr123 made their first contribution in https://github.com/http4s/http4s/pull/6622

**Full Changelog**: https://github.com/http4s/http4s/compare/v0.23.14...v0.23.15

# v1.0.0-M35 (2022-07-25)

This release is the latest milestone in the 1.x series, and is _not_ binary compatible with previous 1.0 milestones. It also includes the changes from v0.23.13 and updates fs2 to v3.2.11 which includes a security patch for [GHSA-2cpx-6pqp-wf35](https://github.com/typelevel/fs2/security/advisories/GHSA-2cpx-6pqp-wf35).

## What's Changed

### http4s-core
* Remove redundant collection converting in `Query#multiParams` by @danicheg in https://github.com/http4s/http4s/pull/6514
* Remove `BackendBuilder#allocate` by @danicheg in https://github.com/http4s/http4s/pull/6540

### Behind the scenes
* 0.23 -> main by @armanbilge in https://github.com/http4s/http4s/pull/6551
* 0.23 -> main by @armanbilge in https://github.com/http4s/http4s/pull/6563
* 0.23 -> main by @armanbilge in https://github.com/http4s/http4s/pull/6565
* 0.23 -> main by @armanbilge in https://github.com/http4s/http4s/pull/6567

**Full Changelog**: https://github.com/http4s/http4s/compare/v1.0.0-M34...v1.0.0-M35

# v0.23.14 (2022-07-25)

This release is binary compatible with 0.23.x and updates fs2 to v3.2.11 which includes a security patch for [GHSA-2cpx-6pqp-wf35](https://github.com/typelevel/fs2/security/advisories/GHSA-2cpx-6pqp-wf35).

## What's Changed

### http4s-core
* Deprecate `BackendBuilder#allocate` by @danicheg in https://github.com/http4s/http4s/pull/6556
* Don't instantiate redundant `List` in `Path#addSegment` by @danicheg in https://github.com/http4s/http4s/pull/6557
* Don't override `endsWithSlash` when adding an empty `Path` segment by @danicheg in https://github.com/http4s/http4s/pull/6564
* Update to fs2 3.2.11 by @armanbilge in https://github.com/http4s/http4s/pull/6566

### http4s-server
* fix typo in `Throttle` middleware `httpAapp->httpApp` by @jbwheatley in https://github.com/http4s/http4s/pull/6501

### http4s-ember-core
* Ember-Core: reimplement "combineArrays" by @diesalbla in https://github.com/http4s/http4s/pull/6518
* H2 Settings Acknowledgments do not need to block progress by @ChristopherDavenport in https://github.com/http4s/http4s/pull/6553

### http4s-ember-server
* Ember-Server: WebSocketHelper rewrite / optimisation by @diesalbla in https://github.com/http4s/http4s/pull/6388

### Documentation
* Release note tweaks for v0.23.13 by @rossabaker in https://github.com/http4s/http4s/pull/6494
* Don't use `Stream` in JSON client example by @armanbilge in https://github.com/http4s/http4s/pull/6511
* Add Hireproof to adopters by @taig in https://github.com/http4s/http4s/pull/6536
* Remove references to `HttpService` in `testing.md` by @danicheg in https://github.com/http4s/http4s/pull/6548
* Fix Blaze Doc for Websocket Server by @ChristopherDavenport in https://github.com/http4s/http4s/pull/6560
* Freshen up `Middleware` docs by @danicheg in https://github.com/http4s/http4s/pull/6554

### Behind the scenes
* Update http4s-circe, http4s-ember-client, ... to 0.23.13 in series/0.23 by @http4s-steward in https://github.com/http4s/http4s/pull/6493
* Update sbt-scoverage to 2.0.0 in series/0.23 by @http4s-steward in https://github.com/http4s/http4s/pull/6495
* Update sbt-scalajs, scalajs-compiler, ... to 1.10.1 in series/0.23 by @http4s-steward in https://github.com/http4s/http4s/pull/6496
* Update locales-minimal-en_us-db to 1.4.1 in series/0.23 by @http4s-steward in https://github.com/http4s/http4s/pull/6502
* Update cats-effect, cats-effect-std, ... to 3.3.13 in series/0.23 by @http4s-steward in https://github.com/http4s/http4s/pull/6503
* Update fs2-core, fs2-io to 3.2.9 in series/0.23 by @http4s-steward in https://github.com/http4s/http4s/pull/6505
* Create `.git-blame-ignore-revs` by @armanbilge in https://github.com/http4s/http4s/pull/6506
* Custom branch for update flake action by @armanbilge in https://github.com/http4s/http4s/pull/6498
* Smite `Seq` in tests by @danicheg in https://github.com/http4s/http4s/pull/6507
* Update cats-parse to 0.3.8 in series/0.23 by @http4s-steward in https://github.com/http4s/http4s/pull/6509
* flake.lock: Update by @http4s-steward in https://github.com/http4s/http4s/pull/6510
* Update jawn-parser to 1.4.0 in series/0.23 by @http4s-steward in https://github.com/http4s/http4s/pull/6513
* Update fs2-core, fs2-io to 3.2.10 in series/0.23 by @http4s-steward in https://github.com/http4s/http4s/pull/6522
* Update sbt to 1.7.0 in series/0.23 by @http4s-steward in https://github.com/http4s/http4s/pull/6527
* Update sbt to 1.7.1 in series/0.23 by @http4s-steward in https://github.com/http4s/http4s/pull/6530
* Update netty-buffer, netty-codec-http to 4.1.79.Final in series/0.23 by @http4s-steward in https://github.com/http4s/http4s/pull/6529
* Update cats-effect, cats-effect-std, ... to 3.3.14 in series/0.23 by @http4s-steward in https://github.com/http4s/http4s/pull/6532
* Update log4cats-core, log4cats-noop, ... to 2.4.0 in series/0.23 by @http4s-steward in https://github.com/http4s/http4s/pull/6534
* Update to update-flake-lock v10 by @armanbilge in https://github.com/http4s/http4s/pull/6531
* Update sbt-http4s-org to 0.14.4 in series/0.23 by @http4s-steward in https://github.com/http4s/http4s/pull/6537
* flake.lock: Update by @http4s-steward in https://github.com/http4s/http4s/pull/6546

## New Contributors
* @jbwheatley made their first contribution in https://github.com/http4s/http4s/pull/6501

**Full Changelog**: https://github.com/http4s/http4s/compare/v0.23.13...v0.23.14

# v1.0.0-M34 (2022-07-05)

This release is the latest milestone in the 1.x series, and is _not_ binary compatible with previous 1.0 milestones.  It also includes the changes from v0.23.13.

## What's Changed
### http4s-core
* Remove `CollectionCompat` by @danicheg in https://github.com/http4s/http4s/pull/6508
### http4s-server
* Address the entity model in the server's `RequestLogger` by @danicheg in https://github.com/http4s/http4s/pull/6323
* Fix regression of `Router#define` by @danicheg in https://github.com/http4s/http4s/pull/6371
* Relax `server.middleware.Caching` constraints by @danicheg in https://github.com/http4s/http4s/pull/6490
### http4s-client
* Take into account the `Entity` model in the `ResponseLogger` by @danicheg in https://github.com/http4s/http4s/pull/6319
### Behind the scenes
* Merge 0.23 -> main by @armanbilge in https://github.com/http4s/http4s/pull/6430
* vault, scala-java-time updates via 0.23 by @armanbilge in https://github.com/http4s/http4s/pull/6443
* Ignore cats updates on main by @armanbilge in https://github.com/http4s/http4s/pull/6472
* 0.23 -> main by @armanbilge in https://github.com/http4s/http4s/pull/6499

**Full Changelog**: https://github.com/http4s/http4s/compare/v1.0.0-M33...v1.0.0-M34

# v0.23.13 (2022-06-25)

This release is binary compatible with 0.23.x, and additionally includes the fixes in v0.22.14.

## What's Changed
### http4s-core
* Add `EntityDecoder[EventStream]` by @armanbilge in https://github.com/http4s/http4s/pull/6413
* Update to Vault 3.2.1 by @armanbilge in https://github.com/http4s/http4s/pull/6431
* Update scala-java-time to 2.4.0 by @typelevel-steward in https://github.com/http4s/http4s/pull/6434
* Update scodec-bits to 1.1.34 in series/0.23 by @http4s-steward in https://github.com/http4s/http4s/pull/6455
* Update fs2-core, fs2-io to 3.2.8 in series/0.23 by @http4s-steward in https://github.com/http4s/http4s/pull/6461
* Update cats-core, cats-laws to 2.8.0 in series/0.23 by @http4s-steward in https://github.com/http4s/http4s/pull/6471
* Add Ordering for MediaRange by @FrancescoSerra in https://github.com/http4s/http4s/pull/6486
* Add `Host#fromIp4sHost` method by @danicheg in https://github.com/http4s/http4s/pull/6489
* Make Uri.Path.merge compliant by @FrancescoSerra in https://github.com/http4s/http4s/pull/6481
### http4s-server
* Compose multiple subsequent `Message#putHeaders` calls by @danicheg in https://github.com/http4s/http4s/pull/6459
### http4s-ember-core
* Encoding of response with empty body by @christiankjaer in https://github.com/http4s/http4s/pull/6444
* Update log4cats-core, log4cats-noop, ... to 2.3.2 in series/0.23 by @http4s-steward in https://github.com/http4s/http4s/pull/6478
### Documentation
* Added note on possible circe import error in docs by @cgoldammer in https://github.com/http4s/http4s/pull/6450
* Add Wide Angle Analytics in adopters by @jrozanski in https://github.com/http4s/http4s/pull/6454
* Add sample curl command to quickstart.md by @ajelden in https://github.com/http4s/http4s/pull/6488
* Release v0.23.13 by @rossabaker in https://github.com/http4s/http4s/pull/6492
### Behind the scenes
* Cleanup unnecessary projects by @armanbilge in https://github.com/http4s/http4s/pull/6410
* Update http4s-circe, http4s-ember-client to 0.23.12 in series/0.23 by @scala-steward in https://github.com/http4s/http4s/pull/6414
* Ember-Core - H2Client - Rewrite without alternative. by @diesalbla in https://github.com/http4s/http4s/pull/6422
* Merge 0.22 -> 0.23 by @armanbilge in https://github.com/http4s/http4s/pull/6429
* Enable Scaladoc Linking Warnings by @isomarcte in https://github.com/http4s/http4s/pull/4027
* Add a Scala Steward workflow by @rossabaker in https://github.com/http4s/http4s/pull/6432
* Delete steward.yml by @rossabaker in https://github.com/http4s/http4s/pull/6438
* Update .mergify.yml by @armanbilge in https://github.com/http4s/http4s/pull/6439
* Update scodec-bits to 1.1.33 by @typelevel-steward in https://github.com/http4s/http4s/pull/6436
* Update scalafmt-core to 3.5.8 in series/0.23 by @http4s-steward in https://github.com/http4s/http4s/pull/6442
* Workflow to update flake weekly by @rossabaker in https://github.com/http4s/http4s/pull/6437
* flake.lock: Update by @http4s-steward in https://github.com/http4s/http4s/pull/6445
* Server Metrics Middleware by @diesalbla in https://github.com/http4s/http4s/pull/6246
* Ember-Core H2Server: replace pull with a recursive function by @diesalbla in https://github.com/http4s/http4s/pull/6424
* Throttle Server middleware: use recursion by @diesalbla in https://github.com/http4s/http4s/pull/6267
* Fix steward name in mergify config by @armanbilge in https://github.com/http4s/http4s/pull/6448
* Update sbt-http4s-org to 0.14.1 in series/0.23 by @http4s-steward in https://github.com/http4s/http4s/pull/6447
* MultipartParser: use `Pull.done` instead of Pull.pure. by @diesalbla in https://github.com/http4s/http4s/pull/6449
* Ember-Core H2Server: extract method to send initial request by @diesalbla in https://github.com/http4s/http4s/pull/6425
* Ember-Client: no Alternative by @diesalbla in https://github.com/http4s/http4s/pull/6426
* Backport of `Router#define` test by @danicheg in https://github.com/http4s/http4s/pull/6451
* Update sbt-http4s-org to 0.14.2 in series/0.23 by @http4s-steward in https://github.com/http4s/http4s/pull/6452
* Setup scoverage by @armanbilge in https://github.com/http4s/http4s/pull/6456
* Run coverage job for PRs, but don't upload results by @armanbilge in https://github.com/http4s/http4s/pull/6457
* flake.lock: Update by @http4s-steward in https://github.com/http4s/http4s/pull/6458
* Update sbt-http4s-org to 0.14.3 in series/0.23 by @http4s-steward in https://github.com/http4s/http4s/pull/6463
* series/0.22 -> series/0.23 by @armanbilge in https://github.com/http4s/http4s/pull/6465
* Remove scalafix migrations, plugin cleanup by @http4s-steward in https://github.com/http4s/http4s/pull/6460
* Update scala-library, scala-reflect to 2.12.16 in series/0.23 by @http4s-steward in https://github.com/http4s/http4s/pull/6462
* Update netty-buffer, netty-codec-http to 4.1.78.Final in series/0.23 by @http4s-steward in https://github.com/http4s/http4s/pull/6468
* flake.lock: Update by @http4s-steward in https://github.com/http4s/http4s/pull/6466
* flake.lock: Update by @http4s-steward in https://github.com/http4s/http4s/pull/6480
* Update scala3-library, ... to 3.1.3 in series/0.23 by @http4s-steward in https://github.com/http4s/http4s/pull/6482
* Test control on time based tests by @FrancescoSerra in https://github.com/http4s/http4s/pull/6469
* Merge 0.22.14 -> 0.23 by @rossabaker in https://github.com/http4s/http4s/pull/6487

## New Contributors
* @christiankjaer made their first contribution in https://github.com/http4s/http4s/pull/6444
* @cgoldammer made their first contribution in https://github.com/http4s/http4s/pull/6450
* @jrozanski made their first contribution in https://github.com/http4s/http4s/pull/6454
* @leoniv made their first contribution in https://github.com/http4s/http4s/pull/6473
* @FrancescoSerra made their first contribution in https://github.com/http4s/http4s/pull/6469
* @ajelden made their first contribution in https://github.com/http4s/http4s/pull/6488

**Full Changelog**: https://github.com/http4s/http4s/compare/v0.23.12...v0.23.13

# v0.22.14 (2022-06-23)

This release is binary compatible with 0.22.x series.  Routine maintenance has stopped on 0.22.x, but we'll continue to entertain patches from the community.  All users are encouraged to upgrade to 0.23 (the latest stable series, on Cats-Effect 3).

## What's Changed
### http4s-core
* Fix Content-Disposition filename encoding by @leoniv in https://github.com/http4s/http4s/pull/6473
* Add filename property to Content-Disposition by @rossabaker in https://github.com/http4s/http4s/pull/6485
### Documentation
* Point upgrade docs at scalafix published in series/0.22 by @armanbilge in https://github.com/http4s/http4s/pull/6464
### Behind the scenes
* Delete hard-coded Scaladoc url by @armanbilge in https://github.com/http4s/http4s/pull/6402
* Update to sbt-http4s-org 0.13.4 by @armanbilge in https://github.com/http4s/http4s/pull/6428

## New Contributors
* @leoniv made their first contribution in https://github.com/http4s/http4s/pull/6473

**Full Changelog**: https://github.com/http4s/http4s/compare/v0.22.13...v0.22.14

# v1.0.0-M33 (2022-05-25)

This is the latest milestone in the 1.x series.  It is binary incompatible with http4s-1.0.0-M32.

This is the first 1.x release after "The Great Schism", described in v0.23.12.  Because 1.0 isn't stable yet, all ancillary repositories will need to be released for this version.  If there is one that you would like to maintain, please look for the "Maintainers wanted!" issue in the repository of interest.

Additional to the below, this release includes all changes in v0.23.12.

## What's Changed
### http4s-core
* Remove deprecated things by @danicheg in https://github.com/http4s/http4s/pull/6156
* Override `toString` for `Entity` by @danicheg in https://github.com/http4s/http4s/pull/6168
* Fix `Request`/`Response` scaladoc by @danicheg in https://github.com/http4s/http4s/pull/6171
* Covariant `Message`s: minimum viable PR by @bplommer in https://github.com/http4s/http4s/pull/5712
* Tweak `Message#withEmptyBody` by @danicheg in https://github.com/http4s/http4s/pull/6288
* Remove `http4s.EmptyBody` by @danicheg in https://github.com/http4s/http4s/pull/6296
* Message - Use Strict Entity for string responses by @diesalbla in https://github.com/http4s/http4s/pull/6299
* Make Part and Multipart covariant by @diesalbla in https://github.com/http4s/http4s/pull/6304
* Fix `Request#productElement` and `Response#productElement` by @danicheg in https://github.com/http4s/http4s/pull/6372
* Add info about the entity into the `toString` of `Request` and `Response` by @danicheg in https://github.com/http4s/http4s/pull/6373
* Resubmit idempotent requests with only pure entities in `Retry` middleware by @danicheg in https://github.com/http4s/http4s/pull/6379
### http4s-laws
* Address the `Entity` model in `Arbitrary[Entity[*]]` by @danicheg in https://github.com/http4s/http4s/pull/6369
### http4s-server
* Relax `authentication#challenged` constraints by @danicheg in https://github.com/http4s/http4s/pull/6253
* Use Strict entities where possible by @diesalbla in https://github.com/http4s/http4s/pull/6306
* Take into account the `Entity` model in the `EntityLimiter` by @danicheg in https://github.com/http4s/http4s/pull/6320
### http4s-client
* Fix `Client` scaladoc by @danicheg in https://github.com/http4s/http4s/pull/6188
* Remove deprecated `Client.fetch`, `DefaultClient.fetch` by @danicheg in https://github.com/http4s/http4s/pull/6187
### http4s-ember-core
* ember: Add support for strict entities, look for content-length only once by @wjoel in https://github.com/http4s/http4s/pull/6317
### http4s-node-serverless
* Removed. Serverless integrations are developed in https://github.com/typelevel/feral
### Documentation
* Tweak `Entity` docs by @danicheg in https://github.com/http4s/http4s/pull/6375
### Behind the scenes
* Release v0.21.33 by @rossabaker in https://github.com/http4s/http4s/pull/6147
* Restore changes to versions page on main by @armanbilge in https://github.com/http4s/http4s/pull/6148
* Remove deprecated execution contexts by @rossabaker in https://github.com/http4s/http4s/pull/6124
* Ignore http4s-crypto updates on main by @armanbilge in https://github.com/http4s/http4s/pull/6217
* Merge 0.23 -> main by @rossabaker in https://github.com/http4s/http4s/pull/6193
* Merge 0.23 -> main by @armanbilge in https://github.com/http4s/http4s/pull/6250
* Message - remoteHost: define without OptionT. by @diesalbla in https://github.com/http4s/http4s/pull/6257
* Merge `series/0.23` into `main` by @danicheg in https://github.com/http4s/http4s/pull/6282
* Ignore `scala-lang` updates by @danicheg in https://github.com/http4s/http4s/pull/6293
* Tweak `BodyCache#hasNoBody` by @danicheg in https://github.com/http4s/http4s/pull/6289
* Ignore discipline updates on main by @armanbilge in https://github.com/http4s/http4s/pull/6309
* Reduce use of `covary` method. by @diesalbla in https://github.com/http4s/http4s/pull/6230
* Merge `series/0.23` into `main` by @danicheg in https://github.com/http4s/http4s/pull/6311
* Ignore `okio` updates by @danicheg in https://github.com/http4s/http4s/pull/6315
* Address the entity model in the `DefaultHead` by @danicheg in https://github.com/http4s/http4s/pull/6324
* Address the entity model in the `Client#fromHttpApp` by @danicheg in https://github.com/http4s/http4s/pull/6325
* ignore scodec updates on main by @armanbilge in https://github.com/http4s/http4s/pull/6337
* Ignore `log4cats` updates by @danicheg in https://github.com/http4s/http4s/pull/6341
* Ignore `scalacheck-effect-munit` updates by @danicheg in https://github.com/http4s/http4s/pull/6347
* Ignore updates for all log4cats modules by @danicheg in https://github.com/http4s/http4s/pull/6346
* Merge `0.23` -> `main` by @danicheg in https://github.com/http4s/http4s/pull/6348
* Merge `series/0.23` into `main` by @danicheg in https://github.com/http4s/http4s/pull/6378
* Get ip4s updates from series/0.23 by @rossabaker in https://github.com/http4s/http4s/pull/6384
* Ignore `circe` updates by @danicheg in https://github.com/http4s/http4s/pull/6400
* Merge 0.23.12 to main by @rossabaker in https://github.com/http4s/http4s/pull/6416

## New Contributors
* @teigen made their first contribution in https://github.com/http4s/http4s/pull/6057
* @takapi327 made their first contribution in https://github.com/http4s/http4s/pull/6166
* @zainab-ali made their first contribution in https://github.com/http4s/http4s/pull/6098
* @dragonfly-ai made their first contribution in https://github.com/http4s/http4s/pull/6203
* @CharlesAHunt made their first contribution in https://github.com/http4s/http4s/pull/6036
* @OnAirEntertainment-Scala made their first contribution in https://github.com/http4s/http4s/pull/6385

**Full Changelog**: https://github.com/http4s/http4s/compare/v1.0.0-M32...v1.0.0-M33
* Ignore `java-websocket` updates by @danicheg in https://github.com/http4s/http4s/pull/6275
* Merge `series/0.22` into `series/0.23` by @danicheg in https://github.com/http4s/http4s/pull/6278
* Spin off servlet, jetty-server, and tomcat modules by @rossabaker in https://github.com/http4s/http4s/pull/6240
* Update scalacheck to 1.16.0 in series/0.23 by @scala-steward in https://github.com/http4s/http4s/pull/6264
* Update discipline-core to 1.5.1 in series/0.23 by @scala-steward in https://github.com/http4s/http4s/pull/6303
* Merge `series/0.22` into `series/0.23` by @danicheg in https://github.com/http4s/http4s/pull/6310
* Tweak unused args suppressing by @danicheg in https://github.com/http4s/http4s/pull/6300
* Remove update ignorings in Scala Steward conf for the 0.23 by @danicheg in https://github.com/http4s/http4s/pull/6333
* Update log4cats-core, log4cats-noop, ... to 2.3.0 in series/0.23 by @scala-steward in https://github.com/http4s/http4s/pull/6340
* Merge 0.22 -> 0.23 by @armanbilge in https://github.com/http4s/http4s/pull/6343
* Update scalacheck-effect, ... to 1.0.4 in series/0.23 by @scala-steward in https://github.com/http4s/http4s/pull/6345
* Update scodec-bits to 1.1.31 in series/0.23 by @scala-steward in https://github.com/http4s/http4s/pull/6330
* Server - ContextRouter - Simpler Code  by @diesalbla in https://github.com/http4s/http4s/pull/6241
* Fix test name by @armanbilge in https://github.com/http4s/http4s/pull/6351
* Use UTC for JS tests, remove tzdb test dep by @armanbilge in https://github.com/http4s/http4s/pull/6350
* Delete servlet and jetty-server srcs by @armanbilge in https://github.com/http4s/http4s/pull/6354
* Bye-bye boopickle by @armanbilge in https://github.com/http4s/http4s/pull/6353
* Actually delete boopickle srcs by @armanbilge in https://github.com/http4s/http4s/pull/6359
* Update log4cats-core, log4cats-noop, ... to 2.3.1 in series/0.23 by @scala-steward in https://github.com/http4s/http4s/pull/6362
* Only create scalafix job for 2.13 by @armanbilge in https://github.com/http4s/http4s/pull/6361
* Update scala3-library, ... to 3.1.2 in series/0.23 by @scala-steward in https://github.com/http4s/http4s/pull/6291
* Update netty-buffer, netty-codec-http to 4.1.77.Final in series/0.23 by @scala-steward in https://github.com/http4s/http4s/pull/6364
* Ember-Core: merge evalMap blocks in writeLoop by @diesalbla in https://github.com/http4s/http4s/pull/6162
* Ember-Core microptimisation: avoid lists by @diesalbla in https://github.com/http4s/http4s/pull/6161
* Publish internal scalafixes by @armanbilge in https://github.com/http4s/http4s/pull/6268
* Bye-bye scala-xml by @armanbilge in https://github.com/http4s/http4s/pull/6352
* Parallelize some requests in `RetrySuite` by @danicheg in https://github.com/http4s/http4s/pull/6380
* Update ip4s-core, ip4s-test-kit to 3.1.3 in series/0.23 by @scala-steward in https://github.com/http4s/http4s/pull/6382
* Promote using of `Headers#contains` by @danicheg in https://github.com/http4s/http4s/pull/6386
* Use `GenTemporal` for proceeding with timeouts by @danicheg in https://github.com/http4s/http4s/pull/6391
* JS refactoring in preparation for client backend schism by @armanbilge in https://github.com/http4s/http4s/pull/6390
* Use `parTraverse` in tests by @danicheg in https://github.com/http4s/http4s/pull/6393
* Update locales-minimal-en_us-db to 1.4.0 in series/0.23 by @scala-steward in https://github.com/http4s/http4s/pull/6399
* Update circe-core, circe-generic, ... to 0.14.2 in series/0.23 by @scala-steward in https://github.com/http4s/http4s/pull/6398
* Publish `http4s-client-testkit` module by @armanbilge in https://github.com/http4s/http4s/pull/6394
* Make Node.js interop APIs private by @armanbilge in https://github.com/http4s/http4s/pull/6404
* Update cats-effect, cats-effect-laws, ... to 3.3.12 in series/0.23 by @scala-steward in https://github.com/http4s/http4s/pull/6406
* Ember Core: write readLoop without Streams. by @diesalbla in https://github.com/http4s/http4s/pull/6163
### http4s-circe
* Update to circe 0.14.2 by @armanbilge in https://github.com/http4s/http4s/pull/6401

## New Contributors
* @teigen made their first contribution in https://github.com/http4s/http4s/pull/6057
* @takapi327 made their first contribution in https://github.com/http4s/http4s/pull/6166
* @zainab-ali made their first contribution in https://github.com/http4s/http4s/pull/6098
* @dragonfly-ai made their first contribution in https://github.com/http4s/http4s/pull/6203
* @CharlesAHunt made their first contribution in https://github.com/http4s/http4s/pull/6036
* @OnAirEntertainment-Scala made their first contribution in https://github.com/http4s/http4s/pull/6385

**Full Changelog**: https://github.com/http4s/http4s/compare/v0.23.11...v0.23.12

# v0.22.13 (2022-05-20)

This release is binary compatible with 0.22.x series. 
Routine maintenance has stopped on 0.22.x, but we'll continue to entertain patches from the community.
All users are encouraged to upgrade to 0.23 (the latest stable series, on Cats-Effect 3). 


* http4s-core
    * Remove redundant draining of request/response body by @danicheg in https://github.com/http4s/http4s/pull/6128
    * Use predefined Close connection header by @danicheg in https://github.com/http4s/http4s/pull/6167
    * Fix comment in org.http4s.Message.scala by @takapi327 in https://github.com/http4s/http4s/pull/6166
    * Render a trailing newline on multipart close-delimiter by @rossabaker in https://github.com/http4s/http4s/pull/6170
    * Add mapK to MetricsOps by @hamnis in https://github.com/http4s/http4s/pull/6172
    * Add Random shim for Cats-Effect 2 by @rossabaker in https://github.com/http4s/http4s/pull/6165
    * Add Scalafix explicit result type rule by @danicheg in https://github.com/http4s/http4s/pull/6134
    * Add withContentLength and toStrict helpers to Message by @rossabaker in https://github.com/http4s/http4s/pull/6176
    * Improvements to multipart boundaries by @rossabaker in https://github.com/http4s/http4s/pull/6169
    * Update cats-parse to 0.3.7 in series/0.22 by @scala-steward in https://github.com/http4s/http4s/pull/6224
    * Fix `SelectOpsMultiple#renderString` by @danicheg in https://github.com/http4s/http4s/pull/6307
    * Update fs2-core, fs2-io, ... to 2.5.11 in series/0.22 by @scala-steward in https://github.com/http4s/http4s/pull/6322
    * Update to Cats Effect 2.5.5 by @armanbilge in https://github.com/http4s/http4s/pull/6392

* http4s-server
    * Routing on variable segments by @teigen in https://github.com/http4s/http4s/pull/6057
    * Resolve #6068 digestauth challenge redux by @blast-hardcheese in https://github.com/http4s/http4s/pull/6138
    * Integrate Random into DigestAuth by @rossabaker in https://github.com/http4s/http4s/pull/6177
    * Update scalafmt-core to 3.5.0 in series/0.22 by @scala-steward in https://github.com/http4s/http4s/pull/6223
    * Deprecate PushSupport by @rossabaker in https://github.com/http4s/http4s/pull/6247

* http4s-client
    * Clarify connection lifecycle by @rossabaker in https://github.com/http4s/http4s/pull/6313

* http4s-blaze-core
    * Use tryScheduling within IdleTimeoutStage by @hamnis in https://github.com/http4s/http4s/pull/6198
    * Remove synchronizations in `TestHead`, `QueueTestHead`, `SlowTestHead` by @danicheg in https://github.com/http4s/http4s/pull/6249

* http4s-blaze-server
    * Clean up `BlazeServerBuilder` scaladoc by @danicheg in https://github.com/http4s/http4s/pull/6180
    * Blaze server enhancements by @danicheg in https://github.com/http4s/http4s/pull/6179

* http4s-blaze-client
    * Fix counting of current allocated connections in the blaze client pool manager by @danicheg in https://github.com/http4s/http4s/pull/6254
    * Roll back the #6254 by @danicheg in https://github.com/http4s/http4s/pull/6332

* http4s-tomcat
    * Update tomcat-catalina, tomcat-coyote, ... to 9.0.62 in series/0.22 by @scala-steward in https://github.com/http4s/http4s/pull/6214
    
* http4s-scala-xml
    * Update scala-xml to 2.1.0 in series/0.22 by @scala-steward in https://github.com/http4s/http4s/pull/6234
    
* http4s-async-http-client
    * Update netty-buffer, netty-codec-http to 4.1.76.Final in series/0.22 by @scala-steward in https://github.com/http4s/http4s/pull/6292

* Behind the scenes
    * Add unidocs project to root aggregate by @armanbilge in https://github.com/http4s/http4s/pull/6129
    * Update tomcat-catalina, tomcat-coyote, ... to 9.0.60 in series/0.22 by @scala-steward in https://github.com/http4s/http4s/pull/6132
    * Update http4s-circe, http4s-ember-client to 0.23.11 in series/0.22 by @scala-steward in https://github.com/http4s/http4s/pull/6149
    * Merge after 0.21.33 by @rossabaker in https://github.com/http4s/http4s/pull/6153
    * Don't override api url by @armanbilge in https://github.com/http4s/http4s/pull/6158
    * Fix StatusSpec sanitization property by @rossabaker in https://github.com/http4s/http4s/pull/6184
    * Update sbt-doctest to 0.10.0 in series/0.22 by @scala-steward in https://github.com/http4s/http4s/pull/6190
    * Update sbt-http4s-org to 0.13.1 in series/0.22 by @scala-steward in https://github.com/http4s/http4s/pull/6197
    * Pin http4s-crypto to 0.1.x in 0.22 by @armanbilge in https://github.com/http4s/http4s/pull/6218
    * Update jetty-client, jetty-http, ... to 9.4.46.v20220331 in series/0.22 by @scala-steward in https://github.com/http4s/http4s/pull/6220
    * Update scalafmt-core to 3.5.1 in series/0.22 by @scala-steward in https://github.com/http4s/http4s/pull/6256
    * Update sbt-scalafix, scalafix-core, ... to 0.10.0 in series/0.22 by @scala-steward in https://github.com/http4s/http4s/pull/6260
    * Update Java-WebSocket to 1.5.3 in series/0.22 by @scala-steward in https://github.com/http4s/http4s/pull/6270
    * Fix deprecated since versions by @danicheg in https://github.com/http4s/http4s/pull/6279
    * Remove ignoring some files for `doctest` by @danicheg in https://github.com/http4s/http4s/pull/6284
    * Update sbt-http4s-org to 0.13.2 in series/0.22 by @scala-steward in https://github.com/http4s/http4s/pull/6287
    * Update scalafmt-core to 3.5.2 in series/0.22 by @scala-steward in https://github.com/http4s/http4s/pull/6318
    * Upgrade jawn-fs2, keypool, log4cats, vault to last CE2 versions by @rossabaker in https://github.com/http4s/http4s/pull/6383

* New Contributors
    * @teigen made their first contribution in https://github.com/http4s/http4s/pull/6057
    * @takapi327 made their first contribution in https://github.com/http4s/http4s/pull/6166

**Full Changelog**: https://github.com/http4s/http4s/compare/v0.22.12...v0.22.13

# v0.21.33 (2022-03-18)

This is a courtesy release for the 0.21.x series.  This series remains officially unmaintained except for urgent security patches.  It is binary compatible with the 0.21.x series.

* http4s-ember-core
    * Support parsing response bodies without Content-Length in ember (0.21) by @wemrysi in https://github.com/http4s/http4s/pull/6136

* Behind the scenes
    * Build tweaks in case there's another 0.21 by @rossabaker in https://github.com/http4s/http4s/pull/6034

**Full Changelog**: https://github.com/http4s/http4s/compare/v0.21.32...v0.21.33

# v1.0.0-M32 (2022-03-18)

This is a milestone release.  It is binary incompatible with previous releases.  It includes the changes through v0.23.11.

http4s-async-http-client is deprecated, and planned to be removed in the next milestone.  Please plan accordingly.

* http4s-core
    * Optimize `EntityDecoder.{collectBinary|collectByteVector|error|void}` by @danicheg in https://github.com/http4s/http4s/pull/6112

* http4s-server
    * Optimize `ResponseLogger` and `RequestLogger` by @danicheg in https://github.com/http4s/http4s/pull/6110

* http4s-blaze-core
    * Optimize Http1Writer for cases when the entity is Empty or Strict by @wjoel in https://github.com/http4s/http4s/pull/6080
    * Avoid draining body on error/cancel for Entity.Strict and Empty by @wjoel in https://github.com/http4s/http4s/pull/6091
    * Collect entity from parser, support Entity.Strict and Empty by @wjoel in https://github.com/http4s/http4s/pull/6090

* http4s-blaze-client
    * Remove deprecated `BlazeClientBuilder` by @danicheg in https://github.com/http4s/http4s/pull/6109

* http4s-servlet
    * Remove redundant draining of response body in `Http4sServlet`  by @danicheg in https://github.com/http4s/http4s/pull/6116

* http4s-prometheus
    * Update simpleclient, simpleclient_common, ... to 0.15.0 by @scala-steward in https://github.com/http4s/http4s/pull/6007

* Documentation
    * Fresh up the version page by @danicheg in https://github.com/http4s/http4s/pull/6008

* Behind the scenes
    * Scala.js updates come from 0.23 by @armanbilge in https://github.com/http4s/http4s/pull/6046
    * Update sbt-buildinfo to 0.11.0 by @scala-steward in https://github.com/http4s/http4s/pull/6061
    * Merge 0.23 -> main by @armanbilge in https://github.com/http4s/http4s/pull/6056
    * Merge `series/0.23` into `main` by @danicheg in https://github.com/http4s/http4s/pull/6101
    * Merge 0.23 -> main by @armanbilge in https://github.com/http4s/http4s/pull/6141

* New Contributors
    * @wjoel made their first contribution in https://github.com/http4s/http4s/pull/6080

**Full Changelog**: https://github.com/http4s/http4s/compare/v0.23.11...v1.0.0-M32

# v0.23.11 (2022-03-18)

This is a maintenance release, binary compatible with the 0.23.x series.  It also includes the changes in 0.22.12.

* http4s-core
    * Update sbt-scalajs, scalajs-compiler, ... to 1.9.0 in series/0.23 by @scala-steward in https://github.com/http4s/http4s/pull/6045
    * Update http4s-crypto to 0.2.2 in series/0.23 by @scala-steward in https://github.com/http4s/http4s/pull/6053
    * Update fs2-core, fs2-io, ... to 3.2.5 in series/0.23 by @scala-steward in https://github.com/http4s/http4s/pull/6065
    * Update cats-effect, cats-effect-laws, ... to 3.3.7 in series/0.23 by @scala-steward in https://github.com/http4s/http4s/pull/6093

* http4s-server
    * Add Additional ErrorHandling Options by @ChristopherDavenport in https://github.com/http4s/http4s/pull/6047

* http4s-client
    * Make `WSClient` and friends public by @armanbilge in https://github.com/http4s/http4s/pull/6005
    * Add OptionT Based Versions Of expectOption* by @isomarcte in https://github.com/http4s/http4s/pull/6135

* http4s-ember-core
    * Replace npm hpack.js with pure Scala.js hpack by @armanbilge in https://github.com/http4s/http4s/pull/6009

* http4s-ember-client
    * Add scaladocs for EmberClientBuilder by @valencik in https://github.com/http4s/http4s/pull/5999
    * Fix ember client cancellation bug by @ChristopherDavenport in https://github.com/http4s/http4s/pull/6085

* http4s-blaze-core
    * Optimize CachingChunkWriter for Chunk.empty case by @wjoel in https://github.com/http4s/http4s/pull/6092
    * Add micro-opts for `CachingChunkWriter` by @danicheg in https://github.com/http4s/http4s/pull/6096
    * Further reduce ExecutionContexts in blaze by @rossabaker in https://github.com/http4s/http4s/pull/6118

* http4s-servlet
    * Adds the async timeout as a method param by @yuferpegom in https://github.com/http4s/http4s/pull/6037
    * Use blocking EC in the `BlockingServletIo` by @danicheg in https://github.com/http4s/http4s/pull/6133

* Behind the scenes
    * Merge Jetty forward from 0.22 by @rossabaker in https://github.com/http4s/http4s/pull/6020
    * Merge 0.22 into 0.23 by @armanbilge in https://github.com/http4s/http4s/pull/6004
    * Merge 0.22 -> 0.23 by @armanbilge in https://github.com/http4s/http4s/pull/6031
    * Build tweaks in case there's another 0.21 by @rossabaker in https://github.com/http4s/http4s/pull/6034
    * Merge 0.22 -> 0.23 by @armanbilge in https://github.com/http4s/http4s/pull/6054
    * Update cats-effect, cats-effect-laws, ... to 3.3.6 in series/0.23 by @scala-steward in https://github.com/http4s/http4s/pull/6073
    * Caching Middleware - Small Rewrites by @diesalbla in https://github.com/http4s/http4s/pull/6066
    * Ignore `sbt-buildinfo` updates by @danicheg in https://github.com/http4s/http4s/pull/6084
    * Update Scala Steward config by @danicheg in https://github.com/http4s/http4s/pull/6089
    * Message: add pipeBodyThrough method by @diesalbla in https://github.com/http4s/http4s/pull/6011
    * Merge 0.22 -> 0.23 by @rossabaker in https://github.com/http4s/http4s/pull/6094
    * Remove unused ExecutionContexts in blaze-core by @rossabaker in https://github.com/http4s/http4s/pull/6100
    * Deprecate internal Trampoline by @rossabaker in https://github.com/http4s/http4s/pull/6119
    * Backport mergify config to 0.23 by @armanbilge in https://github.com/http4s/http4s/pull/6126
    * Merge 0.22 -> 0.23 by @armanbilge in https://github.com/http4s/http4s/pull/6125
    * Fix the unidoc artifact by @armanbilge in https://github.com/http4s/http4s/pull/6142

* New Contributors
    * @yuferpegom made their first contribution in https://github.com/http4s/http4s/pull/6037

**Full Changelog**: https://github.com/http4s/http4s/compare/v0.23.10...v0.23.11

# v0.22.12 (2022-03-14)

This is a maintenance release, binary compatible with the 0.22.x series.  It also includes all the bugfixes from 0.21.32.

* http4s-core
    * More tolerant cookie parsing by @kailuowang in https://github.com/http4s/http4s/pull/6082

* http4s-tomcat
    * Update tomcat-catalina, tomcat-coyote, ... to 9.0.59 in series/0.22 by @scala-steward in https://github.com/http4s/http4s/pull/6075

* http4s-jetty-server
    * Upgrade to jetty-9.4.45.v20220203 on series/0.22 by @rossabaker in https://github.com/http4s/http4s/pull/6023

* http4s-async-http-client
    * Update netty-buffer, netty-codec-http to 4.1.75.Final in series/0.22 by @scala-steward in https://github.com/http4s/http4s/pull/6102
    * Deprecate async-http-client by @rossabaker in https://github.com/http4s/http4s/pull/6114

* Documentation
    * docs: remove workarounds for issues in Laika 0.18.0 by @jenshalm in https://github.com/http4s/http4s/pull/6021
    * Docs: ember supports websockets by @Daenyth in https://github.com/http4s/http4s/pull/6097

* Behind the scenes
    * Update http4s-circe, http4s-ember-client to 0.23.10 in series/0.22 by @scala-steward in https://github.com/http4s/http4s/pull/6002
    * Add convenience methods to `WSConnectionHighLevel` by @armanbilge in https://github.com/http4s/http4s/pull/6001
    * Update scalafmt-core to 3.4.1 in series/0.22 by @scala-steward in https://github.com/http4s/http4s/pull/6006
    * Update scalafmt-core to 3.4.2 in series/0.22 by @scala-steward in https://github.com/http4s/http4s/pull/6010
    * Ignore Jetty HTTP/2 updates by @rossabaker in https://github.com/http4s/http4s/pull/6022
    * Update netty-buffer, netty-codec-http to 4.1.74.Final in series/0.22 by @scala-steward in https://github.com/http4s/http4s/pull/6025
    * Update sbt-http4s-org to 0.12.0 in series/0.22 by @scala-steward in https://github.com/http4s/http4s/pull/6024
    * Update slf4j-api to 1.7.36 in series/0.22 by @scala-steward in https://github.com/http4s/http4s/pull/6030
    * Build tweaks in case there's another 0.21 by @rossabaker in https://github.com/http4s/http4s/pull/6034
    * Update scalafmt-core to 3.4.3 in series/0.22 by @scala-steward in https://github.com/http4s/http4s/pull/6038
    * Update sbt-native-packager to 1.9.8 in series/0.22 by @scala-steward in https://github.com/http4s/http4s/pull/6043
    * Update sbt-http4s-org to 0.12.1 in series/0.22 by @scala-steward in https://github.com/http4s/http4s/pull/6052
    * Update sbt-native-packager to 1.9.9 in series/0.22 by @scala-steward in https://github.com/http4s/http4s/pull/6070
    * Update sbt-http4s-org to 0.12.2 in series/0.22 by @scala-steward in https://github.com/http4s/http4s/pull/6081
    * Update sbt-buildinfo to 0.11.0 in series/0.22 by @scala-steward in https://github.com/http4s/http4s/pull/6062
    * Update logback-classic to 1.2.11 in series/0.22 by @scala-steward in https://github.com/http4s/http4s/pull/6088
    * Type annotations for public API things by @danicheg in https://github.com/http4s/http4s/pull/5822
    * Update metrics-core, metrics-json to 4.2.9 in series/0.22 by @scala-steward in https://github.com/http4s/http4s/pull/6099
    * Update sbt-http4s-org to 0.13.0 in series/0.22 by @scala-steward in https://github.com/http4s/http4s/pull/6103
    * Merge 0.21 -> 0.22 by @rossabaker in https://github.com/http4s/http4s/pull/6121
    * Exclude series/0.21 from release notes by @rossabaker in https://github.com/http4s/http4s/pull/6122
    * Simplify website configuration by @armanbilge in https://github.com/http4s/http4s/pull/6087

* New Contributors
    * @Daenyth made their first contribution in https://github.com/http4s/http4s/pull/6097

**Full Changelog**: https://github.com/http4s/http4s/compare/v0.22.11...v0.22.12

# v0.21.32 (2022-02-09)

This is an unplanned bugfix release for the 0.21.x series.  This series remains officially unmaintained except for urgent security patches.  It plugs a tiny leak on the server backends when a resource is canceled between acquisition and compiling its body.

* http4s-servlet
    * Flush the prelude in non-blocking Servlet IO by @rossabaker in https://github.com/http4s/http4s/pull/6027
    * Render continually between response prelude and body by @rossabaker in https://github.com/http4s/http4s/pull/6028

* http4s-blaze-server
    * Render continually between response prelude and body by @rossabaker in https://github.com/http4s/http4s/pull/6028

* http4s-ember-server
    * Render continually between response prelude and body by @rossabaker in https://github.com/http4s/http4s/pull/6028

* Behind the scenes
    * Merge series/0.20 to series/0.21 by @rossabaker in https://github.com/http4s/http4s/pull/5818

**Full Changelog**: https://github.com/http4s/http4s/compare/v0.21.31...v0.21.32

# v1.0.0-M31 (2022-02-04)

This is the latest milestone release in the 1.0 series.  It breaks binary compatibility and drops support for Scala 2.12.  Scala 2.12 is still supported in the 0.22.x and 0.23.x series.

This merges forward all the changes from 0.22.9, 0.22.10, 0.22.11, 0.23.8, 0.23.9, and 0.23.10.

* http4s-core
    * Minimal slice from #4509 (Entity rethinking) by @bplommer in https://github.com/http4s/http4s/pull/5754
    * Add Strict entity by @bplommer in https://github.com/http4s/http4s/pull/5807
    * Drop Scala 2.12 from 1.0 by @armanbilge in https://github.com/http4s/http4s/pull/5337

* http4s-client
    * Simplify logger type signatures by @bplommer in https://github.com/http4s/http4s/pull/5805

* http4s-server
    * Simplify logger type signatures by @bplommer in https://github.com/http4s/http4s/pull/5805

* http4s-scalatags
    * Update scalatags to 0.11.1 by @scala-steward in https://github.com/http4s/http4s/pull/5903

* http4s-prometheus-metrics
    * Update simpleclient, simpleclient_common, ... to 0.14.1 by @scala-steward in https://github.com/http4s/http4s/pull/5817

* Documentation
    * Promote http4s.js a bit by @armanbilge in https://github.com/http4s/http4s/pull/5771
    * Reword partial unification instructions in readme by @bplommer in https://github.com/http4s/http4s/pull/5894

* Behind the scenes
    * Merge 0.23 to main by @rossabaker in https://github.com/http4s/http4s/pull/5703
    * Clean up `build.sbt` by @danicheg in https://github.com/http4s/http4s/pull/5711
    * Update sbt to 1.5.6 by @scala-steward in https://github.com/http4s/http4s/pull/5710
    * Merge `series/0.23` into `main` by @danicheg in https://github.com/http4s/http4s/pull/5719
    * Merge `series/0.23` into `main` by @danicheg in https://github.com/http4s/http4s/pull/5734
    * Merge `series/0.23` into `main` by @danicheg in https://github.com/http4s/http4s/pull/5759
    * Convert Entity to an ADT with an empty case by @bplommer in https://github.com/http4s/http4s/pull/5760
    * Merge branch `series/0.23` into `main` by @danicheg in https://github.com/http4s/http4s/pull/5779
    * Add Strict entity by @bplommer in https://github.com/http4s/http4s/pull/5804
    * Revert "Add Strict entity" pending further review by @bplommer in https://github.com/http4s/http4s/pull/5806
    * Set 2022 in the `README` by @danicheg in https://github.com/http4s/http4s/pull/5828
    * Scala-steward exclusions in `main` by @bplommer in https://github.com/http4s/http4s/pull/5830
    * Merge 0.23 into main by @armanbilge in https://github.com/http4s/http4s/pull/5832
    * Merge `series/0.23` into `main` by @danicheg in https://github.com/http4s/http4s/pull/5839
    * Added SurfsUp app by @manocha-aman in https://github.com/http4s/http4s/pull/5845
    * Add scala-java-locales to steward ignores on main by @armanbilge in https://github.com/http4s/http4s/pull/5854
    * Merge `series/0.23` into `main` by @danicheg in https://github.com/http4s/http4s/pull/5889
    * Fix scala-steward.conf syntax by @rossabaker in https://github.com/http4s/http4s/pull/5902
    * Merge `series/0.23` into `main` by @danicheg in https://github.com/http4s/http4s/pull/5925
    * Add module labeling to mergify config by @armanbilge in https://github.com/http4s/http4s/pull/5941
    * Merge 0.23 into main by @rossabaker in https://github.com/http4s/http4s/pull/5934
    * Auto-label docs PRs with mergify by @armanbilge in https://github.com/http4s/http4s/pull/5980
    * Merge 0.23 into main by @armanbilge in https://github.com/http4s/http4s/pull/5986
    * Merge from 0.23.10 by @rossabaker in https://github.com/http4s/http4s/pull/6000

* New Contributors
    * @manocha-aman made their first contribution in https://github.com/http4s/http4s/pull/5845

**Full Changelog**: https://github.com/http4s/http4s/compare/v1.0.0-M30...v1.0.0-M31

# v0.23.10 (2022-02-03)

This is a maintenance release, binary compatible with 0.23.x.  It also includes merges of all the changes in 0.22.10.

* http4s-ember-core
    * Don't force npm onto ember.js users by @armanbilge in https://github.com/http4s/http4s/pull/5992

* Documentation
    * Use ember in docs by @valencik in https://github.com/http4s/http4s/pull/5970
    * Update static content docs, fix deprecations by @valencik in https://github.com/http4s/http4s/pull/5973
    * Tweak json.md to work on scala 2.13 by @valencik in https://github.com/http4s/http4s/pull/5984
    * Mdoc warnings v23 by @valencik in https://github.com/http4s/http4s/pull/5979
    * Remove most mdoc nest modifiers by @valencik in https://github.com/http4s/http4s/pull/5977

* Behind the scenes
    * Update scala3-library, ... to 3.1.1 in series/0.23 by @scala-steward in https://github.com/http4s/http4s/pull/5985
    * Merge 0.22 to 0.23 by @armanbilge in https://github.com/http4s/http4s/pull/5987
    * Merge from 0.22 by @rossabaker in https://github.com/http4s/http4s/pull/5995
    * Improve the `WSClient` API by @armanbilge in https://github.com/http4s/http4s/pull/5974

**Full Changelog**: https://github.com/http4s/http4s/compare/v0.23.9...v0.23.10

# v0.22.11 (2022-02-02)

This is a bugfix release, binary compatible with the 0.22.x series.

* http4s-dsl
    * Fix regression in routing dsl by @hamnis in https://github.com/http4s/http4s/pull/5991

* http4s-server
    * Respect URI locality in UrlFormLifter by @dfahritdinov in https://github.com/http4s/http4s/pull/5994

* http4s-dropwizard-metrics
    * Update metrics-core, metrics-json to 4.2.8 in series/0.22 by @scala-steward in https://github.com/http4s/http4s/pull/5993

* Behind the scenes
    * Update scalafmt-core to 3.4.0 in series/0.22 by @scala-steward in https://github.com/http4s/http4s/pull/5969
    * Update http4s-circe, http4s-ember-client to 0.23.9 in series/0.22 by @scala-steward in https://github.com/http4s/http4s/pull/5972
    * Update sbt-http4s-org to 0.11.1 in series/0.22 by @scala-steward in https://github.com/http4s/http4s/pull/5968
    * Update sbt to 1.6.2 in series/0.22 by @scala-steward in https://github.com/http4s/http4s/pull/5976
    * Improve `WSClient` API by @armanbilge in https://github.com/http4s/http4s/pull/5975

* New Contributors
    * @dfahritdinov made their first contribution in https://github.com/http4s/http4s/pull/5994

**Full Changelog**: https://github.com/http4s/http4s/compare/v0.22.10...v0.22.11

# v0.23.9 (2022-01-29)

This release is binary compatible with the 0.23.x series.  It merges forward the changes of v0.22.10.

The signficant new feature is HTTP/2 support for Ember.  Turn it on with a `.withHttp2` on either the `EmberClientBuilder` or `EmberServerBuilder`.

* http4s-ember-core
    * Ember H2 support by @ChristopherDavenport in https://github.com/http4s/http4s/pull/5657

* Behind the scenes
    * Ignore slf4j-api by @rossabaker in https://github.com/http4s/http4s/pull/5949
    * Remove janky thread pool from BlazeHttp1ClientSuite by @rossabaker in https://github.com/http4s/http4s/pull/5945
    * Clean up Throwables in HTTP/2 by @rossabaker in https://github.com/http4s/http4s/pull/5955
    * Fix HTTP/2 warnings and restore compiler settings by @rossabaker in https://github.com/http4s/http4s/pull/5954
    * Get http4s upgrades for build from 0.22 by @rossabaker in https://github.com/http4s/http4s/pull/5958
    * Merge from 0.22 by @rossabaker in https://github.com/http4s/http4s/pull/5957
    * Update cats-effect, cats-effect-laws, ... to 3.3.5 in series/0.23 by @scala-steward in https://github.com/http4s/http4s/pull/5967

**Full Changelog**: https://github.com/http4s/http4s/compare/v0.23.8...v0.23.9

# v0.22.10 (2022-01-28)

This release is focused on the client.  The blaze-client is substantially refactored internally to improve resource safety.  A new internal websocket client is published for implementation across repos.  We expect to release this as a public API in the next release.

* http4s-core
    * Update slf4j-api to 1.7.35 in series/0.22 by @scala-steward in https://github.com/http4s/http4s/pull/5947

* http4s-blaze-client
    * Resourcify blaze client by @RafalSumislawski in https://github.com/http4s/http4s/pull/5385
    * Add withMaxIdleDuration setter to BlazeClientBuilder by @rossabaker in https://github.com/http4s/http4s/pull/5950

* Behind the scenes
    * Update http4s-circe, http4s-ember-client to 0.23.8 in series/0.22 by @scala-steward in https://github.com/http4s/http4s/pull/5952
    * Remove mdoc/laika sbt plugins by @armanbilge in https://github.com/http4s/http4s/pull/5963
    * Create WebSocket client API by @armanbilge in https://github.com/http4s/http4s/pull/5520
    * Privatize web socket client pending concrete implementation by @rossabaker in https://github.com/http4s/http4s/pull/5965

**Full Changelog**: https://github.com/http4s/http4s/compare/v0.22.9...v0.22.10

# v0.23.8 (2022-01-25)

This is a maintenance release, binary compatible with the 0.23.x series.  It additionally includes a merge forward of the changes in v0.22.9.

Scala.js users must upgrade to at least 1.8.0 as of this release.

* http4s-core
    * Update sbt-scalajs, scalajs-compiler, ... to 1.8.0 in series/0.23 by @scala-steward in https://github.com/http4s/http4s/pull/5716
    * Update fs2-core, fs2-io, ... to 3.2.4 in series/0.23 by @scala-steward in https://github.com/http4s/http4s/pull/5788
    * Update cats-effect, cats-effect-laws, ... to 3.3.4 in series/0.23 by @scala-steward in https://github.com/http4s/http4s/pull/5838
    * Update locales-minimal-en_us-db to 1.3.0 in series/0.23 by @scala-steward in https://github.com/http4s/http4s/pull/5853

* http4s-server
    * cross-platforming server FileService by @yurique in https://github.com/http4s/http4s/pull/5758
    * Fix FileService Config linking on JS by @armanbilge in https://github.com/http4s/http4s/pull/5825
    * Deprecate the `BracketRequestResponse#exitCaseToOutcome` by @danicheg in https://github.com/http4s/http4s/pull/5875

* http4s-ember-core
    * Support parsing response bodies without Content-Length in ember by @wemrysi in https://github.com/http4s/http4s/pull/5881

* http4s-ember-server
    * Update jnr-unixsocket to 0.38.17 in series/0.23 by @scala-steward in https://github.com/http4s/http4s/pull/5827

* http4s-ember-client
    * Remove jvm log4cats dependency in ember client js by @kubukoz in https://github.com/http4s/http4s/pull/5757

* http4s-jetty-server
    * Use blocking thread pool on joining Jetty's thread pool by @danicheg in https://github.com/http4s/http4s/pull/5886

* http4s-jetty-client
    * Use blocking thread pool in the `JettyClient#resource` by @danicheg in https://github.com/http4s/http4s/pull/5897

* http4s-jawn
    * Update jawn-fs2 to 2.2.0 in series/0.23 by @scala-steward in https://github.com/http4s/http4s/pull/5821

* http4s-prometheus-metrics
    * Use blocking thread pool in the Prometheus metrics by @danicheg in https://github.com/http4s/http4s/pull/5887

* Documentation
    * Remove some outdated params in scaladocs by @danicheg in https://github.com/http4s/http4s/pull/5729
    * Remove mentioning of `ContextShift` in the AHC scaladoc by @danicheg in https://github.com/http4s/http4s/pull/5885

* Behind the scenes
    * Update jnr-unixsocket to 0.38.15 in series/0.23 by @scala-steward in https://github.com/http4s/http4s/pull/5681
    * Netty based ServerScaffold (0.23) by @RafalSumislawski in https://github.com/http4s/http4s/pull/5587
    * Merge 0.22 to 0.23 by @rossabaker in https://github.com/http4s/http4s/pull/5701
    * Merge branch `series/0.22` into `series/0.23` by @danicheg in https://github.com/http4s/http4s/pull/5718
    * Merge `series/0.22` into `series/0.23` by @danicheg in https://github.com/http4s/http4s/pull/5730
    * Merge `series/0.22` into `series/0.23` by @danicheg in https://github.com/http4s/http4s/pull/5753
    * Code cleanup (mostly variance-related) by @bplommer in https://github.com/http4s/http4s/pull/5755
    * Update cats-effect, cats-effect-laws, ... to 3.3.1 in series/0.23 by @scala-steward in https://github.com/http4s/http4s/pull/5770
    * Merge branch `series/0.22` into `series/0.23` by @danicheg in https://github.com/http4s/http4s/pull/5778
    * Update cats-effect, cats-effect-laws, ... to 3.3.2 in series/0.23 by @scala-steward in https://github.com/http4s/http4s/pull/5801
    * Update cats-effect, cats-effect-laws, ... to 3.3.3 in series/0.23 by @scala-steward in https://github.com/http4s/http4s/pull/5803
    * Merge series/0.20 to series/0.21 by @rossabaker in https://github.com/http4s/http4s/pull/5818
    * Merge `series/0.22` into `series/0.23` by @danicheg in https://github.com/http4s/http4s/pull/5833
    * Re-enable broken ember client test by @armanbilge in https://github.com/http4s/http4s/pull/5840
    * Enable fatal warnings in `lint`/`quicklint` commands by @danicheg in https://github.com/http4s/http4s/pull/5843
    * FileService Server Middleware: readability by @diesalbla in https://github.com/http4s/http4s/pull/5837
    * Merge from v0.22 by @rossabaker in https://github.com/http4s/http4s/pull/5847
    * Steward exclusions in 0.23 for dependencies merged forward from 0.22 by @bplommer in https://github.com/http4s/http4s/pull/5856
    * Merge series/0.22 into series/0.23 by @bplommer in https://github.com/http4s/http4s/pull/5860
    * Auto-select available port for ember suites by @armanbilge in https://github.com/http4s/http4s/pull/5848
    * Refactor some `Resource` usage by @danicheg in https://github.com/http4s/http4s/pull/5884
    * Merge `series/0.22` into `series/0.23` by @danicheg in https://github.com/http4s/http4s/pull/5888
    * Update log4cats-noop, log4cats-slf4j, ... to 2.2.0 in series/0.23 by @scala-steward in https://github.com/http4s/http4s/pull/5891
    * Use `port` syntax by @danicheg in https://github.com/http4s/http4s/pull/5896
    * Add sbt-http4s-org to steward ignores by @armanbilge in https://github.com/http4s/http4s/pull/5924
    * Non-deadlocking RouterInServletSuite by @rossabaker in https://github.com/http4s/http4s/pull/5928
    * Merge scalafmt-core forward from 0.22 by @rossabaker in https://github.com/http4s/http4s/pull/5933
    * Merge 0.22 -> 0.23 by @rossabaker in https://github.com/http4s/http4s/pull/5926
    * Merge from 0.22 by @rossabaker in https://github.com/http4s/http4s/pull/5940
    * Delete zombie specs2 code by @rossabaker in https://github.com/http4s/http4s/pull/5943
    * Replace our TestExecutionContext by @rossabaker in https://github.com/http4s/http4s/pull/5944

**Full Changelog**: https://github.com/http4s/http4s/compare/v0.23.7...v0.23.8

# v0.22.9 (2022-01-24)

This release is binary compatible with 0.22.x series.  The jawn upgrade mitigates [CVE-2022-21653](https://github.com/typelevel/jawn/security/advisories/GHSA-vc89-hccf-rq55) out of the box for `http4s-play-json`.

* http4s-core
    * Add `Trailer` header by @danicheg in https://github.com/http4s/http4s/pull/5614
    * Model If-Range header by @mcarolan in https://github.com/http4s/http4s/pull/5613
    * Make the output of `asCurl` more human-readable by @danicheg in https://github.com/http4s/http4s/pull/5786
    * Path info index fix by @RafalSumislawski in https://github.com/http4s/http4s/pull/5793
    * Law-driven-design of Path#concat and Path#splitAt by @RafalSumislawski in https://github.com/http4s/http4s/pull/5794
    * Add Request#isIdempotent by @rossabaker in https://github.com/http4s/http4s/pull/5859
    * Update slf4j-api to 1.7.33 in series/0.22 by @scala-steward in https://github.com/http4s/http4s/pull/5869
    * Add `EntityEncoder[F, ByteVector]` by @sideeffffect in https://github.com/http4s/http4s/pull/5907

* http4s-laws
    * Update discipline to 1.4.0 by @rossabaker in https://github.com/http4s/http4s/pull/5696

* http4s-client
    * Add `apply`-builder for `Http4sClientDsl` by @armanbilge in https://github.com/http4s/http4s/pull/5742
    * Deprecate client.Connection and client.ConnectionBuilder by @rossabaker in https://github.com/http4s/http4s/pull/5871

* http4s-server
    * HttpMethodOverrider: simplify by @diesalbla in https://github.com/http4s/http4s/pull/5835

* http4s-ember-core
    * Update log4cats-slf4j, log4cats-testing to 1.5.1 in series/0.22 by @scala-steward in https://github.com/http4s/http4s/pull/5880

* http4s-ember-client
    * Disable logging for Ember client internal retry by @RaasAhsan in https://github.com/http4s/http4s/pull/5496

* http4s-blaze-core
    * Update blaze-http to 0.15.3 in series/0.22 by @scala-steward in https://github.com/http4s/http4s/pull/5873

* http4s-blaze-client
    * Fix customDnsResolver in BlazeClientBuilder by @rossabaker in https://github.com/http4s/http4s/pull/5864
    * Stale connection mitigation in blaze-client by @rossabaker in https://github.com/http4s/http4s/pull/5861
    * maxIdleDuration on blaze connections by @rossabaker in https://github.com/http4s/http4s/pull/5899

* http4s-tomcat
    * Update tomcat-catalina, tomcat-coyote, ... to 9.0.58 in series/0.22 by @scala-steward in https://github.com/http4s/http4s/pull/5915

* http4s-async-http-client
    * Update netty-buffer, netty-codec-http to 4.1.73.Final in series/0.22 by @scala-steward in https://github.com/http4s/http4s/pull/5857

* http4s-jawn
    * Update jawn-parser to 1.3.2 in series/0.22 by @scala-steward in https://github.com/http4s/http4s/pull/5815
    * Update jawn-fs2 to 1.2.0 in series/0.22 by @scala-steward in https://github.com/http4s/http4s/pull/5820

* http4s-dropwizard-metrics
    * Update metrics-core, metrics-json to 4.2.7 in series/0.22 by @scala-steward in https://github.com/http4s/http4s/pull/5763

* Documentation
    * Fix scaladoc references to `io.chrisdavenport.vault` in the `series/0.22` by @danicheg in https://github.com/http4s/http4s/pull/5765
    * Fix some scaladoc references to headers by @danicheg in https://github.com/http4s/http4s/pull/5766
    * Fix links to the license on the site by @danicheg in https://github.com/http4s/http4s/pull/5829
    * Fix some links in the scaladoc by @danicheg in https://github.com/http4s/http4s/pull/5876

* Behind the scenes
    * Update http4s-circe, http4s-ember-client to 0.23.7 in series/0.22 by @scala-steward in https://github.com/http4s/http4s/pull/5693
    * Update tomcat-catalina, tomcat-coyote, ... to 9.0.56 in series/0.22 by @scala-steward in https://github.com/http4s/http4s/pull/5687
    * Configure mergify & release notes by @armanbilge in https://github.com/http4s/http4s/pull/5690
    * Update metrics-core, metrics-json to 4.2.5 in series/0.22 by @scala-steward in https://github.com/http4s/http4s/pull/5698
    * Netty based ServerScaffold (0.22)  by @RafalSumislawski in https://github.com/http4s/http4s/pull/5601
    * Fix of the #5691 for `series/0.22` by @danicheg in https://github.com/http4s/http4s/pull/5700
    * Update netty-buffer, netty-codec-http to 4.1.71.Final in series/0.22 by @scala-steward in https://github.com/http4s/http4s/pull/5705
    * Update sbt to 1.5.6 in series/0.22 by @scala-steward in https://github.com/http4s/http4s/pull/5713
    * Introduce blaze-client connection reuse tests by @RafalSumislawski in https://github.com/http4s/http4s/pull/5319
    * Mark the failing tests as flaky because they sometimes pass by @RafalSumislawski in https://github.com/http4s/http4s/pull/5728
    * Update laika-sbt to 0.18.1 in series/0.22 by @scala-steward in https://github.com/http4s/http4s/pull/5726
    * Speed up shutdown of NioEventLoopGroups by @RafalSumislawski in https://github.com/http4s/http4s/pull/5723
    * Update netty-buffer, netty-codec-http to 4.1.72.Final in series/0.22 by @scala-steward in https://github.com/http4s/http4s/pull/5732
    * Update logback-classic to 1.2.8 in series/0.22 by @scala-steward in https://github.com/http4s/http4s/pull/5738
    * Mark one more connection reuse test as flaky by @RafalSumislawski in https://github.com/http4s/http4s/pull/5735
    * `Http1ClientStageSuite` purity by @RafalSumislawski in https://github.com/http4s/http4s/pull/5741
    * Update sbt to 1.5.7 in series/0.22 by @scala-steward in https://github.com/http4s/http4s/pull/5747
    * Update logback-classic to 1.2.9 in series/0.22 by @scala-steward in https://github.com/http4s/http4s/pull/5751
    * Update sbt to 1.5.8 in series/0.22 by @scala-steward in https://github.com/http4s/http4s/pull/5768
    * Collection micro-opts by @danicheg in https://github.com/http4s/http4s/pull/5767
    * Rm `sbt-updates` plugin by @danicheg in https://github.com/http4s/http4s/pull/5777
    * Improve ClientTimeoutSuite by @RafalSumislawski in https://github.com/http4s/http4s/pull/5761
    * Update logback-classic to 1.2.10 in series/0.22 by @scala-steward in https://github.com/http4s/http4s/pull/5781
    * Update sbt to 1.6.0 in series/0.22 by @scala-steward in https://github.com/http4s/http4s/pull/5790
    * Update sbt to 1.6.1 in series/0.22 by @scala-steward in https://github.com/http4s/http4s/pull/5796
    * switch from tut to mdoc for 0.18.x by @niij in https://github.com/http4s/http4s/pull/5808
    * Replace deprecated object in the imports by @danicheg in https://github.com/http4s/http4s/pull/5810
    * Merge #5808 to 0.20 by @rossabaker in https://github.com/http4s/http4s/pull/5811
    * Merge series/0.20 to series/0.21 by @rossabaker in https://github.com/http4s/http4s/pull/5818
    * Merge branch 'series/0.21' into series/0.22 by @rossabaker in https://github.com/http4s/http4s/pull/5824
    * Refactor some `Http1Connection` methods by @danicheg in https://github.com/http4s/http4s/pull/5789
    * Update scalafmt-core to 3.2.2 in series/0.22 by @scala-steward in https://github.com/http4s/http4s/pull/5784
    * Update scalafmt-core to 3.3.1 in series/0.22 by @scala-steward in https://github.com/http4s/http4s/pull/5834
    * Fix the `lint` command by @danicheg in https://github.com/http4s/http4s/pull/5842
    * Update dev shell by @rossabaker in https://github.com/http4s/http4s/pull/5846
    * Fix description for pinned CE2 dependencies by @bplommer in https://github.com/http4s/http4s/pull/5855
    * Update sbt-scalafix to 0.9.34 in series/0.22 by @scala-steward in https://github.com/http4s/http4s/pull/5851
    * Upgrade typelevel-nix to pick up Metals by @rossabaker in https://github.com/http4s/http4s/pull/5863
    * Use loopback address for Netty scaffold by @armanbilge in https://github.com/http4s/http4s/pull/5901
    * Update to sbt-http4s-org 0.10.0 by @armanbilge in https://github.com/http4s/http4s/pull/5900
    * Update scalafmt-core to 3.3.2 in series/0.22 by @scala-steward in https://github.com/http4s/http4s/pull/5910
    * Enable snapshots for 0.22 by @armanbilge in https://github.com/http4s/http4s/pull/5908
    * Revert "Enable snapshots for 0.22" (#5908) by @rossabaker in https://github.com/http4s/http4s/pull/5920
    * Add `scalafixInternalRules` to root project by @armanbilge in https://github.com/http4s/http4s/pull/5918
    * Update sbt-http4s-org to 0.10.1 in series/0.22 by @scala-steward in https://github.com/http4s/http4s/pull/5922
    * Update scalafmt-core to 3.3.3 in series/0.22 by @scala-steward in https://github.com/http4s/http4s/pull/5931
    * Update sbt-http4s-org to 0.11.0 in series/0.22 by @scala-steward in https://github.com/http4s/http4s/pull/5935
    * remove empty excludes from release notes config by @armanbilge in https://github.com/http4s/http4s/pull/5937
    * Push behind-the-scenes label down the changelog by @rossabaker in https://github.com/http4s/http4s/pull/5939

* New Contributors
    * @niij made their first contribution in https://github.com/http4s/http4s/pull/5808
    * @mcarolan made their first contribution in https://github.com/http4s/http4s/pull/5613

**Full Changelog**: https://github.com/http4s/http4s/compare/v0.22.8...v0.22.9

# v1.0.0-M30 (2021-12-08)

This is the latest milestone of the 1.0 series.  It is not binary compatible with any previous version.

This milestone is the first to include Scala 3 support for http4s-scalatags.

* http4s-core
    * Make EntityEncoder covariant in its effect type by @bplommer in https://github.com/http4s/http4s/pull/5229
    * Use case object for access-control-allow-credentials by @bplommer in https://github.com/http4s/http4s/pull/5482

* http4s-scalatags
	* Update scalatags to 0.11.0 by @scala-steward in https://github.com/http4s/http4s/pull/5644
	* Publish http4s-scalatags for Scala 3 by @rossabaker in https://github.com/http4s/http4s/pull/5648

* Documentation
	* Clarify support levels by @rossabaker in https://github.com/http4s/http4s/pull/5445
	* Migrate Website to Laika by @jenshalm in https://github.com/http4s/http4s/pull/5313
	* Update website with SJS on 0.23, http4s-dom project by @armanbilge in https://github.com/http4s/http4s/pull/5453
	* Fix website logo by @armanbilge in https://github.com/http4s/http4s/pull/5459
	* Update all the urls to new http4s-dom site by @armanbilge in https://github.com/http4s/http4s/pull/5507
	* Fix markdown in readme by @bplommer in https://github.com/http4s/http4s/pull/5523
	* updated getting-help.md to point to discord by @barshirtcliff in https://github.com/http4s/http4s/pull/5513
	* EPUB download of the docs by @danicheg in https://github.com/http4s/http4s/pull/5640
	* website: add favicon by @jenshalm in https://github.com/http4s/http4s/pull/5656

* Behind the scenes
	* Non-trivial merge to main by @rossabaker in https://github.com/http4s/http4s/pull/5446
	* Fix ci on main by @armanbilge in https://github.com/http4s/http4s/pull/5514
	* Drop hugo from the Nix shell by @rossabaker in https://github.com/http4s/http4s/pull/5455
	* Non-trivial merge to main by @rossabaker in https://github.com/http4s/http4s/pull/5530
	* Merge branch `series/0.23` into `main` by @danicheg in https://github.com/http4s/http4s/pull/5664
	* Unpin `scalatags` in the Steward config by @danicheg in https://github.com/http4s/http4s/pull/5668
	* Merge 0.23 -> main by @armanbilge in https://github.com/http4s/http4s/pull/5673

* New Contributors
	* @jenshalm made their first contribution in https://github.com/http4s/http4s/pull/5313
	* @barshirtcliff made their first contribution in https://github.com/http4s/http4s/pull/5513

**Full Changelog**: https://github.com/http4s/http4s/compare/v1.0.0-M29...v1.0.0-M30

# v0.23.7 (2021-12-07)

This is a maintenance release, binary compatible with the 0.23.x series.  It additionally includes a merge forward of the changes in v0.22.8.

http4s-server and http4s-ember-server are now cross-built for the Scala.js platform.

Scala 3 users must upgrade to at least Scala 3.1.0 as of this release.

* http4s-core
    * Scala 3.1 and friends by @rossabaker in https://github.com/http4s/http4s/pull/5468
    * Implement `Request#remoteHost` via `ip4s.Dns` by @armanbilge in https://github.com/http4s/http4s/pull/5473
    * (scalajs linking) StaticFile: make staticFileKey a lazy val by @yurique in https://github.com/http4s/http4s/pull/5618
    * Update `cats-effect` version to 3.3.0 by @danicheg in https://github.com/http4s/http4s/pull/5619
    * Update ip4s-core, ip4s-test-kit to 3.1.2 in series/0.23 by @scala-steward in https://github.com/http4s/http4s/pull/5631
    * Update scodec-bits to 1.1.30 in series/0.23 by @scala-steward in https://github.com/http4s/http4s/pull/5632
    * Update fs2-core, fs2-io, ... to 3.2.3 in series/0.23 by @scala-steward in https://github.com/http4s/http4s/pull/5670

* http4s-server
    * Cross most of server (but `Server`) for JS on 0.23 by @armanbilge in https://github.com/http4s/http4s/pull/5563
    * Cross `Server` and ember server to JS in 0.23 by @armanbilge in https://github.com/http4s/http4s/pull/5663

* http4s-ember-server
    * Cross `Server` and ember server to JS in 0.23 by @armanbilge in https://github.com/http4s/http4s/pull/5663

* Documentation
    * Expand docs on client middlewares by @kubukoz in https://github.com/http4s/http4s/pull/5416
    * Port migration of the website to Laika for the `series/0.23` by @danicheg in https://github.com/http4s/http4s/pull/5548
    * EPUB download of the docs for the `series/0.23` by @danicheg in https://github.com/http4s/http4s/pull/5642
    * Fix scaladoc references to io.chrisdavenport.vault by @MasseGuillaume in https://github.com/http4s/http4s/pull/5622

* Behind the scenes
    * Update http4s-circe, http4s-ember-client to 0.23.6 in series/0.23 by @scala-steward in https://github.com/http4s/http4s/pull/5413
    * Non-trivial merge to 0.23 by @rossabaker in https://github.com/http4s/http4s/pull/5431
    * Non-trivial merge to 0.23 by @rossabaker in https://github.com/http4s/http4s/pull/5444
    * Pin scala-library_sjs1 by @rossabaker in https://github.com/http4s/http4s/pull/5448
    * Enable fatal warnings in CI for Scala 3.1 by @armanbilge in https://github.com/http4s/http4s/pull/5474
    * Use Scala 3 cross-compatible `@nowarn` by @armanbilge in https://github.com/http4s/http4s/pull/5518
    * Non-trivial merge to 0.23 by @rossabaker in https://github.com/http4s/http4s/pull/5506
    * Non-trivial merge into 0.23 by @rossabaker in https://github.com/http4s/http4s/pull/5529
    * Add scalafix linter for use of fs2 Sync compiler by @bplommer in https://github.com/
http4s/http4s/pull/5536
    * Non-trivial merge to 0.23 by @rossabaker in https://github.com/http4s/http4s/pull/5540
    * Fix or exclude scalafix warnings by @bplommer in https://github.com/http4s/http4s/pull/5549
    * Non-trivial merge into 0.23 by @rossabaker in https://github.com/http4s/http4s/pull/5557
    * Add sbt check for misplaced sources by @armanbilge in https://github.com/http4s/http4s/pull/5578
    * Use `MonadCancel` in the `Http1Writer.write` by @danicheg in https://github.com/http4s/http4s/pull/5600
    * Non-trivial merge to 0.23 by @rossabaker in https://github.com/http4s/http4s/pull/5602
    * Merge branch `series/0.22` into `series/0.23` by @danicheg in https://github.com/http4s/http4s/pull/5635
    * Update jnr-unixsocket to 0.38.14 in series/0.23 by @scala-steward in https://github.com/http4s/http4s/pull/5639
    * relax Client.translate bound on `G[_]` to MonadCancelThrow by @bpholt in https://github.com/http4s/http4s/pull/5634
    * EPUB download of the docs for the `series/0.22` by @danicheg in https://github.com/http4s/http4s/pull/5652
    * Merge branch `series/0.22` into `series/0.23` by @danicheg in https://github.com/http4s/http4s/pull/5653
    * Merge 0.22 to 0.23 by @rossabaker in https://github.com/http4s/http4s/pull/5669

* New Contributors
    * @yurique made their first contribution in https://github.com/http4s/http4s/pull/5618
    * @MasseGuillaume made their first contribution in https://github.com/http4s/http4s/pull/5622

**Full Changelog**: https://github.com/http4s/http4s/compare/v0.23.6...v0.23.7

# v0.22.8 (2021-12-07)

This is a maintenance release, binary compatible with the 0.22.x series.

* http4s-core
    * Update case-insensitive, ... to 1.2.0 in series/0.22 by @scala-steward in https://github.com/http4s/http4s/pull/5434
    * Fix Origin parsing on hosts starting with a number by @gaspb in https://github.com/http4s/http4s/pull/5504
    * Deprecate `DefaultCharset`, use `UTF-8` directly by @bplommer in https://github.com/http4s/http4s/pull/5512
    * Access control allow methods by @rcardin in https://github.com/http4s/http4s/pull/5376
    * Uri Path Segment Encoder by @zarthross in https://github.com/http4s/http4s/pull/5519
    * Update cats-parse to 0.3.6 in series/0.22 by @scala-steward in https://github.com/http4s/http4s/pull/5598
    * Update cats-core, cats-laws to 2.7.0 in series/0.22 by @scala-steward in https://github.com/http4s/http4s/pull/5625
    * Add DefaultQueryParamDecoderMatcher class by @sbly in https://github.com/http4s/http4s/pull/5564

* http4s-laws
    * Update discipline-core to 1.2.0 in series/0.22 by @scala-steward in https://github.com/http4s/http4s/pull/5418

* Various backends
    * Update log4cats-slf4j, log4cats-testing to 1.4.0 in series/0.22 by @scala-steward in https://github.com/http4s/http4s/pull/5638

* http4s-blaze-server
    * Make websocket buffer size configurable by @DeviLab in https://github.com/http4s/http4s/pull/5381

* http4s-async-http-client
    * Update netty-buffer, netty-codec-http to 4.1.70.Final in series/0.22 by @scala-steward in https://github.com/http4s/http4s/pull/5532

* http4s-okhttp-client
    * Update okhttp to 4.9.3 in series/0.22 by @scala-steward in https://github.com/http4s/http4s/pull/5605

* http4s-jawn
    * Update jawn-parser to 1.3.0 in series/0.22 by @scala-steward in https://github.com/http4s/http4s/pull/5580

* http4s-scalatags
    * Update scalatags to 0.10.0 in series/0.22 by @scala-steward in https://github.com/http4s/http4s/pull/5441

* http4s-tomcat
    * Update tomcat-catalina, tomcat-coyote, ... to 9.0.55 in series/0.22 by @scala-steward in https://github.com/http4s/http4s/pull/5584

* Scalafixes
    * Scalafix for CIString, Header, Headers for 0.22 by @bplommer in https://github.com/http4s/http4s/pull/5387
    * Add scalafix for User-Agent header change by @bplommer in https://github.com/http4s/http4s/pull/5388
    * Fix the package in the AHC scalafix by @rossabaker in https://github.com/http4s/http4s/pull/5643

* Documentation
    * QueryOps +? -> ++? doctest and migration guide by @zmccoy in https://github.com/http4s/http4s/pull/5379
    * Fix `scaladoc` for some `Headers` methods by @danicheg in https://github.com/http4s/http4s/pull/5491
    * Clean up Blaze examples: weaken TC constraints, address linter warnings by @bplommer in https://github.com/http4s/http4s/pull/5524
    * Port migration of the website to Laika for the `series/0.22` by @danicheg in https://github.com/http4s/http4s/pull/5551
    * Fix dead links to RFC by @danicheg in https://github.com/http4s/http4s/pull/5592
    * EPUB download of the docs for the `series/0.22` by @danicheg in https://github.com/http4s/http4s/pull/5652
    * Add favicon to the `0.22` website and docs by @danicheg in https://github.com/http4s/http4s/pull/5676
    * Update nav-docs.html by @rtar in https://github.com/http4s/http4s/pull/5481

* Behind the scenes
    * Update scala3-library to 3.0.2 in series/0.22 by @scala-steward in https://github.com/http4s/http4s/pull/5400
    * Update sbt-mdoc to 2.2.24 in series/0.22 by @scala-steward in https://github.com/http4s/http4s/pull/5424
    * Reproduce deadlocks in PoolManager by @RafalSumislawski in https://github.com/http4s/http4s/pull/5384
    * fix MatchError by @RafalSumislawski in https://github.com/http4s/http4s/pull/5383
    * Backport to 0.22: Expand docs on client middlewares by @kubukoz in https://github.com/http4s/http4s/pull/5430
    * Ember Server connection tests by @RaasAhsan in https://github.com/http4s/http4s/pull/5382
    * Pin dependencies for 0.22 by @rossabaker in https://github.com/http4s/http4s/pull/5443
    * Update sbt-unidoc to 0.5.0 in series/0.22 by @scala-steward in https://github.com/http4s/http4s/pull/5471
    * Mark some test-suites in the `blaze-client` as flaky by @danicheg in https://github.com/http4s/http4s/pull/5485
    * Thin ci matrix by @armanbilge in https://github.com/http4s/http4s/pull/5476
    * Port #5477 to the series/0.22 by @danicheg in https://github.com/http4s/http4s/pull/5483
    * Remove redundant setting in scalafix build by @bplommer in https://github.com/http4s/http4s/pull/5499
    * Remove redundant val in the `Header.Raw` constructor by @danicheg in https://github.com/http4s/http4s/pull/5500
    * Format sbt files, add command alias for pre-PR linting by @bplommer in https://github.com/http4s/http4s/pull/5498
    * Run Scalafix in CI by @bplommer in https://github.com/http4s/http4s/pull/5505
    * Use predefined names of headers instead of creating them in the `Headers` by @danicheg in https://github.com/http4s/http4s/pull/5492
    * Pin okio to 2.x by @rossabaker in https://github.com/http4s/http4s/pull/5522
    * Add custom scalafix rules by @bplommer in https://github.com/http4s/http4s/pull/5521
    * Update scalafmt by @bplommer in https://github.com/http4s/http4s/pull/5534
    * run scalafmt on series/0.22 by @bplommer in https://github.com/http4s/http4s/pull/5544
    * Send multiple chunks when testing chunked requests by @RafalSumislawski in https://github.com/http4s/http4s/pull/5552
    * Fix or exclude scalafix warnings by @bplommer in https://github.com/http4s/http4s/pull/5549
    * Add further scalafix rules by @bplommer in https://github.com/http4s/http4s/pull/5550
    * Update logback-classic to 1.2.7 in series/0.22 by @scala-steward in https://github.com/http4s/http4s/pull/5560
    * Don't ignore the `Part.covary` test suite in the `MultipartSuite` by @danicheg in https://github.com/http4s/http4s/pull/5576
    * Clean up `ServerTestRoutes` by @danicheg in https://github.com/http4s/http4s/pull/5575
    * Use an instance of `Arbitrary[Year]` from ScalaCheck by @danicheg in https://github.com/http4s/http4s/pull/5577
    * Update sbt-native-packager to 1.9.7 in series/0.22 by @scala-steward in https://github.com/http4s/http4s/pull/5589
    * Use `assertEquals` instead of `assert` by @danicheg in https://github.com/http4s/http4s/pull/5591
    * Use `Arbitrary[Uri]` in some tests by @danicheg in https://github.com/http4s/http4s/pull/5586
    * Remove redundant isScala3 from build.sbt by @bplommer in https://github.com/http4s/http4s/pull/5595
    * Add advice of using `assertEquals()` in the contributing guide by @danicheg in https://github.com/http4s/http4s/pull/5594
    * Don't ignore `covary` tests in the MessageSuite by @danicheg in https://github.com/http4s/http4s/pull/5596
    * Use `Bracket` in the `Http1Writer.write` by @danicheg in https://github.com/http4s/http4s/pull/5565
    * Update scalafmt-core to 3.1.2 in series/0.22 by @scala-steward in https://github.com/http4s/http4s/pull/5606
    * Update sbt-scalafix, scalafix-testkit to 0.9.33 in series/0.22 by @scala-steward in https://github.com/http4s/http4s/pull/5616
    * Close some resources in tests by @danicheg in https://github.com/http4s/http4s/pull/5633
    * Update scalafmt-core to 3.2.1 in series/0.22 by @scala-steward in https://github.com/http4s/http4s/pull/5650
    * Pin scalatags to 0.10 by @rossabaker in https://github.com/http4s/http4s/pull/5647
    * Update munit-cats-effect-2 to 1.0.7 in series/0.22 by @scala-steward in https://github.com/http4s/http4s/pull/5667
    * Update sbt-http4s-org to 0.9.0 in series/0.22 by @scala-steward in https://github.com/http4s/http4s/pull/5659
    * Add the fast path for `Uri.decode` implementation by @plokhotnyuk in https://github.com/http4s/http4s/pull/5556

* New Contributors
    * @DeviLab made their first contribution in https://github.com/http4s/http4s/pull/5381
    * @gaspb made their first contribution in https://github.com/http4s/http4s/pull/5504
    * @sbly made their first contribution in https://github.com/http4s/http4s/pull/5564
    * @plokhotnyuk made their first contribution in https://github.com/http4s/http4s/pull/5556

# v1.0.0-M29 (2021-10-11)

This is the latest development milestone in the 1.x series.  It is not binary compatible with previous milestones.  It includes all the changes through 0.23.6.

* http4s-server
    * Breaking changes
        * [#5346](https://github.com/http4s/http4s/pull/5346): Relax `Async` constraint to `Sync` in `CookieJar`, `ConcurrentRequests`, and `MaxActiveRequests` middleware.
    * Enhancements
        * [#5353](https://github.com/http4s/http4s/pull/5353): Include the `BodyCache` middleware that was introduced in 0.22 but not properly merged to main.

# v0.23.6 (2021-10-12)

This is a routine maintenance release.  It is binary compatible with the v0.22.x series and includes the changes in v0.22.7.

* http4s-core
    * Noteworthy refactorings
        * [#5340](https://github.com/http4s/http4s/pull/5340): Replace our internal `decode` with FS2's `decodeWithCharset`.  This only affects non-UTF-8 encodings.

* http4s-client
    * Breaking changes
        * [#5348](https://github.com/http4s/http4s/pull/5348): Scala.js only: remove `JavaNetClientBuilder`.  It already failed to link, and now it will fail to compile.
    * Bug fixes
        * [#5349](https://github.com/http4s/http4s/pull/5349): Fix deadlocks in `Retry` and `FollowRedirect` middlewares.  We no longer attempt to acquire a second connection before releasing the first, potentially starving the connection pool.

* Dependency updates
    * scalajs-1.7.1

# v0.22.7 (2021-10-12)

This is a routine maintenance release.  It is binary compatible with the v0.22.x series and includes the changes in v0.21.31.

* http4s-core
    * Enhancements
        * [#5165](https://github.com/http4s/http4s/pull/5165): Add `Keep-Alive` header.
    * Compatibility
        * [#5344](https://github.com/http4s/http4s/pull/5344): Reintroduce deprecated aliases at `Header.apply(String, String)`, `Header.of(Header.ToRaw*)`, and `util.CaseInsensitiveString` to ease migration from 0.21.x.

* http4s-server
    * Noteworthy refactoring
        * [#5189](https://github.com/http4s/http4s/pull/5189), [#5368](https://github.com/http4s/http4s/pull/5368): In `GZip`, use `fs2.compress.gzip` for compression.

* http4s-blaze-client
    * Compatibility
        * [#5344](https://github.com/http4s/http4s/pull/5344): Reintroduce deprecated alias for `org.http4s.client.blaze.BlazeClientBuilder` to ease migration from 0.21.x.

* http4s-blaze-server
    * Compatibility
        * [#5344](https://github.com/http4s/http4s/pull/5344): Reintroduce deprecated alias for `org.http4s.server.blaze.BlazeServerBuilder` to ease migration from 0.21.x.

* http4s-ember-core
    * Semantic change
        * [#5341](https://github.com/http4s/http4s/pull/5341): Add `EmberException.ReadTimeout` and `EmberException.RequestHeadersTimeout` (unobservable) to distinguish backend timeouts that close the connection from application `TimeoutExceptions` that can be handled to generate a `503` response or similar.

* Dependency updates

* fs2-2.5.10
* netty-4.1.69.Final
* scalacheck-effect-1.0.3

# v0.21.31 (2021-10-11)

This is a maintenance release.  The only changes are to increase forward source compatibility with 0.22.  It is binary compatible with the 0.21.x series.

* http4s-core
    * Compatibility
        * [#5291](https://github.com/http4s/http4s/pull/5291): Undeprecate `Headers.apply`.  Something similar exists in 0.22.

* http4s-blaze-server
    * Compatibility
        * [#5291](https://github.com/http4s/http4s/pull/5291): Add `org.http4s.blaze.server.BlazeServerBuilder` to `org.http4s.server.blaze.BlazeServerBuilder`.  In 0.22, the alias becomes the canonical name for consistency with the other backends.

* http4s-blaze-client
    * Compatibility
        * [#5291](https://github.com/http4s/http4s/pull/5291): Add `org.http4s.blaze.client.BlazeClientBuilder` to `org.http4s.client.blaze.BlazeClientBuilder`.  In 0.22, the alias becomes the canonical name for consistency with the other backends.

# v1.0.0-M28 (2021-10-06)

This is the latest development milestone in the 1.x series.  It is not binary compatible with previous milestones.

The http4s-dom-core, http4s-dom-fetch-client, and http4s-dom-service-worker modules have been moved to the [http4s-dom repo](https://github.com/http4s/http4s-dom) and are now on their own release cycle.

* Various modules
    * Noteworthy refactoring
        * [#5303](https://github.com/http4s/http4s/pull/5303): Many of the changes on the 1.x line were backported to 0.23.x.  This resynchronized those branches for continuing merges.  Nothing significant should have changed here that isn't already noted in 0.23.5.

* http4s-core
    * Breaking changes
        * [#5328](https://github.com/http4s/http4s/pull/5328): `HttpVersion#copy` is removed from the public API.  It was deprecated in 0.22.6.
        * [#5329](https://github.com/http4s/http4s/pull/5329): Custom status reason phrases are removed.  They were deprecated in 0.22.6.

* http4s-client
    * Breaking changes
        * [#5287](https://github.com/http4s/http4s/pull/5287): Weaken constraint on `DestinationAttribute` to `MonadCancelThrow`. Does not break source compatibility.

* http4s-server
    * Breaking changes
        * [#5327](https://github.com/http4s/http4s/pull/5327): `WebSocketBuilder2` is renamed back to `WebSocketBuilder`.  A deprecated alias is left as `WebSocketBuilder` to aid migration.

# v0.23.5 (2021-10-06)

This is a maintenance release.  It is binary compatible with 0.23.4, and includes the changes in 0.22.6.

Scala.js support is backported for a large subset of the modules present in 1.0.
Additional Scala.js-only modules for using http4s in the browser have been spun off as https://github.com/http4s/http4s-dom.

* http4s-core
    * Cross Builds
        * [#5298](https://github.com/http4s/http4s/pull/5298): Add support for Scala.js
    * Deprecations
        * [#5226](https://github.com/http4s/http4s/pull/5226): Migrate to the `fs2.io.file` APIs in `EntityDecoder`, `StaticFile`, and `Part`.

* http4s-laws
    * Cross Builds
        * [#5298](https://github.com/http4s/http4s/pull/5298): Add support for Scala.js

* http4s-client
    * Cross Builds
        * [#5298](https://github.com/http4s/http4s/pull/5298): Add support for Scala.js

* http4s-server
    * Deprecations
        * [#5226](https://github.com/http4s/http4s/pull/5226): Migrate to the `fs2.io.file` APIs in `FileService`.

* http4s-blaze-server
    * Bug fixes
        * [#5152](https://github.com/http4s/http4s/pull/5152): Pass a `WebSocketBuilder`, now named `WebSocketBuilder2`, when adding an `HttpApp`.  This, combined with the new `imapK` method, lets web socket applications vary the local effect.  Previously, this threw a `ClassCastException`.

* http4s-blaze-client
    * Enhancements
        * [#5201](https://github.com/http4s/http4s/pull/5201): Adds an `BlazeClientBuilder.apply` method that uses the `ExecutionContext` from the `Async[F]` instance.  The old constructor that required an explicit `ExecutionContext` is now deprecated.  Users who need a custom `ExecutionContext` for blaze should call `withExecutionContext`.

* http4s-ember-core
    * Cross Builds
        * [#5298](https://github.com/http4s/http4s/pull/5298): Add support for Scala.js

* http4s-ember-server
    * Bug fixes
        * [#5152](https://github.com/http4s/http4s/pull/5152): Pass a `WebSocketBuilder`, now named `WebSocketBuilder2`, when adding an `HttpApp`.  This, combined with the new `imapK` method, lets web socket applications vary the local effect.  Previously, this threw a `ClassCastException`.
    * Enhancements
        * [#5219](https://github.com/http4s/http4s/pull/5219): Add support for Unix sockets.  This works on Linux and Darwin, but not on Windows. Use the new `withUnixSocketConfig` method on `EmberServerBuilder` to bind to an `fs2.io.net.unixsocket.UnixSocketAddress`.

* http4s-ember-client
    * Cross Builds
        * [#5298](https://github.com/http4s/http4s/pull/5298): Add support for Scala.js
    * Enhancements
        * [#5219](https://github.com/http4s/http4s/pull/5219): Add support for Unix sockets.  This works on Linux and Darwin, but not on Windows.  Use the new `UnixSocket` middleware to route requests to an `fs2.io.net.unixsocket.UnixSocketAddress`.

* Dependency versions
    * fs2-3.1.4
    * ip4s-3.0.4

# v0.22.6 (2021-10-06)

This is a routine maintenance release.  It is binary compatible with v0.22.5 and includes the changes in v0.21.30.

* http4s-core
    * Enhancements
        * [#5189](https://github.com/http4s/http4s/pull/5189): Add `Order[HttpDate]` and `Hash[HttpDate]` instance
        * [#5265](https://github.com/http4s/http4s/pull/5265): Add `Ordering[QValue]` instance
        * [#5279](https://github.com/http4s/http4s/pull/5279): Add constants for `HTTP/3`, `HTTP/2` (deprecating `HTTP/2.0`), and `HTTP/0.9`.
        * [#5294](https://github.com/http4s/http4s/pull/5294): Implement `DNT` header
        * [#5296](https://github.com/http4s/http4s/pull/5296): Add `Accept-Post` header
    * Deprecation
        * [#5260](https://github.com/http4s/http4s/pull/5260): Deprecate `HttpVersion#copy`, which circumvents validation and could create out-of-bounds HTTP protocol versions.
        * [#5253](https://github.com/http4s/http4s/pull/5253): Deprecate custom status reason phrases.  They are a security risk for something that not all backends support and the spec does not require us to support.
        * [#5331](https://github.com/http4s/http4s/pull/5331): Deprecate `Status.apply`, which does not validate the code. Use `fromInt` instead.
    * Notable refactoring
        * [#5139](https://github.com/http4s/http4s/pull/5139): Add dependency on new `http4s-crypto` library, which abstracts the target platform.  All of its uses should be internal.  Scala.js support is added in later branches, but this aids maintenance.
        * [#5308](https://github.com/http4s/http4s/pull/5308): Use `Uri.unsafeFromString` in `Uri` literal macro to ease WartRemover usage.

* http4s-laws
    * Deprecation
        * [#5274](https://github.com/http4s/http4s/pull/5274): Deprecate `ArbitraryInstances`, which was redundant with the `arbitrary` object.  The latter is packaged consistently with Cats' arbitraries.

* http4s-server
    * Enhancements
        * [#5323](https://github.com/http4s/http4s/pull/5323): In `CORSPolicy`, add `withAllowHeadersStatic`, which supports a static list of `Access-Control-Allow-Headers` whether the `Access-Control-Request-Headers` values match or not.

* http4s-blaze-client
    * Semantic change
        * [#5032](https://github.com/http4s/http4s/pull/5032): Wrap `EOF` when borrowing a dead connection in a `java.net.SocketException` with information on which host failed.

* http4s-ember-client
    * Enhancements
        * [#5271](https://github.com/http4s/http4s/pull/5271): Eliminate exception allocation on the parser hot path
        * [#5290](https://github.com/http4s/http4s/pull/5290): Retry on `IOException` with `"Connection reset by peer"` or `"Broken pipe"` in the message

* http4s-ember-server
    * Semantic change
        * [#5286](https://github.com/http4s/http4s/pull/5286): On `requestHeaderTimeout` and `idleTimeout`, close the connection without rendering a `500 Internal Server Error` response.  The HTTP/1.1 spec is not prescrptive on this matter, but this behavior is more consistent with prevaling usage in http4s and a sampling of other servers.  Furthermore, an empty response is retriable (assuming request idempotence) by clients, whereas a `500 Internal Server Error` is not.

* Enhancements
    * [#5271](https://github.com/http4s/http4s/pull/5271): Eliminate exception allocation on the parser hot path

* Dependency updates
    * ip4s-2.0.4
    * jetty-9.4.44.v20210927
    * metrics-4.2.4
    * munit-cats-effect-1.0.6
    * okhttp-4.9.2
    * scodec-bits-1.2.29
    * tomcat-9.0.54

# v1.0.0-M27 (2021-09-21)

This release includes security patches for [GHSA-5vcm-3xc3-w7x3](https://github.com/http4s/http4s/security/advisories/GHSA-5vcm-3xc3-w7x3) for blaze-client, blaze-server, ember-client, ember-server, and jetty-client.  It forward-merges 0.23.4.

* http4s-dom-fetch-client
    * Enhancements
        * [#5101](https://github.com/http4s/http4s/pull/5101): Add a request timeout and new `FetchOptions` to configure the fetch client.

* http4s-dom-service-worker
    * Breaking changes
        * [#5089](https://github.com/http4s/http4s/pull/5089): Simplify service worker API and make safe(r).  The `ServerWorkerApp` is now replaced by a method that suspends into `SyncIO`.

# v0.23.4 (2021-09-21)

This release includes security patches for [GHSA-5vcm-3xc3-w7x3](https://github.com/http4s/http4s/security/advisories/GHSA-5vcm-3xc3-w7x3) for blaze-client, blaze-server, ember-client, ember-server, and jetty-client.  It is binary compatible with v0.22.4, and forward-merges 0.22.5.

* http4s-client
    * Enhancements
        * [#5190](https://github.com/http4s/http4s/pull/5190): Add an `effect` constructor for calculating effectual classifiers. Note that it is a mistake to consume the request body unless it is cached external to this call.

* Dependency updates
    * cats-effect-3.2.8
    * fs2-3.1.2
    * keypool-0.4.7

# v0.22.5 (2021-09-21)

This release includes security patches for [GHSA-5vcm-3xc3-w7x3](https://github.com/http4s/http4s/security/advisories/GHSA-5vcm-3xc3-w7x3) for blaze-client, blaze-server, ember-client, ember-server, and jetty-client.  It is binary compatible with v0.22.4, and forward-merges 0.21.29.

* http4s-core
    * Bug fixes
        * [#5166](https://github.com/http4s/http4s/pull/5166): Fix deduction of cipher lengths, and detect length of more ciphers
        * [#5196](https://github.com/http4s/http4s/pull/5196): Parse `Set-Cookie` headers with no space between the semi-colon delimeter and the next attribute.  Such cookies are invalid to emit per spec, but must be parsed per spec.
    * Enhancements
        * [#5168](https://github.com/http4s/http4s/pull/5168): Add `Ordering` instance for Oauth1 `ProtocolParameter`.
        * [#5176](https://github.com/http4s/http4s/pull/5176): Add model for the `X-Forwarded-Proto` header.
        * [#5195](https://github.com/http4s/http4s/pull/5195): Restore the `EntityDecoder[F, ByteVector]`.
        * [#5171](https://github.com/http4s/http4s/pull/5171): Add model for the `Access-Control-Max-Age` header.
        * [#5202](https://github.com/http4s/http4s/pull/5202): Use concrete types for overridden `Request` and `Response` methods. This should be transparent.
        * [#5175](https://github.com/http4s/http4s/pull/5175): Introduce a `HeaderCompanion` helper to reduce boilerplate when defining modeled headers.

* http4s-blaze-client
    * [#5158](https://github.com/http4s/http4s/pull/5158): Add a `resourceWithState` method to the `BlazeClientBuilder` for monitoring the connection pool.

* http4s-ember-core
    * Enhancements
        * [#5216](https://github.com/http4s/http4s/pull/5216): Improve performance of requet and response parsers

* http4s-ember-server
    * Bug fixes
        * [#5130](https://github.com/http4s/http4s/pull/5130): Populate `SecureSession` request attribute in ember-server.

* Dependency updates
    * cats-effect-2.5.4
    * netty-4.1.68
    * scalafix-0.9.31
    * tomcat-9.0.53

# v0.21.30 (2021-10-06)

This is a bugfix release. Routine maintenance has stopped on 0.21.x, but we'll continue to entertain PRs from the community.  It is binary compatible wit hthe 0.21.x series.

* blaze-client

    * Compatibility restorations

* [#5288](https://github.com/http4s/http4s/pull/5288): Allow `' '` when rendering URI. This is against the spec, but bug-compatible with previous versions and not a security threat. It has come up for users trimming strings from config. Starting in 0.22, such whitespace is encoded properly.

* ember-client

    * Bugfixes

* [#5247](https://github.com/http4s/http4s/pull/5247): Match on `ClosedChannelException` when detecting connections that terminated inside the pool.

    * Compatibility restorations

* [#5288](https://github.com/http4s/http4s/pull/5288): Allow `' '` when rendering URI. This is against the spec, but bug-compatible with previous versions and not a security threat. It has come up for users trimming strings from config. Starting in 0.22, such whitespace is encoded properly.

# v0.21.29 (2021-09-21)

This release includes security patches for blaze-client, blaze-server, ember-client, ember-server, and jetty-client.  It is binary compatible with the 0.21.x series.

* Various modules
    * [GHSA-5vcm-3xc3-w7x3](https://github.com/http4s/http4s/security/advisories/GHSA-5vcm-3xc3-w7x3): Patches a vulnerability when unencoded user inputs are rendered in the model.  Malicious characters in these inputs can be used in [splitting attacks](https://owasp.org/www-community/attacks/HTTP_Response_Splitting).
        * Header values.  `\r`, `\n`, and `\u0000` values are now replaced with spaces.
        * Header names.  Headers with invalid names are now dropped.
        * Status reason phrases.  Invalid phrases are now omitted.
        * URI authority registered names.  Requests with invalid reg-names now raise an exception.
        * URI paths.  Requests with invalid URI paths now raise an exception.

# v1.0.0-M26 (2021-09-02)

This release is a forward port of all the changes in v0.23.3.

# v0.23.3 (2021-09-02)

This is binary compatible with v0.23.3.  It includes the fixes in v0.22.2.

* http4s-ember-server
    * Bugfixes
        * [#5138](https://github.com/http4s/http4s/pull/5138): Correctly populate the `SecureSession` response attribute.

# v0.22.4 (2021-09-02)

This is binary compatibile with v0.22.3.  It includes the CORS bugfix in v0.21.28.

* http4s-server
    * Bugfixes
        * [#5130](https://github.com/http4s/http4s/pull/5130): Fix the parsing of empty `Origin` headers to be a parse failure instead of `Origin.Null`.

* Enhancements
    * [#5321](https://github.com/http4s/http4s/pull/5321): Add `BodyCaching` middleware.

* Dependency updates
    * scodec-bits-1.1.28

# v0.21.28 (2021-09-02)

This is a bugfix to yesterday's patch.  It is not a security issue, but a correctness issue.

This release is binary compatible with 0.21.x.

* http4s-server
    * Breaking changes
        * [#5144](https://github.com/http4s/http4s/pull/5144): In the `CORS` middleware, respond to preflight `OPTIONS` requests with a 200 status.  It was previously passing through to the wrapped `Http`, most of which won't respond to `OPTIONS`.  The breaking change is that the constraint is promoted from `Functor` to `Applicative`.  The `Functor` version is left for binary compatibility with a runtime warning.

# v1.0.0-M25 (2021-09-01)

This is the latest development release.  No binary compatibility is promised yet.  Includes all changes in v0.23.2.

* http4s-core
    * Breaking changes
        * [#5051](https://github.com/http4s/http4s/pull/5051): Per spec, `Access-Control-Allow-Headers` and `Access-Control-Expose-Headers` can be empty.
        * [#5082](https://github.com/http4s/http4s/pull/5082): Remodel `Origin` header. `Origin.Null` is changed to `Origin.null`.  The obsolete `Origin.HostList` is gone in favor of `Origin.Host` being an `Origin`.  Fixes parsing of an empty header to be an error instead of returning `null`.

* http4s-dom-core
    * Enhancements
        * [#5049](https://github.com/http4s/http4s/pull/5049): Implement `EntityEncoder` for `File` and `ReadableStream[Unit8Array]`.
        * [#5094](https://github.com/http4s/http4s/pull/5094), [#5103](https://github.com/http4s/http4s/pull/5103): Fix readable stream cancellation bug in Firefox

* Dependency updates
    * simpleclient-0.12.0 (Prometheus)
    * scalajs-dom-1.2.0

# v0.23.2 (2021-09-01)

This release includes a security patch to  [GHSA-52cf-226f-rhr6](https://github.com/http4s/http4s/security/advisories/GHSA-52cf-226f-rhr6), along with all changes in v0.22.3.

This release is binary compatible with the 0.23 series.

* http4s-core
    * Enhancements
        * [#5085](https://github.com/http4s/http4s/pull/5085): Make `EntityEncoder`s for `File`, `Path`, and `InputStream` implicit.  Since 0.23, they no longer require an explicit `Blocker` parameter, using Cats-Effect 3's runtime instead.

* http4s-blaze-server
    * Bug fixes
        * [#5118](https://github.com/http4s/http4s/pull/5118): Don't block the `TickWheelExecutor` on cancellation.  In-flight responses are canceled when a connection shuts down.  If the response cancellation hangs, it blocks the `TickWheelScheduler` thread.  When this thread blocks, subsequent scheduled events are not processed, and memory leaks with each newly scheduled event.
    * Enhancements
        * [#4782](https://github.com/http4s/http4s/pull/4782): Use `Async[F].executionContext` as a default `ExecutionContext` in `BlazeServerBuilder`.

* http4s-ember-server
    * [#5106](https://github.com/http4s/http4s/pull/5106): Demote noisy `WebSocket connection terminated with exception` message to trace-level logging on broken pipes.  This relies on exception message parsing and may not work well in all locales.

* Dependency updates
    * cats-effect-3.2.5
    * fs2-3.1.1

# v0.22.3 (2021-09-01)

This release includes a security patch to  [GHSA-52cf-226f-rhr6](https://github.com/http4s/http4s/security/advisories/GHSA-52cf-226f-rhr6), along with all changes in 0.21.26 and 0.21.27.

Binary compatible with 0.22.2 series, with the exception of static forwarders in `HttpApp.apply`, `HttpApp.local`.  Unless you are calling `HttpApp` from a language other than Scala, you are not affected.

* http4s-core
    * Binary breaking changes
        * [#5071](https://github.com/http4s/http4s/pull/5071): Weakens constraints on `HttpApp.apply` and `HttpApp.local` from `Sync` to `Defer`.  This change is technically binary breaking, but will only affect static methods called via interop from a language other than Scala.
    * Semantic changes
        * [#5073](https://github.com/http4s/http4s/pull/5073): `withEntity` now replaces any existing headers with the same name with the headers from the `EntityEncoder`.  In v0.21, known single headers were replaced and recurring headers were appended.  Beginning in 0.22.0, everything was appended, which commonly resulted in duplicate `Content-Type` headers.  There is no longer a global registry of headers to infer singleton vs. recurring semantics, but in practice, `EntityEncoder` headers are single, so this is more correct and more similar to the pre-0.22 behavior.
    * Bugfixes
        * [#5070](https://github.com/http4s/http4s/pull/5070): Fix `Accept-Language` parser on the wildcard (`*`) tag with a quality value
        * [#5105](https://github.com/http4s/http4s/pull/5105): Parse `UTF-8` charset tag on `Content-Disposition` filenames case-insensitively. This was a regression from 0.21.
    * Enhancements
        * [#5042](https://github.com/http4s/http4s/pull/5042): Add a modeled header for `Access-Control-Request-Method`.
        * [#5076](https://github.com/http4s/http4s/pull/5076): Create `Uri.Host` from an ip4s `IpAddress`
    * Documentation
        * [#5061](https://github.com/http4s/http4s/pull/5061): Document that the `Allow` header MUST return the allowed methods.
    * Dependency updates
        * blaze-0.15.2
* http4s-client
    * Enhancements
        * [#5023](https://github.com/http4s/http4s/pull/5023): Parameterize the signature algorithm in the OAuth 1 middleware.  HMAC-SHA256 and HMAC-SHA512 are now supported in addition to HMAC-SHA1.

* http4s-server
    * Bugfixes
        * [#5056](https://github.com/http4s/http4s/pull/5056): In `GZip` middleware, don't add a `Content-Encoding` header if the response type doesn't support an entity.
    * Enhancements
        * [#5112](https://github.com/http4s/http4s/pull/5112): Make `CORS` middleware configurable via `toHttpRoutes` and `toHttpApp` constructors.

* http4s-blaze-core
    * Bugfixes
        * [#5126](https://github.com/http4s/http4s/pull/5126): Upgrades to a Blaze version that uses a monotonic timer in the `TickWheelExecutor`.  This will improve scheduling correctness in the presence of an erratic clock.

* http4s-blaze-server
    * Bugfixes
        * [#5075](https://github.com/http4s/http4s/pull/5075): Render the blaze version correctly in the default startup banner

* http4s-ember-core
    * Bugfixes
        * [#5043](https://github.com/http4s/http4s/pull/5043): Fix several bugs where a body stream silenty ends if the peer closes its end of the socket without finishing writing. This now raises an error.

* http4s-ember-client
    * Bugfixes
        * [#5041](https://github.com/http4s/http4s/pull/5041): Don't keep alive HTTP/1.0 connections without a `Connection: keep-alive` header.

* http4s-ember-server
    * Deprecations
        * [#5040](https://github.com/http4s/http4s/pull/5040): `maxConcurrency` is renamed to `maxConnections`.  The former is now deprecated.

* http4s-dsl
    * Enhancements
        * [#5063](https://github.com/http4s/http4s/pull/5063): Added `->>` infix extractor for a resource-oriented view of routing. Use this to define resource paths only once, and generate proper `405` responses with a correct `Allow` header when the method is not handled.

* Dependency updates
    * blaze-0.15.2
    * netty-4.1.67

# v0.21.27 (2021-08-31)

This is a security release.  It is binary compatible with the 0.21.x series.

* http4s-server
    * Security patches [GHSA-52cf-226f-rhr6](https://github.com/http4s/http4s/security/advisories/GHSA-52cf-226f-rhr6):
        * Deprecates `apply` method that takes a `CORSConfig`, and `httpRoutes` anad `httpApp` that take no config.  The default configuration disables most actual CORS protection, and has several deficiences even when properly configured.  See the GHSA for a full discussion.  tl;dr: start from `CORS.policy`.
        * The deprecated implementation now ignores the `allowCredentials` setting when `anyOrigin` is true, and logs a warning.  If you insist on using the deprecated version, old behavior can be restored by setting `anyOrigin` to false and `allowOrigins` to `Function.const(true)`.
        * No longer renders an `Access-Control-Allow-Credentials: false` headerFor safety, the `allowCredentials` setting is now Please see the GHSA for a full discussion.
        * The replacement implementation, created from the new `CORS.policy`, additionally fixes the following defects:
        * No longer returns a `403 Forbidden` response when CORS checks fail.  The enforcement point of CORS is the user agent.  Any failing checks just suppress CORS headers in the http4s response.
        * Add  `Access-Control-Request-Headers` to the `Vary` header on preflight responses when it can affect the response. This is important for caching.
        * Validate the  `Access-Control-Request-Headers`, and return no CORS headers if any of the headers are disallowed.
        * Remote `Vary: Access-Control-Request-Method` and `Access-Control-Max-Age` headers from non-preflight responses.  These are only relevant in preflight checks.

* http4s-blaze-server
    * Bugfixes
        * [#5125](https://github.com/http4s/http4s/pull/5125): Upgrade to a blaze that uses monotonic time in the `TickWheelExecutor`. This is unrelated to the GHSA, but guards against a theoretical scheduling problem if the system clock is erratic.

* Dependency updates
    * blaze-0.14.18

# v0.21.26 (2021-08-12)

The 0.21 series is no longer actively maintained by the team, but we'll continue to entertain binary compatible patches.  All users are still encouraged to upgrade to 0.22 (for Cats-Effect 2) or 0.23 (the latest stable series, on Cats-Effect 3).

# v1.0.0-M24 (2020-08-07)

This release adds support for Scala.js, including an Ember client and server, serverless apps, a browser client backed by fetch, and browser service worker apps.

This is the first significant divergence from the 0.23 line since it was forked off an earlier 1.0 milestone.  It is not binary compatible with 0.23.x or 1.0.0-M23.

Includes all changes through 0.23.1.

* http4s-core
    * Subtle changes
        * [#4938](https://github.com/http4s/http4s/pull/4938): JsonDebugErrorHandler now logs the class name instead of the canonical class name, which is not supported in Scala.js.  The difference is some dots vs. dollar signs.  This is neither source nor binary breaking.
    * Enhancements
        * [#4938](https://github.com/http4s/http4s/pull/4938): Add Scala.js support

* http4s-laws
    * Breaking changes
        * [#4938](https://github.com/http4s/http4s/pull/4938): Binary compatibility is broken by replacing ip4s-testkit instances with a copy that suits our Scala.js needs.
    * Enhancements
        * [#4938](https://github.com/http4s/http4s/pull/4938): Add Scala.js support

* http4s-server
    * Breaking changes
        * [#4938](https://github.com/http4s/http4s/pull/4938): `DigestAuth` and `CSRF` middleware now require an `Async` constraint
        * [#4938](https://github.com/http4s/http4s/pull/4938): `Server.address` is now an `com.comast.ip4s.SocketAddress` instead of a `java.net.InetSocketAddress`.
    * Enhancements
        * [#4938](https://github.com/http4s/http4s/pull/4938): Add Scala.js support

* http4s-client
    * Breaking changes
        * [#4938](https://github.com/http4s/http4s/pull/4938): `oauth1.signRequest` now requires an `Async` constraint
    * Enhancements
        * [#4938](https://github.com/http4s/http4s/pull/4938): Add Scala.js support

* http4s-ember-core
    * Enhancements
        * [#4938](https://github.com/http4s/http4s/pull/4938): Add Scala.js support

* http4s-ember-client
    * Enhancements
        * [#4938](https://github.com/http4s/http4s/pull/4938): Add Scala.js support

* http4s-ember-server
    * Enhancements
        * [#4938](https://github.com/http4s/http4s/pull/4938): Add Scala.js support

* http4s-node-serverless
    * New module
        * [#4938](https://github.com/http4s/http4s/pull/4938): Run `HttpApp` in a serverless environment

* http4s-dom-core
    * New module
        * [#4938](https://github.com/http4s/http4s/pull/4938): Base library for DOM support.  Scala 2 only for now.

* http4s-dom-fetch-client
    * New module
        * [#4938](https://github.com/http4s/http4s/pull/4938): http4s-client backend built on browser fetch API.  Scala 2 only for now.

* http4s-dom-service-worker
        * [#4938](https://github.com/http4s/http4s/pull/4938): Run `HttpApp` in a service worker in the browser.  Scala 2 only for now.

* http4s-dsl
    * Enhancements
        * [#4938](https://github.com/http4s/http4s/pull/4938): Add Scala.js support

* http4s-boopickle
    * Enhancements
        * [#4938](https://github.com/http4s/http4s/pull/4938): Add Scala.js support

* http4s-jawn
    * Enhancements
        * [#4938](https://github.com/http4s/http4s/pull/4938): Add Scala.js support

* http4s-circe
    * Enhancements
        * [#4938](https://github.com/http4s/http4s/pull/4938): Add Scala.js support

* Dependency updates
    * circe-0.15.0-M1
    * scala-java-locales-1.2.1 (new)
    * scala-java-time-2.3.0 (new)
    * scala-js-dom-1.1.0 (new)

* [#5064](https://github.com/http4s/http4s/pull/5064): Add a conservative retry policy for dead connections.  Connections can be terminated on the server side while idling in our pool, which does not manifest until we attempt to read the response.  This is now raised as a `java.nio.channels.ClosedChannelException`.   A `retryPolicy` configuration has been added to the `EmberClientBuilder`.  The default policy handles the error and resubmits the request if:
    * The request method is idempotent OR has an `Idempotency-Key` header
    * Less than 2 attempts have been made
    * Ember detects that the connection was closed without reading any bytes

# v0.23.1 (2021-08-06)

Includes all changes through v0.22.2.

* Dependency updates
    * cats-effect-3.2.2
    * fs2-3.1.0
    * vault-3.0.4

# v0.22.2 (2021-08-06)

* http4s-core
    * Enhancements
        * [#5011](https://github.com/http4s/http4s/pull/5011): Add constant  for status code `418 I'm a teapot`. #save418 🫖
        * [#5013](https://github.com/http4s/http4s/pull/5013): Create `RequestPrelude` and `ResponsePrelude` views of `Request` and `Response`, respectively.  These projections omit the body and vault attributes, which permit an `Order` and `Hash` (and therefore `Eq`) instance that `Request` and `Response` do not.  These can be useful in logging, metrics, and caching.
    * Deprecations
        * [#5015](https://github.com/http4s/http4s/pull/5015): Deprecate the old `Uri.uri`, `MediaType.mediaType`, and `QValue.q` literals.  Intepolators for each are available via `org.http4s.implicits._`

* Dependency updates
    * cats-effect-2.5.3
    * tomcat-9.0.52

# v0.23.0 (2021-07-30)

This is the first production release with Cats-Effect 3 support.  All subsequent 0.23.x releases will be binary compatible with this.

Includes all changes through v0.22.1.

* http4s-core
    * Breaking changes
        * [#4997](https://github.com/http4s/http4s/pull/4997): Refresh MimeDB from the IANA registry.  It shuffles some constants in ways that offend MiMa, but you almost certainly won't notice.
    * Enhancements
        * [#4915](https://github.com/http4s/http4s/pull/4915): Add file-based multipart decoder with better resource handling.  This deprecates the priod `mixedMultipart` decoder in favor of a `mixedMultipartResource`, which cleans up temporary storage on release of the resource.  Please see the scaladoc for a usage example.

* Various modules
    * Breaking changes
        * [#4998](https://github.com/http4s/http4s/pull/4998): Removes everything deprecated since 0.20.0, over 24 months and three breaking releases ago.  See the pull request for a comprehensive list.
    * Refactoring
        * [#4986](https://github.com/http4s/http4s/pull/4986): Light refactoring of fs2 pipes in Ember and Blaze backends.  Should not be visible.

* Dependency updates
    * cats-effect-3.2.0
    * fs2-3.0.6
    * jawn-fs2-2.1.0
    * keypool-0.4.6

# v0.22.1 (2021-07-30)

* http4s-core
    * Bugfixes
        * [#4956](https://github.com/http4s/http4s/pull/4956): Catch non-fatal exceptions, notably `DateTimeException`, in `QueryParamDecoder`s.
    * Enhancements
        * [#4956](https://github.com/http4s/http4s/pull/4956): Add `QueryParamCodec`s for more `java.time` types.

* Documentation
        * [#5012](https://github.com/http4s/http4s/pull/5012): Document `MatrixVar` support;

* http4s-client
    * Bugfixes
        * [#4933](https://github.com/http4s/http4s/pull/4933): Append the `EntityDecoder`'s `Accept` headers to any explicit headers instead of replacing them.  This was a regression from the 0.21 line.

* http4s-boopickle
    * Cross builds
        * [#4991](https://github.com/http4s/http4s/pull/4991): `http4s-boopickle` is now cross-published for Scala 3

* Dependency updates
    * boopickle-1.4.0
    * cats-effect-2.5.2
    * dropwizard-metrics-4.2.3
    * scala-xml-2.0.1
    * slf4j-api-1.7.32

# v0.22.0

This is the first production release with Scala 3 support, and continues to support Cats-Effect 2.  All users of the 0.21 series are encouraged to upgrade to at least this version.  Users needing Cats-Effect 3 are invited to upgrade to http4s-0.23.

All subsequent 0.22.x releases will be binary compatible with this.

Includes all changes from v0.21.25.

* http4s-core
    * Bugfixes
        * [#4933](https://github.com/http4s/http4s/pull/4933): Don't eagerly parse non-matching headers
    * Breaking changes
        * [#4895](https://github.com/http4s/http4s/pull/4895): Refresh MimeDb.  This is pedantically incompatible, but we don't think you'll notice.

* http4s-dsl
    * Bugfixes
        * [#4923](https://github.com/http4s/http4s/pull/4923): Define `as` as an infix operator in Scala 3

* http4s-blaze-client
    * Documentation
        * [#4930](https://github.com/http4s/http4s/pull/4930): Add scaladoc to `BlazeClientBuilder`

* http4s-ember-server
    * Enhancements
        * [#4803](https://github.com/http4s/http4s/pull/4803): Add web socket support

* http4s-jetty-server
    * Bugfixes
        * [#4967](https://github.com/http4s/http4s/pull/4967): Fix error parsing IPv6 addresses

* Dependency updates
    * jawn-1.2.0
    * prometheus-client-0.11.0

# v0.21.25 (2021-07-18)

* http4s-blaze-client
    * Bugfixes
        * [#4831](https://github.com/http4s/http4s/pull/4831): Fix blaze-client handling of early responses
        * [#4958](https://github.com/http4s/http4s/pull/4958): Reuse idle timeout stage.  This also addresses a performance regression identified in v0.21.23.
    * Enhancements
        * [#4906](https://github.com/http4s/http4s/pull/4906): Recycle more connections than before

* Dependency updates
    * dropwizard-metrics-4.2.2
    * fs2-2.5.9
    * jetty-9.4.43
    * log4s-1.10.0
    * netty-4.1.66
    * slf4j-1.7.31
    * tomcat-9.0.50

# v1.0.0-M23 (2021-05-26)

Functionally equivalent to v0.23.0-RC1. Keeps the 1.0 milestones current as we continue our roadmap. Includes the [vulnerability fix](https://github.com/http4s/http4s-ghsa-6h7w-fc84-x7p6) to `StaticFile.fromUrl`.

# v0.23.0-RC1 (2021-05-26)

Includes the changes of v0.22.0-RC1, including the [vulnerability fix](https://github.com/http4s/http4s-ghsa-6h7w-fc84-x7p6) to `StaticFile.fromUrl`.

* http4s-core
    * Breaking changes
        * [#4884](https://github.com/http4s/http4s/pull/4884): Use `Monad` instead of `Defer` constraints on `HttpApp`, `HttpRoutes`, `AuthedRoutes`, `ContextRoutes`, and related syntax. This avoids diverging implicits when only a `Concurrent` constraint is available in Cats-Effect-3.
    * Noteworthy refactoring
        * [#4773](https://github.com/http4s/http4s/pull/4787): Refactor the internals of the `Multipart` parser.

* http4s-ember-client
    * Noteworthy refactoring
        * [#4882](https://github.com/http4s/http4s/pull/4882): Use `Network` instead of `Network.forAsync` to get the socket group.

* http4s-ember-server
    * Noteworthy refactoring
        * [#4882](https://github.com/http4s/http4s/pull/4882): Use `Network` instead of `Network.forAsync` to get the socket group.

# v0.22.0-RC1 (2021-05-26)

Includes the changes of 0.21.24, including the [vulnerability fix](https://github.com/http4s/http4s-ghsa-6h7w-fc84-x7p6) to `StaticFile.fromUrl`.

* http4s-core
    * Breaking changes
        * [#4787](https://github.com/http4s/http4s/pull/4787): Various header selection refinements:
        * `Header.Select#toRaw` now takes an `F[A]` and returns a `NonEmptyList[Header.Raw]`. This is necessary because headers without a `Semigroup` (e.g., `Set-Cookie`) can't be combined into a single header value.
        * The old `Header.Select#toRaw` is renamed to `toRaw1`.  This version still accepts a single value and returns a single raw header.
        * `Header.Select#from` now returns an `Option[Ior[NonEmptyList[ParseFailure], NonEmptyList[A]]]`. The `Ior` lets us return both a value and "warnings" when a repeating header contains both valid and invalid entries.
        * Add `Headers#getWithWarnings` to return the `Ior` result.
        * [#4788](https://github.com/http4s/http4s/pull/4788): Extend `ServerSentEvent` with comments.  The `data` field is now optional. `retry` is changed from a `Long` to a `FiniteDuration`.  `data` spanning multiple lines are now rendered as multiple `data:` fields per the spec.
    * Bugfixes
        * [#4873](https://github.com/http4s/http4s/pull/4873): Catch exceptions in `ParseResult.fromParser`. Don't throw when parsing a media range in the `Content-Type` parser.

* Dependency updates
    * blaze-0.15.1
    * circe-0.14.1
    * play-json-2.9.2 (downgrade)

# v0.21.24 (2021-05-26)

0.21 is EOL.  Bugfixes and community submissions will be considered for discretionary releases, but the development team will now focus on later branches.

Contains a vulnerability fix for `StaticFile.fromUrl`.

* http4s-blaze-core
    * Vulnerability fixes
        * [GHSA-6h7w-fc84-x7p6](https://github.com/http4s/http4s/security/advisories/GHSA-6h7w-fc84-x7p6): Don't leak the existence of a directory serverside when using `StaticFile.fromUrl` with non-file URLs.
    * Enhancements
        * [#4880](https://github.com/http4s/http4s/pull/4880): Handle exceptions when the tick wheel executor is shutdown as a warning instead of a stack trace error.

* http4s-ember-client
    * Enhancements
        * [#4881](https://github.com/http4s/http4s/pull/4881): Add `checkEndpointIdentification` flag to Ember. When true, sets `HTTPS` as the endpoint validation algorithm. Defaults to true.

* Dependency Updates
    * blaze-0.14.17

# v1.0.0-M22 (2021-05-21)

Functionally equivalent to v0.23.0-M1.  Keeps the 1.0 milestones current as we continue our roadmap.

# v0.23.0-M1 (2021-05-21)

We are opening an 0.23 series to offer full support for Scala 3 and Cats-Effect 3 while giving ourselves a bit more time to finish our more ambitious goals for 1.0.  We will release v0.23.0 with production support as soon as circe-0.14 is out.

This release picks up from v1.0.0-M21 with its Cats-Effect 3 support, and includes all improvements from v0.22.0-M8.

* Documentation
    * [#4845](https://github.com/http4s/http4s/pull/4845): Mention `Client.fromHttpApp`

* Dependency updates
    * cats-effect-3.1.0
    * fs2-3.0.4
    * ip4s-3.0.2
    * jawn-fs2-2.0.2
    * keypool-0.4.5
    * log4cats-2.1.1
    * scalacheck-effect-1.0.2
    * vault-3.0.3

# v0.22.0-M8 (2021-05-21)

Includes the changes of v0.21.23.  This is the first release with support for Scala 3.0.0.  We will release v0.22.0 with production support as circe-0.14 is out.

There are several package renames in the backends.  To help, we've provided a Scalafix:

1. Add to your `projects/plugins.sbt`:

   ```scala
   addSbtPlugin("ch.epfl.scala" % "sbt-scalafix" % "0.9.28")
   ```

2. Run the following:

   ```sh
   sbt ";scalafixEnable; scalafix github:http4s/http4s/v0_22"
   ```

* Crossbuilds
    * Adds Scala 3
    * Drops Scala-3.0.0-RC2

* http4s-async-http-client
    * Breaking changes
        * [#4854](https://github.com/http4s/http4s/pull/485)4: Rename package from `org.http4s.client.asynchttpclient` to `org.http4s.asynchttpclient`

* http4s-client
    * Breaking changes
        * [#4747](https://github.com/http4s/http4s/pull/4747): Move `ConnectionManager`, `PoolManager`, and `WaitQueueTimeoutException` into blaze-client and make private. It did not prove to be a generally useful connection pool outside blaze.

* http4s-core
    * Breaking changes
        * [#4757](https://github.com/http4s/http4s/pull/4757): Response is no longer a case class. It is not a proper product type, and no equality should be implied given the streaming bodies.
    * Bug fixes
        * [#4739](https://github.com/http4s/http4s/pull/4739): Postpone using query model until we need it.  Helps with various corner cases linked in the ticket.
        * [#4756](https://github.com/http4s/http4s/pull/4756): Tweak default `responseColor` of `Logger.colored` so it can be called.
        * [#4824](https://github.com/http4s/http4s/pull/4824): Fix `Message#removeCookie` to allow removing multiple cookies.
    * Enhancements
        * [#4797](https://github.com/http4s/http4s/pull/4797): Add `Header.ToRaw[Headers]` instance

* http4s-blaze-client
    * Breaking changes
        * [#4838](https://github.com/http4s/http4s/pull/4838): Rename package from `org.http4s.client.blaze` to `org.http4s.blaze.client`

* http4s-blaze-server
    * Breaking changes
        * [#4847](https://github.com/http4s/http4s/pull/4847): Rename package from `org.http4s.server.blaze` to `org.http4s.blaze.server`

* http4s-jetty-client
    * Breaking changes
        * [#4743](https://github.com/http4s/http4s/pull/4743): Rename package from `org.http4s.client.jetty` to `org.http4s.jetty.client`

* http4s-jetty-server
    * Breaking changes
        * [#4743](https://github.com/http4s/http4s/pull/4743): Rename package from `org.http4s.server.jetty` to `org.http4s.jetty.server`
        * [#4746](https://github.com/http4s/http4s/pull/4746): Module renamed from `http4s-jetty` to `http4s-jetty-server`.

* http4s-server
    * Breaking changes
        * [#4785](https://github.com/http4s/http4s/pull/4785): Remove unsued `Functor[G]` parameter to `AutoSlash` middleware
        * [#4827](https://github.com/http4s/http4s/pull/4827): Convert `CORSConfig` from a case class to an abstract type for future binary compatibility

* Dependency updates
    * blaze-0.15.0
    * cats-parse-0.3.4
    * case-insensitive-1.1.4
    * circe-0.14.0-M7
    * ip4s-2.0.3
    * jawn-1.1.2
    * jawn-fs2-1.1.3
    * keypool-0.3.5
    * literally-1.0.2
    * log4cats-1.3.1
    * log4s-1.10.0-M7
    * scala-xml-2.0.0
    * vault-2.1.13

# v0.21.23 (2021-05-16)

This is the final planned release in the 0.21 series.  Bugfixes and community submissions will be considered for discretionary releases, but the development team will now focus on later branches.

* http4s-blaze-client
    * Bugfixes
        * [#4810](https://github.com/http4s/http4s/pull/4810): Read from idle blaze-client connections to prevent retaining (and trying to use) half-closed connections.
        * [#4812](https://github.com/http4s/http4s/pull/4812): Remove request retry on EOF from blaze-client. This could theoretically resubmit non-idempotent requests. The problem the retry attempted to solve is mitigated by #4810.
        * [#4815](https://github.com/http4s/http4s/pull/4815): Fix "`IdleTimeoutStage` isn't connected" errors by waiting for the final write to finish before returning the connection to the pool.

* http4s-blaze-core
    * Bugfixes
        * [#4796](https://github.com/http4s/http4s/pull/4796): Reset the idle timeout after `readRequest` completes, not when it's called.  Affects both blaze-server and blaze-client.

* http4s-blaze-server
    * Bugfixes
        * [#4753](https://github.com/http4s/http4s/pull/4753): Distinguish between reserved and unknown websocket frame opcodes. Resolves a `MatchError`.
        * [#4792](https://github.com/http4s/http4s/pull/4792): Fixes HTTP/2 connections on modern JDKs by replacing legacy ALPN libraries.
        * [#4796](https://github.com/http4s/http4s/pull/4796): Reset idle timeout when `readRequest` completes, not when it's called.
    * Enhancements
        * [#4761](https://github.com/http4s/http4s/pull/4761): Use the `TickWheelExecutor` to schedule timeouts with less locking.  Change how the parser is acquired to reduce lock contention in `Http1ServerStage`.  Significant increases in throughput are observed on small requests with many cores.

* http4s-circe
    * Enhancements
        * [#4736](https://github.com/http4s/http4s/pull/4736): Add `streamJsonArrayDecoder`

* http4s-ember-core
    * Enhancements
        * [#4735](https://github.com/http4s/http4s/pull/4735): Simplify message parsing by parsing everything up to the `\r\n` in one pass. The max header size and max prelude size settings should keep memory consumption limited.

* http4s-ember-server
    * Bugfixes
        * [#4750](https://github.com/http4s/http4s/pull/4750): Drain the socket's read buffer only after the response is written to the socket. Resolves several flavors of network error.
        * [#4823](https://github.com/http4s/http4s/pull/4823): Implement persistent connection logic for HTTP/1.0 requests.

* http4s-jetty
    * Bugfixes
        * [#4783](https://github.com/http4s/http4s/pull/4783): Fix bug with shared `ThreadPool` being destroyed. Prefer a `Resource[F, ThreadPool]` whose lifecycle shares Jetty's.  For compatibility, prevent the default from being destroyed.

* http4s-server
    * Enhancements
        * [#4793](https://github.com/http4s/http4s/pull/4793): Make use of IPv4 vs. IPv6 as default address explicit. Applies to all backends.

* Dependency updates
    * blaze-0.14.16
    * cats-2.6.1
    * cats-effect-2.5.1
    * dropwizard-metrics-4.2.0
    * discipline-core-1.1.5
    * jackson-databind-2.12.3
    * fs2-2.5.6
    * scalacheck-1.15.4
    * scodec-bits-1.1.27
    * tomcat-9.0.46

# v1.0.0-M21 (2021-04-10)

Contains all the changes of v0.22.0-M7.

* Dependency updates
    * cats-effect-3.0.1
    * jawn-fs2-2.0.1
    * keypool-0.4.1
    * log4cats-2.0.1
    * vault-3.0.1

# v0.22.0-M7 (2021-04-10)

Contains all the changes of v0.21.22.

* Cross builds
    * Add Scala-3.0.0-RC2
    * Drop Scala-3.0.0-RC1

* http4s-play-json
    * There is not yet an http4s-play-json build for Scala 3.0.0-RC2 because play-json doesn't yet support it.  A PR is open upstream, and we will revive it in the next release.

* Dependency updates
    * blaze-0.15.0-M3
    * case-insensitive-1.1.2
    * cats-parse-0.3.2
    * circe-0.14.0-M5
    * ip4s-2.0.1
    * jawn-1.1.1
    * jawn-fs2-1.1.1
    * keypool-0.3.3
    * log4cats-1.2.2
    * log4s-1.10.0-M6
    * literally-1.0.0
    * scala-xml-2.0.0-RC1
    * vault-2.1.9

# v0.21.22 (2021-04-06)

* http4s-blaze-client
    * Enhancements
        * [#4699](https://github.com/http4s/http4s/pull/4699): Add custom DNS resolver support to `BlazeClientBuilder`

* http4s-ember-server
        * [#4715](https://github.com/http4s/http4s/pull/4715): Fix regression in SSL handshake resulting in Connection Refused errors

* Dependency upgrades
    * cats-2.5.0
    * cats-effect-2.4.1
    * fs2-2.5.4
    * netty-4.1.63
    * scodec-bits-1.1.25
    * tomcat-9.0.45
    * twirl-1.5.1

# v1.0.0-M20 (2021-03-29)

Includes all the changes of v0.21.21 and v0.22.0-M6.

* Dependency updates
    * cats-effect-3.0.0
    * fs2-3.0.0
    * jawn-fs2-2.0.0
    * keypool-0.4.0
    * log4cats-2.0.0
    * vault-3.0.0

# v0.22.0-M6 (2021-03-29)

Includes all the changes of v0.21.21.

* http4s-core
    * Breaking changes
        * [#4588](https://github.com/http4s/http4s/pull/4588): Additional consistency in modeled headers around `.value` (removed in favor of the typeclass) and `.parse` (present on the companion)
        * [#4580](https://github.com/http4s/http4s/pull/4580): Rename `Uri.Path.fromString` to `Uri.Path.unsafeFromString`.
        * [#4581](https://github.com/http4s/http4s/pull/4581): Rename `Query.fromString` to `Query.unsafeFromString`.
        * [#4602](https://github.com/http4s/http4s/pull/4602): Remove `ipv4` and `ipv6` macros that clash with ip4s'.
        * [#4603](https://github.com/http4s/http4s/pull/4603): Drop deprecated members of `org.http4s.util`.
        * [#4604](https://github.com/http4s/http4s/pull/4604): Fix rendering of UTF-8-encoded `Content-Disposition` parameters.  The `parameters` map is now keyed by a `CIString`.
        * [#4630](https://github.com/http4s/http4s/pull/4630): Use Typesafe Literally to implement the literal interpolators. This should have zero impact on user code, but does affect binary compatibility.

* http4s-dsl
    * Breaking changes
        * [#4640](https://github.com/http4s/http4s/pull/4640): Change `apply(Headers.ToRaw*)` syntax to `headers(Headers.Raw)`. The overload from 0.21 was ambiguous with the new header model in 0.22.

* http4s-boopickle
    * Breaking changes
        * [#4590](https://github.com/http4s/http4s/pull/4590): Move implicits to `org.http4s.booPickle.implicits._`. The thinking is evolving here, and this is likely to be reverted before 0.22.0 final.

* http4s-scala-xml
    * Breaking changes
        * [#4621](https://github.com/http4s/http4s/pull/4621): Revert the `implicits` decoding back to how it was in 0.21.  Set up safer defaults for the default `SAXParserFactory`, corresponding to what will be in scala-xml-2.0.

* Dependency updates
    * async-http-client-2.12.3
    * case-insensitive-1.1.0
    * jackson-databind-2.12.2
    * literally-1.0.0-RC1 (new)
    * log4cats-1.2.1
    * vault-2.1.8

# v0.21.21 (2021-03-29)

* http4s-client
    * Enhancements
        * [#4614](https://github.com/http4s/http4s/pull/4614): Support for `Idempotent-Key` header in `Retry` middleware
        * [#4636](https://github.com/http4s/http4s/pull/4636): Add `isErrorOrStatus` to `RetryPolicy` to support retrying on different response statuses than the default set

* http4s-server
    * Bugfixes
        * [#4638](https://github.com/http4s/http4s/pull/4646): In `Caching` middleware, don't send `private` alongside `no-store`. These are contradictory directives.
        * [#4654](https://github.com/http4s/http4s/pull/4654): Return a 404 instead of 500 when requesting a path whose parent is a file instead of a directory

* http4s-ember-client
    * Enhancements
        * [#4637](https://github.com/http4s/http4s/pull/4637): Clarify which timeout is firing in the error message

* http4s-ember-server
    * Bugfixes
        * [#4637](https://github.com/http4s/http4s/pull/4637): On reused connections, wait for the idle period, not the shorter header timeout, for the next byte.

* http4s-play-json
    * Enhancements
        * [#4595](https://github.com/http4s/http4s/pull/4595): Streamline `Writes[Uri]` and `Reads[Uri]` instances

* http4s-scala-xml
    * Bugfixes
        * [#4620](https://github.com/http4s/http4s/pull/4620): Make XML chraset inference compliant with RFC7303
    * Enhancements
        * [#4622](https://github.com/http4s/http4s/pull/4622): Encode `scala.xml.Elem` with an XML declaration, including the charset.

* Dependency updates
    * cats-effect-2.4.0
    * jetty-9.4.39
    * netty-4.1.60
    * scalatags-0.9.4
    * tomcat-9.0.44

# v1.0.0-M19 (2021-03-03)

This is the first 1.0 milestone with Scala 3 support.  Scala 3.0.0-RC1 is supported for all modules except http4s-boopickle, http4s-scalatags, and http4s-twirl.

This release contains all the changes of v0.22.0-M5.

# v0.22.0-M5 (2021-03-03)

This is the first release with Scala 3 support.  Scala 3.0.0-RC1 is supported for all modules except http4s-boopickle, http4s-scalatags, and http4s-twirl.

* http4s-core
    * Breaking: New header model

      This release brings a new model for headers.  The model based on subtyping and general type projection used through http4s-0.21 is replaced by a `Header` typeclass.

        * There is no longer a `Header.Parsed`.  All headers are stored in `Headers` as `Header.Raw`.
        * `Header.Raw` is no longer a subtype of `Header`.  `Header` is now a typeclass.
        * New modeled headers can be registered simply by providing an instance of `Header`. The global registry, `HttpHeaderParser`, is gone.
        * `Headers` are created and `put` via a `Header.ToRaw` magnet pattern.  Instances of `ToRaw` include `Raw`, case classes with a `Header` instance, `(String, String)` tuples, and `Foldable[Header.ToRaw]`.  This makes it convenient to create headers from types that don't share a subtyping relationship, and preserves a feel mostly compatible with the old `Headers.of`.
        * `HeaderKey` is gone. To retrieve headers from the `Headers`, object, pass the type in `[]` instead of `()` (e.g., `headers.get[Location]`).
        * `from` no longer exists on the companion object of modeled headers.  Use the `get[X]` syntax.
        * `unapply` no longer exists on most companion objects of modeled headers.  This use dto be an alias to `from`.
        * "Parsed" headers are no longer memoized, so calling `headers.get[X]` twice will reparse any header with a name matching `Header[X].name` a second time.  It is not believed that headers were parsed multiple times often in practice.  Headers are still not eagerly parsed, so performance is expected to remain about the same.
        * The `Header` instance carries a phantom type, `Recurring` or `Single`.  This information replaces the old `HeaderKey.Recurring` and `HeaderKey.Singleton` marker classes, and is used to determine whether we return the first header or search for multiple headers.
        * Given `h1: Headers` and `h2.Headers`, `h1.put(h2)` and `h1 ++ h2` now replace all headers in `h1` whose key appears in `h2`.  They previously replaced only singleton headers and appended recurring headers.  This behavior was surprising to users, and required the global registry.
        * An `add` operation is added, which requires a value with a `HeaderKey.Recurring` instance.  This operation appends to any existing headers.
        * `Headers#toList` is gone, but `Headers#headers` returns a `List[Header.Raw]`. The name was changed to call attention to the fact that the type changed to raw headers.

        * See [#4415](https://github.com/http4s/http4s/pull/4415), [#4526](https://github.com/http4s/http4s/pull/4526), [#4536](https://github.com/http4s/http4s/pull/4536), [#4538](https://github.com/http4s/http4s/pull/4538), [#4537](https://github.com/http4s/http4s/pull/4537), [#5430](https://github.com/http4s/http4s/pull/5430), [#4540](https://github.com/http4s/http4s/pull/4540), [#4542](https://github.com/http4s/http4s/pull/4542), [#4543](https://github.com/http4s/http4s/pull/4543), [#4546](https://github.com/http4s/http4s/pull/4546), [#4549](https://github.com/http4s/http4s/pull/4549), [#4551](https://github.com/http4s/http4s/pull/4551), [#4545](https://github.com/http4s/http4s/pull/4545), [#4547](https://github.com/http4s/http4s/pull/4547), [#4552](https://github.com/http4s/http4s/pull/4552), [#4555](https://github.com/http4s/http4s/pull/4555), [#4559](https://github.com/http4s/http4s/pull/4559), [#4556](https://github.com/http4s/http4s/pull/4556), [#4562](https://github.com/http4s/http4s/pull/4562), [#4558](https://github.com/http4s/http4s/pull/4558), [#4563](https://github.com/http4s/http4s/pull/4563), [#4564](https://github.com/http4s/http4s/pull/4564), [#4565](https://github.com/http4s/http4s/pull/4565), [#4566](https://github.com/http4s/http4s/pull/4566), [#4569](https://github.com/http4s/http4s/pull/4569), [#4571](https://github.com/http4s/http4s/pull/4571), [#4570](https://github.com/http4s/http4s/pull/4570), [#4568](https://github.com/http4s/http4s/pull/4568), [#4567](https://github.com/http4s/http4s/pull/4567), [#4537](https://github.com/http4s/http4s/pull/4537), [#4575](https://github.com/http4s/http4s/pull/4575), [#4576](https://github.com/http4s/http4s/pull/4576).

    * Other breaking changes
        * [#4554](https://github.com/http4s/http4s/pull/4554): Remove deprecated `DecodeResult` methods
    * Enhancements
        * [#4579](https://github.com/http4s/http4s/pull/4579): Regenerate MimeDB from the IANA registry

# v1.0.0-M18 (2021-03-02)

Includes changes from v0.22.0-M4.

* http4s-core
    * Breaking changes
        * [#4516](https://github.com/http4s/http4s/pull/4516): Replace `Defer: Applicative` constraint with `Monad` in `HttpRoutes.of` and `ContextRoutes.of`.  This should be source compatible for nearly all users.  Users who can't abide this constraint can use `.strict`, at the cost of efficiency in combinining routes.
    * Enhancements
        * [#4351](https://github.com/http4s/http4s/pull/4351): Optimize multipart parser for the fact that pull can't return empty chunks
        * [#4485](https://github.com/http4s/http4s/pull/4485): Drop dependency to `cats-effect-std`. There are no hard dependencies on `cats.effect.IO` outside the tests.

* http4s-blaze-core
    * Enhancements
        * [#4425](https://github.com/http4s/http4s/pull/4425): Optimize entity body writer

* http4s-ember-server
    * Breaking changes
        * [#4471](https://github.com/http4s/http4s/pull/4471): `EmberServerBuilder` takes an ip4s `Option[Host]` and `Port` in its config instead of `String` and `Int`.
        * [#4515](https://github.com/http4s/http4s/pull/4515): Temporarily revert the graceful shutdown until a new version of FS2 suports it.

* Dependency updates
    * cats-effect-3.0.0-RC2
    * fs2-3.0.0-M9
    * jawn-fs2-2.0.0-RC3
    * ip4s-3.0.0-RC2
    * keypool-0.4.0-RC2
    * log4cats-2.0.0-RC1
    * vault-3.0.0-RC2

~~# v1.0.0-M17 (2021-03-02)~~

Missed the forward merges from 0.22.0-M4. Proceed directly to 1.0.0-M18.

# v0.22.0-M4 (2021-03-02)

Includes changes from v0.21.19 and v0.21.20.

* http4s-core
    * Breaking changes
        * [#4242](https://github.com/http4s/http4s/pull/4242): Replace internal models of IPv4, IPv6, `java.net.InetAddress`, and `java.net.SocketAddress` with ip4s.  This affects the URI authority, various headers, and message attributes that refer to IP addresses and hostnames.
        * [#4352](https://github.com/http4s/http4s/pull/4352): Remove deprecated `Header.Recurring.GetT` and ``Header.get(`Set-Cookie`)``.
        * [#4364](https://github.com/http4s/http4s/pull/4364): Remove deprecated `AsyncSyntax` and `NonEmpyListSyntax`. These were unrelated to HTTP.
        * [#4407](https://github.com/http4s/http4s/pull/4407): Relax constraint on `EntityEncoder.fileEncoder` from `Effect` to `Sync`. This is source compatible.
        * [#4519](https://github.com/http4s/http4s/pull/4519): Drop unused `Sync` constraints on `MultipartParser`, `Part`, and `KleisliSyntax`. This is source compatible.

* http4s-laws
    * Breaking changes
        * [#4519](https://github.com/http4s/http4s/pull/4519): Drop unused `Arbitrary` and `Shrink` constraints on `LawAdapter#booleanPropF`. This is source compatible.

* http4s-server
    * Breaking changes
        * [#4519](https://github.com/http4s/http4s/pull/4519): Drop unused `Functor` constraints in `HSTS`, `Jsonp`, `PushSupport`, `TranslateUri`, and `UriTranslation` middlewares. Drop unused `Sync` and `ContextShift` constraints in `staticcontent` package. These are source compatible.

* http4s-server
    * Breaking changes
        * [#4519](https://github.com/http4s/http4s/pull/4519): Drop unused `Async` constraint in `ServletContainer`. Drop unused `ContextShift` in `ServletContextSyntax`. These are source compatible.

* http4s-async-http-client
    * Breaking changes
        * [#4519](https://github.com/http4s/http4s/pull/4519): Drop unused `Sync` constraint on `AsyncHttpClientStats`. This is source compatible.

* http4s-prometheus
    * Breaking changes
        * [#4519](https://github.com/http4s/http4s/pull/4519): Drop unused `Sync` constraint on `PrometheusExportService`. This is source compatible.

* http4s-argonaut
    * Removal
        * [#4409](https://github.com/http4s/http4s/pull/4409): http4s-argonaut is no longer published

* http4s-json4s
    * Removal
        * [#4410](https://github.com/http4s/http4s/pull/4410): http4s-json4s, http4s-json4s-native, and http4s-json4s-jackson are no longer published

* http4s-play-json
    * Breaking changes
        * [#4371](https://github.com/http4s/http4s/pull/4371): Replace jawn-play with an internal copy of the facade to work around `withDottyCompat` issues.

* http4s-scala-xml
    * Breaking changes
        * [#4380](https://github.com/http4s/http4s/pull/4380): Move the implicits from the root package to a Cats-like encoding.  Suggest replacing `import org.http4s.scalaxml._` with `import org.http4s.scalaxml.implicits._`.

* Dependencies
    * blaze-0.15.0-M2
    * case-insensitive-1.0.0
    * cats-parse-0.3.1
    * circe-0.14.0-M4
    * ip4s-2.0.0-RC1
    * jawn-1.1.0
    * jawn-play (dropped)
    * keypool-0.3.0
    * log4cats-1.2.0
    * log4s-1.0.0-M5
    * play-json-2.10.0-RC2
    * scala-xml-2.0.0-M5
    * vault-2.1.7

# v0.21.20 (2021-03-02)

* http4s-core
    * Enhancements
        * [#4479](https://github.com/http4s/http4s/pull/4479): Add a `Hash[QValue]` instance
        * [#4512](https://github.com/http4s/http4s/pull/4512): Add `DecodeResult.successT` and `DecodeResult.failureT`, consistent with `EitherT`.  Deprecate the overloaded versions they replace.
    * Deprecations
        * [#4444](https://github.com/http4s/http4s/pull/4444): Deprecate the `RequestCookieJar` in favor of the `CookieJar` middleware

* http4s-ember-core
    * Bugfixes
        * [#4429](https://github.com/http4s/http4s/pull/4429), [#4466](https://github.com/http4s/http4s/pull/4466): Fix a few corner cases in the parser with respect to chunk boundaries

* http4s-servlet
    * Enhancements
        * [#4544](https://github.com/http4s/http4s/pull/4544): Remove redundant calculation and insertion of request attributes into the Vault

* Dependency upgrades
    * cats-2.4.1
    * cats-effect-2.3.2
    * dropwizard-metrics-4.1.18
    * fs2-2.5.3
    * jetty-9.4.38
    * json4s-3.6.11
    * scalacheck-1.15.3

# v0.21.19 (2021-02-13)

* http4s-core
    * Deprecations
        * [#4337](https://github.com/http4s/http4s/pull/4337): Deprecate `Header.Recurring.GetT`, which is unused

* http4s-client
    * Bugfixes
        * [#4403](https://github.com/http4s/http4s/pull/4403): Remove `Content-Coding` and `Content-Length` headers after decompressing in the `GZip` middleware.

* http4s-ember-core
    * Bugfixes
        * [#4348](https://github.com/http4s/http4s/pull/4348): Handle partially read bodies in persistent connections when the connection is recycled.

* http4s-ember-server
    * Enhancements
        * [#4400](https://github.com/http4s/http4s/pull/4400): Implement the `ConnectionInfo` and `SecureSession` request vault attributes, for parity with the Blaze and Servlet backends

* http4s-argonaut
        * [#4366](https://github.com/http4s/http4s/pull/4370): Deprecate http4s-argonaut.  It won't be published starting in 0.22.

* http4s-json4s, http4s-json4s-jackson, http4s-json4s-native
    * Deprecations
        * [#4370](https://github.com/http4s/http4s/pull/4370): Deprecate the http4s-json4s modules.  They won't be published starting in 0.22.

* http4s-scalatags
    * Enhancements
        * [#3850](https://github.com/http4s/http4s/pull/3850): Relax constraint on encoders from `TypedTag[String]` to `Frag[_, String]`

* Dependency updates
    * cats-2.4.1
    * netty-4.1.59.Final
    * okio-2.9.0
    * tomcat-9.0.43

# v1.0.0-M16 (2021-02-02)

Inherits the fixes of v0.21.18

~~# v1.0.0-M15 (2021-02-02)~~

~~Build failure.~~

Accidentally published from the 0.21.x series after a series of unfortunate events. Do not use.

# v0.22.0-M3 (2021-02-02)

Inherits the fixes of v0.21.18

# v0.21.18 (2021-02-02)

* http4s-blaze-server
    * Bug fixes
        * [#4337](https://github.com/http4s/http4s/pull/4337): Pass the `maxConnections` parameter to the blaze infrastructure correctly. The `maxConnections` value was being passed as the `acceptorThreads`, leaving `maxConnections` set to its Blaze default of 512.

* http4s-ember-core
    * Bug fixes
        * [#4335](https://github.com/http4s/http4s/pull/4335): Don't render an empty body with chunked transfer encoding on response statuses that don't permit a body (e.g., `204 No Content`).

# v1.0.0-M14

* [GHSA-xhv5-w9c5-2r2w](https://github.com/http4s/http4s/security/advisories/GHSA-xhv5-w9c5-2r2w): Additionally to the fix in v0.21.17, drops support for NIO2.

* http4s-okhttp-client
    * Breaking changes
        * [#4299](https://github.com/http4s/http4s/pull/4299): Manage the `Dispatcher` internally in `OkHttpBuilder`. `create` becomes a private method.
    * Documentation
        * [#4306](https://github.com/http4s/http4s/pull/4306): Update the copyright notice to 2021.

# v0.22.0-M2 (2021-02-02)

This release fixes a [High Severity vulnerability](https://github.com/http4s/http4s/security/advisories/GHSA-xhv5-w9c5-2r2w) in blaze-server.

* http4s-blaze-server
    * [GHSA-xhv5-w9c5-2r2w](https://github.com/http4s/http4s/security/advisories/GHSA-xhv5-w9c5-2r2w): Additionally to the fix in v0.21.17, drops support for NIO2.

* http4s-core
    * Enhancements
        * [#4286](https://github.com/http4s/http4s/pull/4286): Improve performance by using `oneOf` and caching a URI parser. This was an identified new hotspot in v0.22.0-M1.
    * Breaking changes
        * [#4259](https://github.com/http4s/http4s/pull/4259): Regenerate `MimeDb` from the IANA database. This shifts around some constants in a binary incompatible way, but almost nobody will notice.
        * [#4327](https://github.com/http4s/http4s/pull/4237): Shifted the parsers around in `Uri` to prevent deadlocks that appeared since M1.  This should not be visible, but is binary breaking.

* http4s-prometheus
    * Breaking changes
        * [#4273](https://github.com/http4s/http4s/pull/4273): Change metric names from `_count` to `_count_total` to match Prometheus' move to the OpenMetrics standard.  Your metrics names will change!  See [prometheus/client_java#615](https://github.com/prometheus/client_java/pull/615) for more details from the Prometheus team.

* Dependency updates
    * jawn-fs2-1.0.1
    * keypool-0.3.0-RC1 (moved to `org.typelevel`)
    * play-json-2.10.0-RC1
    * simpleclient-0.10.0 (Prometheus)

# v0.21.17 (2021-02-02)

This release fixes a [High Severity vulnerability](https://github.com/http4s/http4s/security/advisories/GHSA-xhv5-w9c5-2r2w) in blaze-server.

* http4s-blaze-server
    * Security patches
        * [GHSA-xhv5-w9c5-2r2w](https://github.com/http4s/http4s/security/advisories/GHSA-xhv5-w9c5-2r2w): blaze-core, a library underlying http4s-blaze-server, accepts connections without bound.  Each connection claims a file handle, a scarce resource, leading to a denial of service vector.
          `BlazeServerBuilder` now has a `maxConnections` property, limiting the number of concurrent connections.  The cap is not applied to the NIO2 socket server, which is now deprecated.

* http4s-ember-core
    * Enhancements
        * [#4331](https://github.com/http4s/http4s/pull/4331): Don't render an empty chunked payload if a request has neither a `Content-Length` or `Transfer-Encoding` and the method is one of `GET`, `DELETE`, `CONNECT`, or `TRACE`. It is undefined behavior for those methods to send payloads.

* http4s-ember-server
    * Bugfixes
        * [#4281](https://github.com/http4s/http4s/pull/4281): Add backpressure to ember startup, so the server is up before `use` returns.
    * Enhancements
        * [#4244](https://github.com/http4s/http4s/pull/4244): Internal refactoring of how the stream of server connections is parallelized and terminated.
        * [#4287](https://github.com/http4s/http4s/pull/4287): Replace `onError: Throwable => Response[F]` with `withErrorHandler: PartialFunction[Thrwable, F[Response[F]]`.  Error handling is invoked earlier, allowing custom responses to parsing and timeout failures.

* http4s-ember-client
    * Enhancements
        * [#4301](https://github.com/http4s/http4s/pull/4301): Add an `idleConnectionTime` to `EmberClientBuilder`. Discard stale connections from the pool and try to acquire a new one.

* http4s-servlet
    * Bugfixes
        * [#4309](https://github.com/http4s/http4s/pull/4309): Call `GenericServlet.init` when intializing an `Http4sServlet`.  Avoids `NullPointerExceptions` from the `ServletConfig`.

* Documentation
        * [#4261](https://github.com/http4s/http4s/pull/4261): Better `@see` links throughout the Scaladoc

* Dependency upgrades
    * blaze-0.14.15
    * okhttp-4.9.1

# v1.0.0-M13 (2021-01-25)

This is the first milestone built on Cats-Effect 3.  To track Cats-Effect 2 development, please see the new 0.22.x series.  Everything in 0.22.0-M1, including the cats-parse port, is here.

* http4s-core
    * Breaking changes
        * [#3784](https://github.com/http4s/http4s/pull/3784), [#3865](https://github.com/http4s/http4s/pull/3784): Inexhaustively,
            * Many `EntityDecoder` constraints relaxed from `Sync` to `Concurrent`.
            * File-related operations require a `Files` constraint.
            * `Blocker` arguments are no longer required.
            * `ContextShift` constraints are no longer required.
            * The deprecated, non-HTTP `AsyncSyntax` is removed.
        * [#3886](https://github.com/http4s/http4s/pull/3886):
            * Relax `Sync` to `Defer` in `HttpApp` constructor.
            * Relax `Sync` to `Concurrent` in `Logger` constructors.
            * Remove `Sync` constraint from `Part` constructors.
            * Relax `Sync` to `Functor` in various Kleisli syntax.

* http4s-laws
    * Breaking changes
        * [#3807](https://github.com/http4s/http4s/pull/3807): Several arbitraries and cogens now require a `Dispatcher` and a `TestContext`.

* http4s-client
    * [#3857](https://github.com/http4s/http4s/pull/3857): Inexhaustively,
        * `Monad: Clock` constraints changed to `Temporal`
        * `Client.translate` requires an `Async` and `MonadCancel`
        * Removal of `Blocker` from `JavaNetClientBuilder`
        * `PoolManager` changed from `Concurrent` to `Async`
        * Many middlewares changed from `Sync` to `Async`
    * [#4081](https://github.com/http4s/http4s/pull/4081): Change `Metrics` constraints from `Temporal` to `Clock: Concurrent`

* http4s-server
    * [#3857](https://github.com/http4s/http4s/pull/3857): Inexhaustively,
        * `Monad: Clock` constraints changed to `Temporal`
        * Many middlewares changed from `Sync` to `Async`
    * [#4081](https://github.com/http4s/http4s/pull/4081): Change `Metrics` constraints from `Temporal` to `Clock: Concurrent`

* http4s-async-http-client
    * Breaking changes
        * [#4149](https://github.com/http4s/http4s/pull/4149): `ConcurrentEffect` constraint relaxed to `Async`. `apply` method changed to `fromClient` and returns a `Resource` to account for the `Dispatcher`.

* http4s-blaze-core
    * Breaking changes
        * [#3894](https://github.com/http4s/http4s/pull/3894): Most `Effect` constraints relaxed to `Async`.

* http4s-blaze-server
    * Breaking changes
        * [#4097](https://github.com/http4s/http4s/pull/4097), [#4137](https://github.com/http4s/http4s/pull/4137): `ConcurrentEffect` constraint relaxed to `Async`. Remove deprecated `BlazeBuilder`

* http4s-blaze-client
    * Breaking changes
        * [#4097](https://github.com/http4s/http4s/pull/4097): `ConcurrentEffect` constraint relaxed to `Async`

* http4s-ember-client
    * Breaking changes
        * [#4256](https://github.com/http4s/http4s/pull/4256): `Concurrent: Timer: ContextShift` constraint turned to `Async`

* http4s-ember-server
    * Breaking changes
        * [#4256](https://github.com/http4s/http4s/pull/4256): `Concurrent: Timer: ContextShift` constraint turned to `Async`

* http4s-okhttp-client
    * Breaking changes
    * [#4102](https://github.com/http4s/http4s/pull/4102), [#4136](https://github.com/http4s/http4s/pull/4136):
    * `OkHttpBuilder` takes a `Dispatcher`
    * `ConcurrentEffect` and `ContextShift` constraints replaced by `Async`

* http4s-servlet
    * Breaking changes
        * [#4175](https://github.com/http4s/http4s/pull/4175): Servlets naow take a `Dispatcher`. The blocker is removed from `BlockingIo`. `ConcurrentEffect` constraint relaxed to `Async`.

* http4s-jetty-client
    * Breaking changes
        * [#4165](https://github.com/http4s/http4s/pull/4165): `ConcurrentEffect` constraint relaxed to `Async`

* http4s-jetty
    * Breaking changes
        * [#4191](https://github.com/http4s/http4s/pull/4191): `ConcurrentEffect` constraint relaxed to `Async`

* http4s-tomcat
    * Breaking changes
        * [#4216](https://github.com/http4s/http4s/pull/4216): `ConcurrentEffect` constraint relaxed to `Async`

* http4s-jawn
    * Breaking changes
        * [#3871](https://github.com/http4s/http4s/pull/3871): `Sync` constraints relaxed to `Concurrent`

* http4s-argonaut
    * Breaking changes
        * [#3961](https://github.com/http4s/http4s/pull/3961): `Sync` constraints relaxed to `Concurrent`

* http4s-circe
    * Breaking changes
        * [#3965](https://github.com/http4s/http4s/pull/3965): `Sync` constraints relaxed to to `Concurrent`.

* http4s-json4s
    * Breaking changes
        * [#3885](https://github.com/http4s/http4s/pull/3885): `Sync` constraints relaxed to to `Concurrent`.

* http4s-play-json
    * Breaking changes
        * [#3962](https://github.com/http4s/http4s/pull/3962): `Sync` constraints relaxed to to `Concurrent`.

* http4s-scala-xml
    * Breaking changes
        * [#4054](https://github.com/http4s/http4s/pull/4054): `Sync` constraints relaxed to to `Concurrent`.

* http4s-boopickle
    * Breaking changes
        * [#3871](https://github.com/http4s/http4s/pull/3852): `Sync` constraints relaxed to `Concurrent`

* Dependency updates
    * cats-effect-3.0.0-M5
    * fs2-3.0.0-M7
    * jawn-1.0.3
    * jawn-fs2-2.0.0-M2
    * keypool-0.4.0-M1 (moved to `org.typelevel`)
    * log4cats-2.0.0-M1
    * vault-3.0.0-M1

~~# v1.0.0-M12 (2021-01-25)~~

Build failure

~~# v1.0.0-M11 (2021-01-25)~~

Partial publish after build failure

# v0.22.0-M1 (2021-01-24)

This is a new series, forked from main before Cats-Effect 3 support was merged.  It is binary incompatible with 0.21, but contains several changes that will be necessary for Scala 3 (Dotty) support. It builds on all the changes from v1.0.0-M1 through v1.0.0-M10, which are not echoed here.

The headline change is that all parboiled2 parsers have been replaced with cats-parse.

* Should I switch?

* Users who had been tracking the 1.0 series, but are not prepared for Cats Effect 3, should switch to this series.
* Users who wish to remain on the bleeding edge, including Cats Effect 3, should continue track the 1.0 series.
* Users who need a stable release should remain on the 0.21 series for now.

* http4s-core
    * Breaking changes
        * [#3855](https://github.com/http4s/http4s/pull/3855): All parboiled2 parsers are replaced by cats-parse.  parboiled2 was not part of the public API, nor are our cats-parse parsers.  Users may observe a difference in the error messages and subtle semantic changes.  We've attempted to minimize them, but this is a significant underlying change.  See also: [#3897](https://github.com/http4s/http4s/pull/3897), [#3901](https://github.com/http4s/http4s/pull/3901), [#3954](https://github.com/http4s/http4s/pull/3954), [#3958](https://github.com/http4s/http4s/pull/3958), [#3995](https://github.com/http4s/http4s/pull/3995), [#4023](https://github.com/http4s/http4s/pull/4023), [#4001](https://github.com/http4s/http4s/pull/4001), [#4013](https://github.com/http4s/http4s/pull/4013), [#4042](https://github.com/http4s/http4s/pull/4042), [#3982](https://github.com/http4s/http4s/pull/3982), [#4071](https://github.com/http4s/http4s/pull/4071), [#4017](https://github.com/http4s/http4s/pull/4017), [#4132](https://github.com/http4s/http4s/pull/4132), [#4154](https://github.com/http4s/http4s/pull/4154), [#4200](https://github.com/http4s/http4s/pull/4200), [#4202](https://github.com/http4s/http4s/pull/4202), [#4206](https://github.com/http4s/http4s/pull/4206), [#4201](https://github.com/http4s/http4s/pull/4201), [#4208](https://github.com/http4s/http4s/pull/4208), [#4235](https://github.com/http4s/http4s/pull/4235), [#4147](https://github.com/http4s/http4s/pull/4147), [#4238](https://github.com/http4s/http4s/pull/4238) [#4238](https://github.com/http4s/http4s/pull/4243)
        * [#4070](https://github.com/http4s/http4s/pull/4070): No longer publish a `scala.annotations.nowarn` annotation in the 2.12 build.  This is provided in the standard library in 2.12.13, and isn't necessary at runtime in any version.
        * [#4138](https://github.com/http4s/http4s/pull/4138): Replace boolean with `Weakness` sum type in `EntityTag` model
        * [#4148](https://github.com/http4s/http4s/pull/4148): Lift `ETag.EntityTag` out of header and into the `org.http4s` package
        * [#4164](https://github.com/http4s/http4s/pull/4164): Removal of several deprecated interfaces.  Most were non-public binary compatibility shims, or explicit cats instances that had been superseded by new implicits.  Some exceptions:
        * [#4145](https://github.com/http4s/http4s/pull/4145): Port macros in `org.http4s.syntax.literals` to Scala 3.  Deprecated macros that were on various companion objects will not be in the Scala 3 releases.
    * Bugfixes
        * [#4017](https://github.com/http4s/http4s/pull/4017): Render a final `-` in a byte ranges without an end value

* http4s-laws
    * Breaking changes
        * [#4144](https://github.com/http4s/http4s/pull/4144): Add `LawsAdapter` to create `PropF` for effectful properties.  Restate various Entity codec laws in terms of it.
        * [#4164](https://github.com/http4s/http4s/pull/4164): Removed arbitrary instances for `CIString`. These are provided by case-insensitive.

* http4s-server
    * Breaking changes
        * [#4164](https://github.com/http4s/http4s/pull/4164): Removed deprecated `SSLConfig`, `KeyStoreBits`, `SSLContextBits`, and `SSLBits`.

* http4s-testing
    * Breaking changes
        * [#4164](https://github.com/http4s/http4s/pull/4164): No longer a publicly published package. All public API was previously deprecated.

* Dependency upgrades
    * async-http-client-2.12.2
    * cats-parse-0.3.0
    * circe-0.14.0-M3
    * jackson-databind-2.12.1
    * jawn-1.0.3
    * log4cats-1.2.0-RC1 (now under `org.typelevel`)
    * log4s-1.0.0-M4
    * okio-2.10.0
    * vault-2.1.0-M14 (now under `org.typelevel`)

* Dependency removals
    * parboiled2

# v0.21.16 (2021-01-24)

* http4s-laws
    * Bugfixes
        * [#4243](https://github.com/http4s/http4s/pull/4243): Don't generate ipv6 addresses with only one section shorted by `::`

* http4s-blaze-core
    * Bugfixes
        * [#4143](https://github.com/http4s/http4s/pull/4143): Fix race condition that leads to `WritePendingException`. A tradeoff of this change is that some connections that were previously reused must now be closed.

* http4s-blaze-client
    * Bugfixes
        * [#4152](https://github.com/http4s/http4s/pull/4152): Omit implicit `Content-Length: 0` header when rendering GET, DELETE, CONNECT, and TRACE requests.

* http4s-ember-client
    * Bugfixes
        * [#4179](https://github.com/http4s/http4s/pull/4179): Render requests in "origin form", so the request line contains only the path of the request, and host information is only in the Host header.  We were previously rendering the fulll URI on the request line, which the spec mandates all servers to handle, but clients should not send when not speaking to a proxy.

* http4s-ember-server
    * Enhancements
        * [#4179](https://github.com/http4s/http4s/pull/4179): Support a graceful shutdown

* http4s-circe
    * Enhancements
        * [#4124](https://github.com/http4s/http4s/pull/4124): Avoid intermediate `ByteBuffer` duplication

# v1.0.0-M10 (2020-12-31)

* http4s-client
    * Enhancements
        * [#4051](https://github.com/http4s/http4s/pull/4051): Add `customized` function to `Logger` middleware that takes a function to produce the log string. Add a `colored` implementation on that that adds colors to the logs.

* Dependency updates
    * argonaut-6.3.3
    * dropwizard-metrics-4.1.17
    * netty-4.1.58.Final
    * play-json-29.9.2
    * scalatags-0.9.3

# v0.21.15 (2020-12-31)

* http4s-core
    * Enhancements
        * [#4014](https://github.com/http4s/http4s/pull/4014): Tolerate spaces in cookie headers. These are illegal per RFC6265, but commonly seen in the wild.
        * [#4113](https://github.com/http4s/http4s/pull/4113): Expose a mixed multipart decoder that buffers large file parts to a temporary file.

* http4s-server
    * Enhancements
        * [#4026](https://github.com/http4s/http4s/pull/4026): Add `Resource`-based constructors to the `BracketRequestResponse` middleware.
        * [#4037](https://github.com/http4s/http4s/pull/4037): Normalize some default settings between server backends to standard http4s defaults, to make a more similar experience between backends.  This changes some defaults for Ember and Jetty backends.

* http4s-jetty
    * Enhancements
        * [#4032](https://github.com/http4s/http4s/pull/4032): Add an `HttpConfiguration` parameter to the Jetty builder to support deeper configuration than what is otherwise available on the builer.  Use it for both HTTP/1 and HTTP/2.

* http4s-jetty-client
    * Enhancements
        * [#4110](https://github.com/http4s/http4s/pull/4110): Provide an `SslContextFactory` in the default configuration. Before this, secure requests would throw a `NullPointerException` unless a custom Jetty `HttpClient` was used.

* Documentation
    * [#4020](https://github.com/http4s/http4s/pull/4020): Improvements to scaladoc. Link to other projects' scaladoc where we can and various cleanups of our own.
    * [#4025](https://github.com/http4s/http4s/pull/4025): Publish our own API URL, so other scaladoc can link to us

* http4s-circe
    * [#4012](https://github.com/http4s/http4s/pull/4012): Add sensitive EntityDecoders for circe that filter JSON that couldn't be decoded before logging it.

* Dependency bumps
    * cats-2.3.1
    * cats-effect-2.3.1
    * discipline-core-1.1.3
    * fs2-2.5.0
    * jackson-databind-2.11.4
    * netty-4.1.56.Final
    * scodec-bits-1.1.23

# v1.0.0-M9 (2020-12-12)

* http4s-core
    * Breaking changes
        * [#3913](https://github.com/http4s/http4s/pull/3913): Regenerated the `MimeDb` trait from the IANA registry. This shifts a few constants around and is binary breaking, but the vast majority of users won't notice.

* Dependency updates
* jackson-databind-2.12.0

# v0.21.14 (2020-12-11)

* http4s-core
    * Bugfixes
        * [#3966](https://github.com/http4s/http4s/pull/3966): In `Link` header, retain the first `rel` attribute when multiple are present
    * Enhancements
        * [#3937](https://github.com/http4s/http4s/pull/3937): Add `Order[Charset]` and `Hash[Charset]` instances
        * [#3969](https://github.com/http4s/http4s/pull/3969): Add `Order[Uri]`, `Hash[Uri]`, and `Show[Uri]`. Add the same for its component types.
        * [#3966](https://github.com/http4s/http4s/pull/3966): Add `Order[Method]` instance

* http4s-server
    * Enhancements
        * [#3977](https://github.com/http4s/http4s/pull/3977): Add a `BracketRequestResponse` middleware, to reflect lifecycles between acquiring the `F[Response[F]]` and completion of the response body `Stream[F, Byte]`.  Introduces a new `ConcurrentRequests` middleware, and refactors `MaxActiveRequests` on top of it.

* http4s-okhttp-client
    * Bugfixes
        * [#4006](https://github.com/http4s/http4s/pull/4006): Set `Content-Length` header on requests where available instead of always chunking

* http4s-metrics
    * Bugfixes
        * [#3977](https://github.com/http4s/http4s/pull/3977): Changes from `BracketRequestResponse` middleware may address reported leaks in `decreaseActiveRequests`.  Corrects a bug in `recordHeadersTime`.  Also can now record times for abnormal terminations.

* Internals

    Should not affect end users, but noted just in case:

    * [#3964](https://github.com/http4s/http4s/pull/3964): Replace `cats.implicits._` imports with `cats.syntax.all._`. Should not be user visible.
    * [#3963](https://github.com/http4s/http4s/pull/3963), [#3983](https://github.com/http4s/http4s/pull/3983): Port several tests to MUnit. This helps with CI health.
    * [#3980](https://github.com/http4s/http4s/pull/3980): Integrate new sbt-http4s-org plugin with sbt-spiewak

* Dependency bumps
    * cats-2.3.0
    * cats-effect-2.3.0
    * dropwizard-metrics-4.1.16
    * scodec-bits-1.1.22

# v1.0.0-M8 (2020-11-26)

* Breaking changes
    * http4s-client
        * [#3903](https://github.com/http4s/http4s/pull/3903): Method apply syntax (e.g., `POST(body, uri)`) returns a `Request[F]` instead of `F[Request[F]]`

# v0.21.13 (2020-11-25)

* Bugfixes
    * Most modules
        * [#3932](https://github.com/http4s/http4s/pull/3932): Fix `NoClassDefFoundError` regression.  An example:

  ```
  [info]   java.lang.NoClassDefFoundError: cats/effect/ResourceLike
  [info]   at org.http4s.client.Client$.$anonfun$fromHttpApp$2(Client.scala:246)
  ```

  A test dependency upgrade evicted our declared cats-effect-2.2.0 dependency, so we built against a newer version than we advertise in our POM.  Fixed by downgrading the test dependency and inspecting the classpath.  Tooling will be added to avoid repeat failures.

# v0.21.12 (2020-11-25)

* Bugfixes
    * http4s-core
        * [#3911](https://github.com/http4s/http4s/pull/3911): Support raw query strings. Formerly, all query strings were stored as a vector of key-value pairs, which was lossy in the percent-encoding of sub-delimiter characters (e.g., '+' vs '%2B').  Queries constructed with `.fromString` will be rendered as-is, for APIs that assign special meaning to sub-delimiters.
        * [#3921](https://github.com/http4s/http4s/pull/3921): Fix rendering of URIs with colons. This was a regression in v0.21.9.
    * http4s-circe
        * [#3906](https://github.com/http4s/http4s/pull/3906): Fix streamed encoder for empty stream. It was not rendering the `[F`.

* Enhancements
    * http4s-core
        * [#3902](https://github.com/http4s/http4s/pull/3902): Add `Hash` and `BoundedEnumerable` instances for `HttpVersion`
        * [#3909](https://github.com/http4s/http4s/pull/3909): Add `Order` instance for `Header` and `Headers`

* Dependency upgrades
    * fs2-2.4.6
    * jetty-9.4.35.v20201120

# v1.0.0-M7 (2020-11-20)

* Breaking changes
    * http4s-dsl
        * [#3876](https://github.com/http4s/http4s/pull/3876): Replace `dsl.Http4sDsl.Path` with `core.Uri.Path`. The new `Path` in 1.0 is rich enough to support the DSL's routing needs, and this eliminates a conversion between models on every `->` extractor.  This change is source compatible in typical extractions.

* Dependency updates
    * argonaut-6.3.2

# v0.21.11 (2020-11-20)

* Enhancements
    * http4s-core
        * [#3864](https://github.com/http4s/http4s/pull/3864): Cache a `Right` of the common `HttpVersion`s for its `ParseResult`.
    * http4s-circe
        * [#3891](https://github.com/http4s/http4s/pull/3891): Encode JSON streams in their constituent chunks instead of a chunk-per-`Json`. This can significantly reduce the network flushes on most backends.
    * http4s-dsl
        * [#3844](https://github.com/http4s/http4s/pull/3844): Add `MatrixVar` extractor for [Matrix URIs](https://www.w3.org/DesignIssues/MatrixURIs.html)
    * http4s-async-http-client
        * [#3859](https://github.com/http4s/http4s/pull/3859): Add `AsyncHttpClient.apply` method that takes an already constructed async-http-client. This is useful for keeping a handle on bespoke of the client, such as its stats. Adds a functional `AsyncHttpClientStats` wrapper around the native stats class.

* Internals
    These changes should be transparent, but are mentioned for completeness.

    * Dotty preparations
        * [#3798](https://github.com/http4s/http4s/pull/3798): Parenthesize some arguments to lambda functions.
    * Build
        * [#3868](https://github.com/http4s/http4s/pull/3868), [#3870](https://github.com/http4s/http4s/pull/3870): Start building with sbt-github-actions.

* Dependency updates
    * discipline-1.1.2
    * dropwizard-metrics-4.1.15
    * jackson-databind-2.11.3
    * jawn-1.0.1
    * netty-4.1.54.Final
    * okio-2.9.0
    * tomcat-9.0.40

~~# v0.21.10 (2020-11-20)~~

Cursed release, accidentally tagged from main.
Proceed directly to 0.21.11.

# v1.0.0-M6 (2020-11-11)

* Breaking changes
    * [#3758](https://github.com/http4s/http4s/pull/3758): Refactor query param infix operators for deprecations in Scala 2.13. Not source breaking.
    * [#3366](https://github.com/http4s/http4s/pull/3366): Add `Method` and `Uri` to `UnexpectedStatus` exception to improve client error handling. Not source breaking in most common usages.

# v0.21.9 (2020-11-11)

* Bugfixes
    * [#3757](https://github.com/http4s/http4s/pull/3757): Restore mixin forwarders in `Http4sDsl` for binary compatibility back to v0.21.0.  These were removed in v0.21.6 by [#3492](https://github.com/http4s/http4s/pull/3492), but not caught by an older version of MiMa.
    * [#3752](https://github.com/http4s/http4s/pull/3752): Fix rendering of absolute `Uri`s with no scheme.  They were missing the `//`.
    * [#3810](https://github.com/http4s/http4s/pull/3810): In okhttp-client, render the request body synchronously on an okhttp-managed thread. There was a race condition that could truncate bodies.
* Enhancements
    * [#3609](https://github.com/http4s/http4s/pull/3609): Introduce `Forwarded` header
    * [#3789](https://github.com/http4s/http4s/pull/3789): In Ember, apply `Transfer-Encoding: chunked` in the absence of contrary information
    * [#3815](https://github.com/http4s/http4s/pull/3815): Add `Show`, `Hash`, and `Order` instances to `QueryParamKey` and `QueryParamValue`
    * [#3820](https://github.com/http4s/http4s/pull/3820): In jetty-client, eliminate uninformative request logging of failures

* Dotty preparations

    Dotty support remains [in progress](https://github.com/http4s/http4s/projects/5), though many http4s features can be used now in compatibility mode.

    * [#3767](https://github.com/http4s/http4s/pull/3767): Name "unbound placeholders."
    * [#3757](https://github.com/http4s/http4s/pull/3757): Replace `@silent` annotations with `@nowarn`.

* Dependency updates
    * blaze-0.14.14
    * discipline-specs2-1.1.1
    * dropwizard-metrics-4.1.14
    * fs2-2.4.5
    * jetty-9.4.34.v20201102
    * log4s-1.9.0
    * scalacheck-1.15.1

# v1.0.0-M5 (2020-10-16)

* Bugfixes
    * [#3714](https://github.com/http4s/http4s/pull/3638): Use correct prefix when composing with `Router`
    * [#3738](https://github.com/http4s/http4s/pull/3738): In `PrometheusExportService`, correctly match the `/metrics` endpoint
* Breaking changes
    * [#3649](https://github.com/http4s/http4s/pull/3649): Make `QueryParam` a subclass of `QueryParamLike`
    * [#3440](https://github.com/http4s/http4s/pull/3440): Simplify `Method` model. Drop `PermitsBody`, `NoBody`, and `Semantics` mixins. No longer a case class.
* Enhancements
    * [#3638](https://github.com/http4s/http4s/pull/3638): Model `Access-Control-Expose-Headers`
    * [#3735](https://github.com/http4s/http4s/pull/3735): Add `preferGzipped` parameter to `WebjarServiceBuilder`

* Dependency updates
    * argonaut-6.3.1

# v0.21.8 (2020-10-16)

* Security
    * [GHSA-8hxh-r6f7-jf45](https://github.com/http4s/http4s/security/advisories/GHSA-8hxh-r6f7-jf45): The version of Netty used by async-http-client is affected by [CVE-2020-11612](https://app.snyk.io/vuln/SNYK-JAVA-IONETTY-564897).  A server we connect to with http4s-async-http-client could theoretically respond with a large or malicious compressed stream and exhaust memory in the client JVM. This does not affect any release in the 1.x series.

* Bugfixes
    * [#3666](https://github.com/http4s/http4s/pull/3666): In CSRF middleware, always use the `onFailure` handler instead of a hardcoded 403 response
    * [#3716](https://github.com/http4s/http4s/pull/3716): Fail in `Method.fromString` when a token is succeeded by non-token characters.
    * [#3743](https://github.com/http4s/http4s/pull/3743): Fix `ListSep` parser according to RFC.

* Enhancements
    * [#3605](https://github.com/http4s/http4s/pull/3605): Improve header parsing in Ember
    * [#3634](https://github.com/http4s/http4s/pull/3634): Query parameter codecs for `LocalDate` and `ZonedDate`
    * [#3659](https://github.com/http4s/http4s/pull/3659): Make requests to mock client cancelable
    * [#3701](https://github.com/http4s/http4s/pull/3701): In `matchHeader`, only parse headers with matching names. This improves parsing laziness.
    * [#3641](https://github.com/http4s/http4s/pull/3641): Add `FormDataDecoder` to decode `UrlForm` to case classes via `QueryParamDecoder`

* Documentation
    * [#3693](https://github.com/http4s/http4s/pull/3693): Fix some typos
    * [#3703](https://github.com/http4s/http4s/pull/3703): Fix non-compiling example in streaming.md
    * [#3670](https://github.com/http4s/http4s/pull/3670): Add scaladocs for various headers, including RFC links
    * [#3692](https://github.com/http4s/http4s/pull/3692): Mention partial unification is no longer needed in Scala 2.13
    * [#3710](https://github.com/http4s/http4s/pull/3710): Add docs for `OptionalValidatingQueryParamDecoderMatcher`
    * [#3712](https://github.com/http4s/http4s/pull/3712): Add integrations.md with feature comparison of backends

* Miscellaneous
    * [#3742](https://github.com/http4s/http4s/pull/3742): Drop JDK14 tests for JDK15

* Dependency updates
    * dropwizard-metrics-4.1.13
    * cats-2.2.0
    * cats-effect-2.2.0
    * fs2-2.4.4
    * jetty-9.4.32.v20200930
    * json4s-3.6.10
    * netty-4.1.53.Final (async-http-client transitive dependency)
    * okhttp-4.9.0
    * play-json-2.9.1
    * scalafix-0.9.21
    * scalatags-0.9.2
    * tomcat-9.0.39

# v1.0.0-M4 (2020-08-09)

This milestone merges the changes in 0.21.7.
It is not binary compatible with 1.0.0-M3

* Breaking changes
    * [#3577](https://github.com/http4s/http4s/pull/3577): Add a model of the `Max-Forwards` header.
    * [#3567](https://github.com/http4s/http4s/pull/3577): Add a model of the `Content-Language` header.
    * [#3555](https://github.com/http4s/http4s/pull/3555): Support for UTF-8 basic authentication, per [RFC7617](https://tools.ietf.org/html/rfc7617). Attempt to decode Basic auth credentials as UTF-8, falling back to ISO-8859-1. Provide a charset to `BasicCredentials` that allows encoding with an arbitrary charset, defaulting to UTF-8.
    * [#3583](https://github.com/http4s/http4s/pull/3583): Allow configuration of `CirceInstances` to permit duplicate keys
    * [#3587](https://github.com/http4s/http4s/pull/3587): Model `Access-Control-Allow-Headers` header
* Documentation
    * [#3571](https://github.com/http4s/http4s/pull/3571): Fix comments in deprecated `AgentToken`, `AgentComment`, and `AgentProduct`.

* Dependency updates
    * dropwizard-metrics-4.1.12

# v0.21.7 (2020-08-08)

* Bugfixes
    * [#3548](https://github.com/http4s/http4s/pull/3548): Fixes `IllegalStateException` when a path matches a directory in `ResourceService`
    * [#3546](https://github.com/http4s/http4s/pull/3546): In ember, encode headers as ISO-8859-1. Includes performance improvements
    * [#3550](https://github.com/http4s/http4s/pull/3550): Don't attempt to decompress empty response bodies in `GZip` client middleware
    * [#3598](https://github.com/http4s/http4s/pull/3598): Fix connection keep-alives in ember-client
    * [#3594](https://github.com/http4s/http4s/pull/3594): Handle `FileNotFoundException` in `StaticFile.fromURL` by returning a 404 response
    * [#3625](https://github.com/http4s/http4s/pull/3625): Close `URLConnection` in `StaticFile.fromURL` when the resource is not expired
    * [#3624](https://github.com/http4s/http4s/pull/3624): Use client with the http4s defaults instead of a the Jetty defaults in `JettyClientBuilder#resource` and `JettyClientBuilder#stream`

* Enhancements
    * [#3552](https://github.com/http4s/http4s/pull/3552): Add `liftKleisli` operation to `Client.` This is useful for integration with [natchez](https://github.com/tpolecat/natchez).
    * [#3566](https://github.com/http4s/http4s/pull/3566): Expose `RetryPolicy.isErrorOrRetriablestatus`
    * [#3558](https://github.com/http4s/http4s/pull/3558): Add `httpRoutes` and `httpApp` convenience constructors to `HSTS` middleware
    * [#3559](https://github.com/http4s/http4s/pull/3559): Add `httpRoutes` and `httpApp` convenience constructors to `HttpsRedirect` middleware
    * [#3623](https://github.com/http4s/http4s/pull/3623): Add `configure` method to allow more configurations of async-http-client
    * [#3607](https://github.com/http4s/http4s/pull/3607): Add request key to the connection manager debug logs in blaze-client
    * [#3602](https://github.com/http4s/http4s/pull/3602): Support trailer headers in Ember.
    * [#3603](https://github.com/http4s/http4s/pull/3603): Enable connection reuse in ember-server.
    * [#3601](https://github.com/http4s/http4s/pull/3601): Improve ember-client by adding `keep-alive`, a `Date` header if not present, and a configurable `User-Agent` header if not present.

* Refactoring
    * [#3547](https://github.com/http4s/http4s/pull/3547): Refactor the ember request parser

* Documentation
    * [#3545](https://github.com/http4s/http4s/pull/3545): Refresh the getting started guide to match the current template.
    * [#3595](https://github.com/http4s/http4s/pull/3595): Show handling of `Year.of` exceptions in DSL tutorial

* Dependency upgrades
    * cats-effect-2.1.4
    * dropwizard-metrics-4.1.11
    * jetty-9.4.31.v20200723
    * okhttp-4.8.1
    * tomcat-9.0.37

# v1.0.0-M3 (2020-06-27)

This milestone merges the changes in 0.21.6.
It is binary compatible with 1.0.0-M2.

# v0.21.6 (2020-06-27)

* Bugfixes
    * [#3538](https://github.com/http4s/http4s/pull/3538): In ember, fix request and response parser to recognize chunked transfer encoding. In chunked messages, bodies were incorrectly empty.

* Enhancements
    * [#3492](https://github.com/http4s/http4s/pull/3538): Split the request extractors in the server DSL into `org.http4s.dsl.request`. This leaner DSL does not deal with bodies, and does not require an `F[_]` parameter. Use of the existing `http4s-dsl` is unaffected.

* Dependency updates
* blaze-0.14.13

# v1.0.0-M2 (2020-06-25)

This is the first milestone release in the 1.x series.
It is not binary compatible with prior releases.

* Where is M1?

Unpublished. The release build from the tag failed, and the fix required a new tag.

* Breaking changes
    * [#3174](https://github.com/http4s/http4s/pull/3174): Drop http4s-prometheus dependency on http4s-dsl
    * [#2615](https://github.com/http4s/http4s/pull/2615): Model the `Server` header
    * [#3206](https://github.com/http4s/http4s/pull/2615): Model the `Content-Location` header
    * [#3264](https://github.com/http4s/http4s/pull/3264): Remove unused `EntityEncoder` argument in `PlayInstances`.
    * [#3257](https://github.com/http4s/http4s/pull/3257): Make `SameSite` cookie attribute optional
    * [#3291](https://github.com/http4s/http4s/pull/3291): Remove unused `F[_]` parameter from `Server`
    * [#3241](https://github.com/http4s/http4s/pull/3241): Port all macros to blackbox in anticipation of Dotty support
    * [#3323](https://github.com/http4s/http4s/pull/3323): Drop deprecated `ArbitraryInstances#charsetRangesNoQuality`
    * [#3322](https://github.com/http4s/http4s/pull/3322): Drop deprecated `getAs` and `prepAs` methods from `Client`
    * [#3371](https://github.com/http4s/http4s/pull/3271): In http4s-metrics, add `rootCause` field to `TerminationType.Abnormal` and `TerminationType.Error`.  Add `TerminationType.Canceled`
    * [#3335](https://github.com/http4s/http4s/pull/3335): Remove unused `Bracket` instance in `Client#translate`
    * [#3390](https://github.com/http4s/http4s/pull/3390): Replace `org.http4s.util.CaseInsensitiveString` with `org.typelevel.ci.CIString`
    * [#3221](https://github.com/http4s/http4s/pull/3221): Implement a `Uri.Path` type to replace the type alias for `String`
    * [#3450](https://github.com/http4s/http4s/pull/3450): Model `Accept-Patch` header as a `NonEmptyList[MediaType]`
    * [#3463](https://github.com/http4s/http4s/pull/3450): Model `Access-Control-Allow-Credentials` header as a nullary case class.
    * [#3325](https://github.com/http4s/http4s/pull/3325): Add a WebSocket builder with a `Pipe[F, WebSocketFrame, WebSocketFrame]` to unify sending and receiving.
    * [#3373](https://github.com/http4s/http4s/pull/3373): Parameterize `ClassLoader` for `ResourceService` and `WebjarService`. Changes the `CacheStrategy`'s `uriPath` argument to `Uri.Path`.
    * [#3460](https://github.com/http4s/http4s/pull/3460): Remove deprecated `Service` and related aliases
    * [#3529](https://github.com/http4s/http4s/pull/3529): Refresh the `MediaType`s constants from the IANA registry. Not source breaking, but shifts constants in a binary breaking way.

* Enhancements
    * [#3320](https://github.com/http4s/http4s/pull/3320): Reimplement `Media#as` with `F.rethrow`

* Deprecations
    * [#3359](https://github.com/http4s/http4s/pull/3359): Deprecate the `org.http4s.util.execution` package.
    * [#3422](https://github.com/http4s/http4s/pull/3359): Deprecate `BlazeClientBuilder#withSslContextOption`.

* Documentation
    * [#3374](https://github.com/http4s/http4s/pull/3374): Add a deployment tutorial, including for GraalVM. See also #[3416](https://github.com/http4s/http4s/pull/3416).
    * [#3410](https://github.com/http4s/http4s/pull/3410): Suggest a global execution context for the argument to `BlazeClientBuilder`

* Internal refactoring
    * [#3386](https://github.com/http4s/http4s/pull/3386): Drop internal argonaut parser in favor of jawn's
    * [#3266](https://github.com/http4s/http4s/pull/3266): Replace `fs2.compress` with `fs2.compression`

* Dependency updates
    * argonaut-6.3.0
    * async-http-client-2.12.1
    * blaze-http-0.14.13
    * play-json-2.9.0
    * simpleclient-0.9.0 (Prometheus)

~~# v1.0.0-M1 (2020-06-25)~~

Did not publish successfully from tag.

# v0.21.5 (2020-06-24)

This release is fully backward compatible with 0.21.4.

* New modules
    * [#3372](https://github.com/http4s/http4s/pull/3372): `http4s-scalafix`: starting with this release, we have integrated Scalafix rules into the build.  All our Scalafix rules will be published as both snapshots and with core releases.  The http4s-scalafix version is equivalent to the output version of the scalafix rules.  The scalafix rules are intended to assist migrations with deprecations (within this series) and breaking changes (in the upcoming push to 1.0).

* Bugfixes
    * [#3476](https://github.com/http4s/http4s/pull/3476): Fix crash of `GZip` client middleware on responses to `HEAD` requests
    * [#3488](https://github.com/http4s/http4s/pull/3488): Don't call `toString` on input of `ResponseLogger` on cancellation. The input is usually a `Request`. We filter a set of default sensitive headers in `Request#toString`, but custom headers can also be sensitive and could previously be leaked by this middleware.
    * [#3521](https://github.com/http4s/http4s/pull/3521): In async-http-client, raise errors into response body stream when thrown after we've begun streaming. Previously, these errors were logged, but the response body was truncated with no value indicating failure.
    * [#3520](https://github.com/http4s/http4s/pull/3520): When adding a query parameter to a `Uri` with a blank query string (i.e., the URI ends in '?'), don't prepend it with a `'&'` character. This is important in OAuth1 signing.
    * [#3518](https://github.com/http4s/http4s/pull/3518): Fix `Cogen[ContentCoding]` in the testing arbitraries to respect the case-insensitivity of the coding field.
    * [#3501](https://github.com/http4s/http4s/pull/3501): Explicitly use `Locale.ENGLISH` when comparing two `ContentCoding`'s coding fields. This only matters if your default locale has different casing semantics than English for HTTP token characters.

* Deprecations
    * [#3441](https://github.com/http4s/http4s/pull/3441): Deprecate `org.http4s.util.threads`, which is not related to HTTP
    * [#3442](https://github.com/http4s/http4s/pull/3442): Deprecate `org.http4s.util.hashLower`, which is not related to HTTP
    * [#3466](https://github.com/http4s/http4s/pull/3466): Deprecate `util.decode`, which may loop infinitely on certain malformed input.  Deprecate `Media#bodyAsText` and `EntityDecoder.decodeString`, which may loop infinitely for charsets other than UTF-8.  The latter two methods are replaced by `Media#bodyText` and `EntityDecoder.decodeText`.
    * [#3372](https://github.com/http4s/http4s/pull/3372): Deprecate `Client.fetch(request)(f)` in favor of `Client#run(request).use(f)`. This is to highlight the dangers of using `F.pure` or similar as `f`, which gives access to the body after the client may have recycled the connection.  For training and code reviewing purposes, it's easier to be careful with `Resource#use` than convenience methods like `fetch` that are `use` in disguise. This change can be fixed with our new http4s-scalafix.

* Enhancements
    * [#3286](https://github.com/http4s/http4s/pull/3286): Add `httpRoutes` constructor for `Autoslash middleware`
    * [#3382](https://github.com/http4s/http4s/pull/3382): Use more efficient String compiler in `EntityDecoder[F, String]`
    * [#3439](https://github.com/http4s/http4s/pull/3439): Add `Hash[Method]` instance. See also [#3490](https://github.com/http4s/http4s/pull/3490).
    * [#3438](https://github.com/http4s/http4s/pull/3438): Add `PRI` method
    * [#3474](https://github.com/http4s/http4s/pull/3474): Add `httpApp` and `httpRoutes` constructors for `HeaderEcho` middleware
    * [#3473](https://github.com/http4s/http4s/pull/3473): Add `httpApp` and `httpRoutes` constructors for `ErrorHandling` middleware
    * [#3472](https://github.com/http4s/http4s/pull/3472): Add `httpApp` and `httpRoutes` constructors for `EntityLimiter` middleware
    * [#3487](https://github.com/http4s/http4s/pull/3487): Add new `RequestID` middleware.
    * [#3515](https://github.com/http4s/http4s/pull/3472): Add `httpApp` and `httpRoutes` constructors for `ErrorAction` middleware
    * [#3513](https://github.com/http4s/http4s/pull/3513): Add `httpRoutes` constructor for `DefaultHead`. Note that `httpApp` is not relevant.
    * [#3497](https://github.com/http4s/http4s/pull/3497): Add `logBodyText` functions to `Logger` middleware to customize the logging of the bodies

* Documentation
    * [#3358](https://github.com/http4s/http4s/pull/3358): Replaced tut with mdoc
    * [#3421](https://github.com/http4s/http4s/pull/3421): New deployment tutorial, including GraalVM
    * [#3404](https://github.com/http4s/http4s/pull/3404): Drop reference to http4s-argonaut61, which is unsupported.
    * [#3465](https://github.com/http4s/http4s/pull/3465): Update sbt version used in `sbt new` command
    * [#3489](https://github.com/http4s/http4s/pull/3489): Remove obsolete scaladoc about `Canceled` in blaze internals

* Internals
    * [#3478](https://github.com/http4s/http4s/pull/3478): Refactor `logMessage` in client and server logging middlewares

* Dependency updates
    * scala-2.13.2
    * boopickle-1.3.3
    * fs2-2.4.2
    * metrics-4.1.9 (Dropwizard)
    * jetty-9.4.30
    * json4s-3.6.9
    * log4cats-1.1.1
    * okhttp-4.7.2
    * scalafix-0.9.17
    * scalatags-0.9.1
    * tomcat-9.0.36

# v0.21.4 (2020-04-28)

This release is fully backward compatible with 0.21.3.

* Bugfixes
    * [#3338](https://github.com/http4s/http4s/pull/3338): Avoid incorrectly responding with an empty body in http4s-async-http-client

* Enhancements
    * [#3303](https://github.com/http4s/http4s/pull/3303): In blaze, cache `Date` header value
    * [#3350](https://github.com/http4s/http4s/pull/3350): Use stable host address in `ConnectionFailure` message. Makes code more portable post-JDK11.

* Deprecation
    * [#3361](https://github.com/http4s/http4s/pull/3361): Deprecate the `org.http4s.util.execution` package.

* Documentation
    * [#3279](https://github.com/http4s/http4s/pull/3279): Improve Prometheus middleware usage example

* Dependency updates
    * fs2-2.3.0
    * okhttp-4.5.0
    * scalafix-0.9.12
    * scala-xml-1.3.0
    * specs2-4.9.3

# v0.20.23 (2020-04-28)

This release restores backward compatibility with the 0.20 series.
This is the final planned release in the 0.20 series.

* Compatibility
    * [#3362](https://github.com/http4s/http4s/pull/3362): Restores binary compatibility in http4s-jetty back to 0.20.21.

# v0.20.22 (2020-04-28)

This release is backward compatible with 0.20, except for http4s-jetty.
This incompatibility will be corrected in 0.20.23.

* Breaking changes
    * [#3333](https://github.com/http4s/http4s/pull/3333): Add Http2c support to jetty-server. This accidentally broke binary compatibility, and will be patched in v0.20.23.

* Bugfixes
    * [#3326](https://github.com/http4s/http4s/pull/3326): In `WebjarService`, do not use OS-specific directory separators
    * [#3331](https://github.com/http4s/http4s/pull/3326): In `FileService`, serve index.html if request points to directory

* Enhancements
    * [#3327](https://github.com/http4s/http4s/pull/3327): Add `httpRoutes` and `httpApp` convenience constructors to `Date` middleware
    * [#3381](https://github.com/http4s/http4s/pull/3327): Add `httpRoutes` and `httpApp` convenience constructors to `CORS` middleware
    * [#3298](https://github.com/http4s/http4s/pull/3298): In `Logger` client and server middlewares, detect any media types ending in `+json` as non-binary

* Deprecations
    * [#3330](https://github.com/http4s/http4s/pull/3330): Deprecate `BlazeServerBuilder#apply()` in favor of passing an `ExecutionContext` explicitly.  Formerly, `ExecutionContext.global` was referenced by the default builder, and would spin up its thread pool even if the app never used the global execution context.
    * [#3361](https://github.com/http4s/http4s/pull/3361): Deprecate `org.http4s.util.bug`, which is for internal use only.

* Backports

    These appeared in previous releases, but have been backported to 0.20.x

    * [#2591](https://github.com/http4s/http4s/pull/2591): Change literal interpolator macros to use unsafe methods to avoid triggering Wartremover's EitherProjectionPartial warning
    * [#3115](https://github.com/http4s/http4s/pull/3115): Drop UTF-8 BOM when decoding
    * [#3148](https://github.com/http4s/http4s/pull/3148): Add `HttpRoutes.strict`
    * [#3185](https://github.com/http4s/http4s/pull/3185): In blaze, recover `EOF` on `bodyEncoder.write` to close connection
    * [#3196](https://github.com/http4s/http4s/pull/3196): Add convenience functions to `Caching` middleware

* Build improvements
    * Start testing on JDK14

* Dependency updates
    * blaze-0.14.12
    * metrics-4.1.6
    * jetty-9.4.28.v20200408
    * scala-2.12.11
    * tomcat-9.0.34

# v0.21.3 (2020-04-02)

This release is fully backward compatible with 0.21.2.

* Bugfixes
    * [#3243](https://github.com/http4s/http4s/pull/3243): Write ember-client request to socket before reading response

* Enhancements
    * [#3196](https://github.com/http4s/http4s/pull/3196): Add convenience functions to `Caching` middleware.
    * [#3155](https://github.com/http4s/http4s/pull/3155): Internal `j.u.c.CompletionStage` conversions.

* Dependency updates
    * cats-2.1.1
    * okhttp-4.4.1

# v0.20.21 (2020-04-02)

This release is fully backward compatible with 0.20.20.

* Dependency updates
    * argonaut-6.2.5
    * jetty-9.4.27.v20200227
    * metrics-4.1.5 (Dropwizard)
    * tomcat-9.0.33

# v0.21.2 (2020-03-24)

This release is fully backward compatible with 0.21.1.

* Security fixes
    * [GHSA-66q9-f7ff-mmx6](https://github.com/http4s/http4s/security/advisories/GHSA-66q9-f7ff-mmx6): Fixes a local file inclusion vulnerability in `FileService`, `ResourceService`, and `WebjarService`.
    * Request paths with `.`, `..`, or empty segments will now return a 400 in all three services.  Combinations of these could formerly be used to escape the configured roots and expose arbitrary local resources.
    * Request path segments are now percent-decoded to support resources with reserved characters in the name.

* Bug fixes
    * [#3261](https://github.com/http4s/http4s/pull/3261): In async-http-client, fixed connection release when body isn't run, as well as thread affinity.

* Enhancements
    * [#3253](https://github.com/http4s/http4s/pull/3253): Preparation for Dotty support. Should be invisible to end users, but calling out because it touches a lot.

# v0.20.20 (2020-03-24)

This release is fully backward compatible with 0.20.19.

* Security fixes
    * [GHSA-66q9-f7ff-mmx6](https://github.com/http4s/http4s/security/advisories/GHSA-66q9-f7ff-mmx6): Fixes a local file inclusion vulnerability in `FileService`, `ResourceService`, and `WebjarService`.
    * Request paths with `.`, `..`, or empty segments will now return a 400 in all three services.  Combinations of these could formerly be used to escape the configured roots and expose arbitrary local resources.
    * Request path segments are now percent-decoded to support resources with reserved characters in the name.

* Enhancements
    * [#3167](https://github.com/http4s/http4s/pull/3167): Add `MetricsOps.classifierFMethodWithOptionallyExcludedPath`.name.

# v0.18.26 (2020-03-24)

This release is fully backward compatible with 0.18.25.

* Security fixes
    * [GHSA-66q9-f7ff-mmx6](https://github.com/http4s/http4s/security/advisories/GHSA-66q9-f7ff-mmx6): Fixes a local file inclusion vulnerability in `FileService`, `ResourceService`, and `WebjarService`.
    * Request paths with `.`, `..`, or empty segments will now return a 400 in all three services.  Combinations of these could formerly be used to escape the configured roots and expose arbitrary local resources.
    * Request path segments are now percent-decoded to support resources with reserved characters in the name.

# v0.21.1 (2020-02-13)

This release is fully backward compatible with v0.21.0, and includes all the changes from v0.20.18.

* Bug fixes
    * [#3192](https://github.com/http4s/http4s/pull/3192): Parse `SameSite` cookie attribute and values case insensitively.

* Enhancements
    * [#3185](https://github.com/http4s/http4s/pull/3185): In blaze-server, recover `EOF` to close the connection instead of catching it. This reduces log noise in Cats Effect implementations that wrap uncaught exceptions.

* Dependency updates
    * jawn-fs2-1.0.0: We accidentally released v0.21.0 against an RC of jawn-fs2. This is fully compatible.

# v0.20.19 (2020-02-13)

This release is fully backward compatible with 0.20.18.

* Bugfixes
    * [#3199](https://github.com/http4s/http4s/pull/3199): When `Uri#withPath` is called without a slash and an authority is defined, add a slash to separate them.

* Enhancements
    * [#3199](https://github.com/http4s/http4s/pull/3199):
    * New `addSegment` alias for `Uri#/`
    * New `Uri#addPath` function, which splits the path segments and adds each, URL-encoded.

# v0.20.18 (2020-02-13)

This release is fully backward compatible with 0.20.17.

* Bugfixes
    * [#3178](https://github.com/http4s/http4s/pull/3178): In `TomcatBuilder`, use the correct values for the `clientAuth` connector attribute.
    * [#3184](https://github.com/http4s/http4s/pull/3184):
    * Parse cookie attribute names case insensitively.
    * Preserve multiple extended cookie attributes, delimited by a `';'`
    * Support cookie domains with a leading `'.'`

* Enhancements
    * [#3190](https://github.com/http4s/http4s/pull/3190): Remove reflection from initialization of `HttpHeaderParser`. This allows modeled headers to be parsed when running on Graal. The change is fully transparent on the JVM.

* Dependency updates
    * argonaut-6.2.4
    * async-http-client-2.10.5
    * tomcat-9.0.31

# v0.21.0 (2020-02-09)

This release is fully compatible with 0.21.0-RC4.  Future releases in the 0.21.x series will maintain binary compatibility with this release.  All users on the 0.20.x or earlier are strongly encouraged to upgrade.

* Dependency updates
* argonaut-6.2.4
* circe-0.13.0

# v0.21.0-RC5 (2020-02-08)

This release is binary compatible with 0.21.0-RC4.

We announced this as built on circe-0.13.0.  That was not correct, but is fixed in 0.21.0.

* Enhancements
    * [#3148](https://github.com/http4s/http4s/pull/3148): Add `HttpRoutes.strict` and `ContextRoutes.strict` for routes that require only an `Applicative`, at the cost of evaluating `combineK`ed routes strictly.

* Dependency updates
    * async-http-client-2.10.5
    * cats-effect-2.1.1
    * scalatags-0.8.5

# v0.21.0-RC4 (2020-02-04)

This release is binary incompatible with 0.21.0-RC2, but is source compatible.

* Breaking changes
    * Binary
        * [#3145](https://github.com/http4s/http4s/pull/3145): Relax constraints from `Effect` to `Sync` in `resourceService`, `fileService`, and `webjarService`.

# v0.21.0-RC3 (2020-02-03)

This release is binary incompatible with 0.21.0-RC2, but should be source compatible, with deprecations.

* Breaking changes
    * Binary
        * [#3126](https://github.com/http4s/http4s/pull/3126): Remove unnecessary `Applicative` constraints from http4s-circe
        * [#3124](https://github.com/http4s/http4s/pull/3124): Relax constraints from `Effect` to `Sync` in `FileService`.
        * [#3136](https://github.com/http4s/http4s/pull/3136): In `WebSocketBuilder`, add `filterPingPongs` parameter, default true.  When false, `send` and `receive` will see pings and pongs sent by the client.  The server still responds automatically to pings.  This change should be transparent to existing users.
        * [#3138](https://github.com/http4s/http4s/pull/3124): Remove unnecessary `Applicative` constraints on `EntityEncoder` instances in several modules.
    * Semantic
        * [#3139](https://github.com/http4s/http4s/pull/3139): Changes `Router` to find the longest matching prefix by path segments rather than character-by-character.  This is arguably a bug fix.  The old behavior could cause unexpected matches, is inconsistent with the servlet mappings that inspired `Router`, and is unlikely to have been intentionally depended on.
    * Deprecation
        * [#3134](https://github.com/http4s/http4s/pull/3132): Deprecate `JettyBuilder#withSSLContext` in favor of new methods in favor of new `withSslContext*` methods.
        * [#3132](https://github.com/http4s/http4s/pull/3132): Deprecate `BlazeServerBuilder#withSSLContext` and `BlazeServerBuilder#withSSL` in favor of new `withSslContext*` methods.
        * [#3140](https://github.com/http4s/http4s/pull/3140): Deprecate `JettyBuilder#withSSL`, to match `BlazeServerBuilder`. It's still necessary in Tomcat, which doesn't take a `ServletContext`.  Deprecate `SSLConfig`, `KeyStoreBits`, and `SSLContextBits`, which had already been removed from public API.

* Bugfixes
    * [#3140](https://github.com/http4s/http4s/pull/3140): In `TomcatBuilder`, fix mapping of `SSLClientAuthMode` to Tomcat's connector API.

* Enhancements
    * [#3134](https://github.com/http4s/http4s/pull/3132): In `JettyBuilder`, add `withSslContext` and `withSslContextAndParameters` to permit full control of `SSLParameters`.  Add `withoutSsl`.
    * [#3132](https://github.com/http4s/http4s/pull/3132): In `BlazeBuilder`, add `withSslContext` and `withSslContextAndParameters` to permit full control of `SSLParameters`.  Add `withoutSsl`.

* Dependency updates
    * cats-effect-2.1.0
    * fs2-2.2.2

# v0.21.0-RC2 (2020-01-27)

* Breaking changes
    * Binary and source
        * [#3110](https://github.com/http4s/http4s/pull/3110): Change `MessageFailure#toHttpResponse` to return a `Response[F]` instead of an `F[Response[F]]`, and relax constraints accordingly. Drops the `inHttpResponse` method.
        * [#3107](https://github.com/http4s/http4s/pull/3107): Add `covary[F[_]]` method to `Media` types.  Should not break your source unless you have your own `Media` subclass, which you shouldn't.
    * Binary only
        * [#3098](https://github.com/http4s/http4s/pull/3098): Update `MimeDB` from IANA registry.
    * Deprecation
        * [#3087](https://github.com/http4s/http4s/pull/3087): Deprecate the public http4s-testing module.  This was mostly Specs2 matchers, the majority of which block threads.  This is not to be confused with http4s-laws, which depends only on Discipline and is still maintained.

* Bugfixes
    * [#3105](https://github.com/http4s/http4s/pull/3105): Fix "cannot have more than one pending write request" error in blaze-server web sockets.
    * [#3115](https://github.com/http4s/http4s/pull/3115): Handle BOM at the head of a chunk in `decode`.

* Enhancements
    * [#3106](https://github.com/http4s/http4s/pull/3106): Interrupt response body in `DefaultHead` middleware. This optimization saves us from draining a potentially large response body that, because `HEAD` is a safe method, should not have side effects.
    * [#3095](https://github.com/http4s/http4s/pull/3095): Add `Request#asCurl` method to render a request as a curl command.  Renders the method, URI, and headers, but not yet the body.

# v0.20.17 (2020-01-25)

This release is fully compatible with 0.20.16.

* Bugfixes
    * [#3105](https://github.com/http4s/http4s/pull/3105): Fix "cannot have more than one pending write request" error in blaze-server web sockets.

* Dependency updates
    * simpleclient-0.8.1 (Prometheus)

# v0.18.25 (2020-01-21)

* Bug fixes
    * [#3093](https://github.com/http4s/http4s/pull/3093): Backport [#3086](https://github.com/http4s/http4s/pull/3086): Fix connection leak in blaze-client pool manager when the next request in the queue is expired.

# v0.21.0-RC1 (2020-01-21)

* Breaking changes
    * [#3012](https://github.com/http4s/http4s/pull/3012): Use `HttpApp` instead of `HttpRoutes` in `Http4sServlet`. The servlet builders themselves retain compatibility.
    * [#3078](https://github.com/http4s/http4s/pull/3078): Wrap Java exceptions in `ConnectionFailure` when a blaze-client fails to establish a connection. This preserves information about which host could not be connected to.
    * [#3062](https://github.com/http4s/http4s/pull/3062): http4s' JSON support is now built on jawn-1.0.0, which is a binary break from jawn-0.14.x.  This comes with a bump to circe-0.13.  Most circe-0.13 modules are binary compatible with circe-0.12, but note that circe-parser is not.
    * [#3055](https://github.com/http4s/http4s/pull/3055): Add fs2-io's TLS support to ember-client.  The `sslContext: Option[(ExecutionContext, SSLContext)]` argument is replaced by a `tlsContext: Option[TLSContext]`.`

* Enhancements
    * [#3004](https://github.com/http4s/http4s/pull/3004): Add `classloader` argument to `StaticFile.fromResource`
    * [#3007](https://github.com/http4s/http4s/pull/3007): Add `classloader` argument to `TomcatBuilder`
    * [#3008](https://github.com/http4s/http4s/pull/3008): Consistently use `collection.Seq` across Scala versions in DSL
    * [#3031](https://github.com/http4s/http4s/pull/3031): Relax `Router.apply` constraint from `Sync` to `Monad`
    * [#2821](https://github.com/http4s/http4s/pull/2821): Add `Media` supertype of `Message` and `Part`, so multipart parts can use `EntityDecoder`s
    * [#3021](https://github.com/http4s/http4s/pull/3021): Relax `Throttle.apply` constraint from `Sync` to `Monad`. Add a `mapK` operation to `TokenBucket`.
    * [#3056](https://github.com/http4s/http4s/pull/3056): Add `streamJsonArrayEncoder*` operations to circe support, to encode a `Stream` of `A` to a JSON array, given an encoder for `A`.
    * [#3053](https://github.com/http4s/http4s/pull/3053): Remove unneeded `Functor[G]` constraint on `HeaderEcho.apply`.
    * [#3054](https://github.com/http4s/http4s/pull/3054): Add `SameSite` cookie support
    * [#2518](https://github.com/http4s/http4s/pull/2518): Add `status` methods to `Client` that take a `String` or `Uri`
    * [#3069](https://github.com/http4s/http4s/pull/3069): Add `ContextMiddleware.const` function
    * [#3070](https://github.com/http4s/http4s/pull/3070): Add `NonEmptyTraverse` instance to `ContextRequest`
    * [#3060](https://github.com/http4s/http4s/pull/3060): Stop mixing context bounds and implicits in `CirceInstances`.
    * [#3024](https://github.com/http4s/http4s/pull/3024): Add `withQueryParams` and `withMultiValueQueryParams` to `QueryOps`
    * [#3092](https://github.com/http4s/http4s/pull/3092): Add TLS support to ember-server via fs2-io.

* Dependency updates
    * cats-2.1.0
    * circe-0.13.0-RC1
    * fs2-2.2.0
    * jawn-1.0.0
    * jawn-fs2-1.0.0-RC2
    * okhttp-4.3.1
    * play-json-2.8.1
    * scalacheck-1.14.3
    * scalatags-0.8.4
    * specs2-4.8.3

# v0.20.16 (2020-01-21)

* Bugfixes
    * [#3086](https://github.com/http4s/http4s/pull/3086): Fix connection leak in blaze-client pool manager when the next request in the queue is expired.

* Breaking changes
    * [#3053](https://github.com/http4s/http4s/pull/3053): Deprecate `HttpDate.now`, which is not referentially transparent. Prefer `HttpDate.current`.

* Enhancements
    * [#3049](https://github.com/http4s/http4s/pull/3049): Add new `Date` server middleware
    * [#3051](https://github.com/http4s/http4s/pull/3051): Add `HttpDate.current` convenience constructor, based on `Clock`.
    * [#3052](https://github.com/http4s/http4s/pull/3052): Add `Caching` server middleware.
    * [#3065](https://github.com/http4s/http4s/pull/3065): Add `ErrorAction` server middleware
    * [#3082](https://github.com/http4s/http4s/pull/3082): Wrap `UnresolvedAddressException` in blaze in an `UnresolvedAddressException` subtype that contains the address that could not resolve to aid diagnostics.  This is a conservative change.  See [#3078](https://github.com/http4s/http4s/pull/3078) for the wrapper forthcoming in http4s-0.21.

* Documentation
    * [#3017](https://github.com/http4s/http4s/pull/3017): Correct the documentation in `Timeout.apply`
    * [#3020](https://github.com/http4s/http4s/pull/3020): Update scaladoc to compiling example code on OptionalMultiQueryParamDecoderMatcher

* Dependency updates
    * async-http-client-2.10.4
    * jetty-9.4.26.v20200117
    * metrics-4.1.2 (Dropwizard)
    * log4s-1.8.2
    * okhttp-3.14.6
    * simpleclient-0.8.0 (Prometheus)
    * tomcat-9.0.30

# v0.20.15 (2019-11-27)

* Enhancements
    * [#2966](https://github.com/http4s/http4s/pull/2966): Add `HttpsRedirect` middleware
    * [#2965](https://github.com/http4s/http4s/pull/2965): Add `Request#addCookies` method
    * [#2887](https://github.com/http4s/http4s/pull/2887): Support realm in the `OAuth1` header

* Bug fixes
    * [#2916](https://github.com/http4s/http4s/pull/2916): Ensure that `Metrics` only decrements active requests once
    * [#2889](https://github.com/http4s/http4s/pull/2889): In `Logger`, log the prelude if `logBody` and `logHeaders` are false

# v0.20.14 (2019-11-26)

* Bug fixes
    * [#2909](https://github.com/http4s/http4s/pull/2909): Properly propagate streamed errors in jetty-client
    * The blaze upgrade fixes the "SSL Handshake WRAP produced 0 bytes" error on JDK 11.

* Enhancements
    * [#2911](https://github.com/http4s/http4s/pull/2911): Add missing bincompat syntax to `org.http4s.implicits`.

* Dependency updates
    * blaze-0.14.11
    * circe-0.11.2
    * jawn-0.14.3
    * jetty-9.4.24.v20191120
    * tomcat-9.0.29

# v0.20.13 (2019-11-05)

* Bug fixes
    * [#2946](https://github.com/http4s/http4s/pull/2946): Restore binary compatibility of private `UrlCodingUtils`. [#2930](https://github.com/http4s/http4s/pull/2930) caused a breakage in rho.
    * [#2922](https://github.com/http4s/http4s/pull/2922): Handle Content-Length longer that Int.MaxValue in chunked uploads
    * [#2941](https://github.com/http4s/http4s/pull/2941): Fix for `BlockingHttp4sServlet` with shifted IO.
    * [#2953](https://github.com/http4s/http4s/pull/2953): Fix connection info in servlet backend.  The local and remote addresses were reversed.
    * [#2942](https://github.com/http4s/http4s/pull/2942): Fix `Request.addcookie` to consolidate all `Cookie` headers into one.
    * [#2957](https://github.com/http4s/http4s/pull/2957): Shift the write to Blocker in `BlockingServletIo`

* Enhancements
    * [#2948](https://github.com/http4s/http4s/pull/2948): Add all missing `ContentCoding`s from the IANA registry.

* Dependency updates
    * blaze-0.14.9

# v0.20.12 (2019-10-31)

* Enhancements
    * [#2930](https://github.com/http4s/http4s/pull/2830): Move private `UrlCodingUtils` to the `Uri` companion object, make public

* Dependency updates
    * jawn-0.14.2
    * jetty-9.4.22
    * json4s-0.14.2
    * metrics-4.1.1
    * okhttp-3.14.4
    * play-json-2.7.4
    * tomcat-9.0.27
    * twirl-1.4.2

# v0.21.0-M5 (2019-09-19)

* Breaking changes
    * [#2815](https://github.com/http4s/http4s/pull/2815): Allow `Allow` header to specify an empty set of methods.
    * [#2832](https://github.com/http4s/http4s/pull/2836): Add natural transformation to `ResponseGenerator` to allow the `F` and `G` to work in unison. Relevant for http4s-directives.

* Enhancements
    * [#2836](https://github.com/http4s/http4s/pull/2836): Add `additionalSocketOptions` to ember configs
    * [#2869](https://github.com/http4s/http4s/pull/2869): Add JsonDebugErrorHandler middleware
    * [#2830](https://github.com/http4s/http4s/pull/2830): Add encoder and decoder helpers to `Uri` companion

* Documentation
    * [#2733](https://github.com/http4s/http4s/pull/2733): Add CSRF documentation

* Dependency updates
    * async-http-client-2.10.2
    * cats-2.0.0
    * cats-effect-2.0.0
    * circe-0.12.1
    * fs2-2.0.0
    * keypool-2.0.0
    * log4cats-core-1.0.0
    * okhttp-4.2.0
    * jawn-fs2-0.15.0
    * tomcat-9.0.24
    * vault-2.0.0

# v0.20.11 (2019-09-19)

* Breaking changes
    * [#2792](https://github.com/http4s/http4s/pull/2792): Drop support for Scala 2.13.0-M5. Users of Scala 2.13 should be on a stable release of Scala on the http4s-0.21 release series.
    * [#2800](https://github.com/http4s/http4s/pull/2800): Revert [#2785](https://github.com/http4s/http4s/pull/2785), using `F[A]` instead of `G[A]` in `EntityResponseGenerator`, which broke directives.

* Bug fixes
    * [#2807](https://github.com/http4s/http4s/pull/2807): In jetty-client, don't follow redirects with the internal client, which throws an exception in the http4s wrapper.

* Enhancements
    * [#2817](https://github.com/http4s/http4s/pull/2817): In jetty-client, disable internal client's default `Content-Type` to prevent default `application/octet-stream` for empty bodies.

* Dependency updates
    * jetty-9.4.20

# v0.21.0-M4 (2019-08-14)

* Dependency updates
    * cats-core-2.0.0-RC1
    * cats-effect-2.0.0-RC1
    * circe-0.12.0-RC1
    * discipline-1.0.0
    * keypool-0.2.0-RC1
    * log4cats-1.0.0-RC1
    * vault-2.0.0-RC1

# v0.20.10 (2019-08-14)

* Breaking changes
    * [#2785](https://github.com/http4s/http4s/pull/2785): Use `F[A]` instead of `G[A]` in the DSL's `EntityResponseGenerator`. This change is binary compatible, but not source compatible for users of `Http4sDsl2` where `F` is not `G`. This is uncommon.

* Bug fixes
    * [#2778](https://github.com/http4s/http4s/pull/2778): Don't truncate signing keys in CSRF middleware to 20 bytes, which causes a loss of entropy.

* Enhancements
    * [#2776](https://github.com/http4s/http4s/pull/2776): Add `MaxActiveRequest` middleware
    * [#2724](https://github.com/http4s/http4s/pull/2724): Add `QueryParamEncoder[Instant]` and `QueryParamDecoder[Instant]`. Introduce `QueryParamCodec` for convenience.
    * [#2777](https://github.com/http4s/http4s/pull/2777): Handle invalid `Content-Range` requests with a 416 response and `Accept-Range` header.

# v0.20.9 (2019-08-07)

* Bug fixes
    * [#2761](https://github.com/http4s/http4s/pull/2761): In blaze-client, don't add `ResponseHeaderTimeoutStage` when `responseHeaderTimeout` is infinite. This prevents an `IllegalArgumentException` when debug logging is turned on.
    * [#2762](https://github.com/http4s/http4s/pull/2762): Fix text in warnings when blaze-client timeouts are questionably ordered.

# v0.21.0-M3 (2019-08-02)

* Breaking changes
    * [#2572](https://github.com/http4s/http4s/pull/2572): Make `Http1Stage` private to `org.http4s`, which we highly doubt anybody extended directly anyway.

* Bug fixes
    * [#2727](https://github.com/http4s/http4s/pull/2727): Fix `UserInfo` with `+` sign

* Enhancements
    * [#2623](https://github.com/http4s/http4s/pull/2623): Propagate cookies in `FollowRedirect` client middleware

* Documentation
    * [#2717](https://github.com/http4s/http4s/pull/2717): Update quickstart for v0.21
    * [#2734](https://github.com/http4s/http4s/pull/2734): Add missing comma in code sample
    * [#2740](https://github.com/http4s/http4s/pull/2740): Clarify `Method` imports for client DSL

* Internals
    * [#2747](https://github.com/http4s/http4s/pull/2717): Create .mergify.yml

* Dependency upgrades
    * better-monadic-for-0.3.1
    * cats-effect-2.0.0-M5
    * log4cats-0.4.0-M2
    * okhttp-4.0.1

# v0.20.8 (2019-08-02)

* Enhancements
    * [#2550](https://github.com/http4s/http4s/pull/2550): Adjust default timeouts and add warnings about misconfiguration

* Dependency updates
    * blaze-0.14.8
    * cats-effect-1.4.0

# v0.20.7 (2019-07-30)

* Bug fixes
    * [#2728](https://github.com/http4s/http4s/pull/2728): Preserve division of `request.uri.path` into `scriptName` and `pathInfo` when calling `withPathInfo`.
    * [#2737](https://github.com/http4s/http4s/pull/2737): Fix deadlock in blaze-server web socket shutdown.

* Enhancements
    * [#2736](https://github.com/http4s/http4s/pull/2736): Implement a `connectTimeout` in blaze-client, defaulted to 10 seconds.  Prevents indefinite hangs on non-responsive hosts.

* Documentation
    * [#2741](https://github.com/http4s/http4s/pull/2741): Improve docs surrounding auth middleware and fall through.

* Dependency upgrades
    * blaze-0.14.7
    * tomcat-9.0.22

# v0.21.0-M2 (2019-07-09)

This release drops support for Scala 2.11 and adds the `http4s-ember-server` and `http4s-ember-client` backends.  Ember is new and experimental, but we intend for it to become the reference implementation.  Notably, it only requires a `Concurrent` constraint.

* Bugfixes
    * [#2691](https://github.com/http4s/http4s/pull/2691): Fix deadlock in client by releasing current connection before retrying in `Retry` client middleware.  The constraint is upgraded to `Concurrent`.
    * [#2693](https://github.com/http4s/http4s/pull/2693): Fix deadlock in client by releasing current connection before retrying in `FollowRedirect` client middleware.  The constraint is upgraded to `Concurrent`.
    * [#2671](https://github.com/http4s/http4s/pull/2671): Upgrade `Uri.UserInfo` to a case class with username and password, fixing encoding issues. This is for RFC 3986 compliance, where it's deprecated for security reasons. Please don't use this.
    * [#2704](https://github.com/http4s/http4s/pull/2704): Remove unused `Sync` constraint on `Part.formData`.

* Breaking changes
    * [#2654](https://github.com/http4s/http4s/pull/2654): Extract an http4s-laws module from http4s-testing, with no dependency on Specs2.  The arbitraries, laws, and tests are now laid out in a similar structure to cats and cats-effect.
    * [#2665](https://github.com/http4s/http4s/pull/2665): Change `withBlock` to `withBlocker` in `OkHttpBuilder`
    * [#2661](https://github.com/http4s/http4s/pull/2661): Move string contexts macros for literals from `org.http4s` to `org.http4s.implicits`
    * [#2679](https://github.com/http4s/http4s/pull/2679): Replace `Uri.IPv4` with `Uri.Ipv4Address`, including an `ipv4` interpolator and interop with `Inet4Address`.
    * [#2694](https://github.com/http4s/http4s/pull/2694): Drop Scala 2.11 support
    * [#2700](https://github.com/http4s/http4s/pull/2700): Replace `Uri.IPv6` with `Uri.Ipv6Address`, including an `ipv6` interpolator and interop with `Inet6Address`.

* Enhancements
    * [#2656](https://github.com/http4s/http4s/pull/2656): Add `emap` and `emapValidatedNel` to `QueryParamDecoder`
    * [#2696](https://github.com/http4s/http4s/pull/2696): Introduce `http4s-ember-server` and `http4s-ember-client`

* Documentation
    * [#2658](https://github.com/http4s/http4s/pull/2658): Link to http4s-jdk-http-client
    * [#2668](https://github.com/http4s/http4s/pull/2668): Clarify scaladoc for `Uri.Scheme`

* Internal
    * [#2655](https://github.com/http4s/http4s/pull/2655): Tune JVM options for throughput

* Dependency updates
    * async-http-client-2.10.1
    * circe-0.12.0-M4
    * json4s-3.6.7
    * okhttp-4.0.0
    * specs2-core-4.6.0

# v0.20.6 (2019-07-09)

* Bug fixes
    * [#2705](https://github.com/http4s/http4s/pull/2705): Upgrades blaze to close `SSLEngine` when an `SSLStage` shuts down. This is useful in certain `SSLContext` implementations.  See [blaze#305](https://github.com/http4s/blaze/pull/305) for more.

* Dependency upgrades
    * blaze-0.14.6

~~# v0.20.5 (2019-07-09)~~

Cursed release. Sonatype staging repo closed in flight.

# v0.20.4 (2019-07-06)

* Bug fixes
    * [#2687](https://github.com/http4s/http4s/pull/2687): Don't throw in `Uri.fromString` on invalid ports
    * [#2695](https://github.com/http4s/http4s/pull/2695): Handle EOF in blaze-server web socket by shutting down stage

* Enhancements
    * [#2673](https://github.com/http4s/http4s/pull/2673): Add `GZip` middleware for client

* Documentation
    * [#2668](https://github.com/http4s/http4s/pull/2668): Clarifications in `Uri.Scheme` scaladoc

* Dependency upgrades
    - blaze-0.14.5
    - jetty-9.14.19.v20190610 (for client)

# v0.21.0-M1 (2019-06-17)

* Breaking changes
    * [#2565](https://github.com/http4s/http4s/pull/2565): Change constraint on server `Metrics` from `Effect` to `Sync`
    * [#2551](https://github.com/http4s/http4s/pull/2551): Refactor `AuthMiddleware` to not require `Choice` constraint
    * [#2614](https://github.com/http4s/http4s/pull/2614): Relax various `ResponseGenerator` constraints from `Monad` to `Applicative` in http4s-dsl.
    * [#2613](https://github.com/http4s/http4s/pull/2613): Rename implicit `http4sKleisliResponseSyntax` and its parameter name.
    * [#2624](https://github.com/http4s/http4s/pull/2624): In `BlazeServerBuilder`, don't depend on laziness of `SSLContext`. `None` now disables the secure context. The default argument tries to load `Some(SSLContext.getDefault())`, but falls back to `None` in case of failure.
    * [#2493](https://github.com/http4s/http4s/pull/2493): Scala 2.13 support and related upgrades
    * Scala 2.13.0-M5 is dropped.
    * All modules are supported on 2.11, 2.12, and 2.13 again.
    * Use cats-effect-2.0's new `Blocker` in place of `ExecutionContext` where appropriate

* Enhancements
    * [#2591](https://github.com/http4s/http4s/pull/2590): Add `MediaType.unsafeParse` and `QValue.unsafeFromString`.
    * [#2548](https://github.com/http4s/http4s/pull/2548): Add `Client#translate`
    * [#2622](https://github.com/http4s/http4s/pull/2622): Add `Header#renderedLength`

* Docs
    * [#2569](https://github.com/http4s/http4s/pull/2569): Fix typo in CORS scaladoc
    * [#2608](https://github.com/http4s/http4s/pull/2608): Replace `Uri.uri` with `uri` in tuts
    * [#2626](https://github.com/http4s/http4s/pull/2626): Fix typos in root package and DSL docs
    * [#2635](https://github.com/http4s/http4s/pull/2635): Remove obsolete scaladoc from client
    * [#2645](https://github.com/http4s/http4s/pull/2645): Fix string literal in router example in static file docs

* Internal
    * [#2563](https://github.com/http4s/http4s/pull/2563): Refactor `EntityDecoder#decode`
    * [#2553](https://github.com/http4s/http4s/pull/2553): Refactor `Timeout`
    * [#2564](https://github.com/http4s/http4s/pull/2564): Refactor boopickle and circe decoders
    * [#2580](https://github.com/http4s/http4s/pull/2580): Refactor server `RequestLogger`
    * [#2581](https://github.com/http4s/http4s/pull/2581): Remove redundant braces in various types
    * [#2539](https://github.com/http4s/http4s/pull/2539): Narrow cats imports
    * [#2582](https://github.com/http4s/http4s/pull/2582): Refactor `DefaultHead`
    * [#2590](https://github.com/http4s/http4s/pull/2590): Refactor `GZip`
    * [#2591](https://github.com/http4s/http4s/pull/2590): Refactor literal macros to not use `.get`
    * [#2596](https://github.com/http4s/http4s/pull/2596): Refactor `MimeLoader`
    * [#2542](https://github.com/http4s/http4s/pull/2542): Refactor `WebjarService`
    * [#2555](https://github.com/http4s/http4s/pull/2555): Refactor `FileService`
    * [#2597](https://github.com/http4s/http4s/pull/2597): Optimize internal hex encoding
    * [#2599](https://github.com/http4s/http4s/pull/2599): Refactor `ChunkAggregator`
    * [#2574](https://github.com/http4s/http4s/pull/2574): Refactor `FollowRedirect`
    * [#2648](https://github.com/http4s/http4s/pull/2648): Move `mimedb-generator` from a project to an internal SBT plugin. Run with `core/generateMimeDb`.

* Dependency updates
    * cats-2.0.0-M4
    * cats-effect-2.0.0-M4
    * circe-0.12.0-M3
    * discipline-0.12.0-M3
    * fs2-1.1.0-M1
    * jawn-0.14.2
    * jawn-fs2-0.15.0-M1
    * json4s-3.6.6
    * log4s-1.8.2
    * parboiled-2.0.1 (internal fork)
    * play-json-2.7.4
    * sbt-doctest-0.9.5 (tests only)
    * sbt-native-packager-1.3.22 (examples only)
    * sbt-site-1.4.0 (docs only)
    * sbt-tpolecat-0.1.6 (compile time only)
    * scalacheck-1.14.0
    * scalatags-0.7.0 (2.12 and 2.13 only)
    * scalaxml-1.2.0
    * specs2-4.5.1
    * mockito-core-2.28.2 (tests only)
    * tut-0.6.12 (docs only)
    * twirl-1.4.2
    * vault-2.0.0-M2

# v0.20.3 (2019-06-12)

* Bug fixes
    * [#2638](https://github.com/http4s/http4s/pull/2638): Fix leaking sensitive headers in server RequestLogger

# v0.18.24 (2019-06-12)

* Bug fixes
    * [#2639](https://github.com/http4s/http4s/pull/2639): Fix leaking sensitive headers in server RequestLogger

* Dependency updates
    - cats-1.6.1
    - jetty-9.4.19.v20190610
    - tomcat-9.0.21

# v0.20.2 (2019-06-12)

* Bug fixes
    * [#2604](https://github.com/http4s/http4s/pull/2604): Defer creation of `SSLContext.getDefault()` in blaze-client
    * [#2611](https://github.com/http4s/http4s/pull/2611): Raise errors with `getResource()` into effect in `StaticFile`

* Enhancements
    * [#2567](https://github.com/http4s/http4s/pull/2567): Add `mapK` to `AuthedRequest`.  Deprecate `AuthedService` in favor of `AuthedRoutes`.

* Internals
    * [#2579](https://github.com/http4s/http4s/pull/2579): Skip Travis CI on tags

* Dependency updates
    * blaze-0.14.4
    * cats-core-1.6.1
    * cats-effect-1.3.1
    * fs2-1.0.5 (except Scala 2.13.0-M5)
    * okhttp-3.14.2
    * tomcat-9.0.21

# v0.20.1 (2019-05-16)

Users of blaze-client are strongly urged to upgrade.  This patch fixes a bug and passes new tests, but we still lack 100% confidence in it.  The async-http-client backend has proven stable for a large number of users.

* Bug fixes
    * [#2562](https://github.com/http4s/http4s/pull/2562): Fix issue in `PoolManager` that causes hung requests in blaze-client.
    * [#2571](https://github.com/http4s/http4s/pull/2571): Honor `If-None-Match` request header in `StaticFile`

* Enhancements
    * [#2532](https://github.com/http4s/http4s/pull/2532): Add queue limit to log message when client wait queue is full
    * [#2535](https://github.com/http4s/http4s/pull/2535): Add `translate` to `HttpRoutes` and `HttpApp`

* Documentation
    * [#2533](https://github.com/http4s/http4s/pull/2533): Fix link to Metrics middleware
    * [#2538](https://github.com/http4s/http4s/pull/2538): Add @MartinSnyder's presentation, update giter8 instructions
    * [#2559](https://github.com/http4s/http4s/pull/2559): Add @gvolpe's presentation and http4s-tracer

* Internals
    * [#2525](https://github.com/http4s/http4s/pull/2525): Pointful implementation of `AuthMiddleware.noSpider`
    * [#2534](https://github.com/http4s/http4s/pull/2534): Build with xenial and openjdk8 on Travis CI
    * [#2530](https://github.com/http4s/http4s/pull/2530): Refactoring of `authentication.challenged`
    * [#2531](https://github.com/http4s/http4s/pull/2531): Refactoring of `PushSupport`
    * [#2543](https://github.com/http4s/http4s/pull/2543): Rename maintenance branches to `series/x.y`
    * [#2549](https://github.com/http4s/http4s/pull/2549): Remove workarounds in `BlazeClient` for [typelevel/cats-effect#487](https://github.com/typelevel/cats-effect/issues/487)
    * [#2575](https://github.com/http4s/http4s/pull/2575): Fix the Travis CI release pipeline

* Dependency updates
    * blaze-0.14.2
    * cats-effect-1.3.0
    * jetty-server-9.4.18.v20190429
    * metrics-core-4.1.0
    * sbt-native-packager-1.3.21 (examples only)
    * tomcat-9.0.20

# v0.20.0 (2019-04-22)

* Announcements
    * blaze-client stability
      We are declaring this a stable release, though we acknowledge a handful of lingering issues with the blaze-client.  Users who have trouble with the blaze backend are invited to try the async-http-client, okhttp, or jetty-client backends instead.

    * Scala 2.13 compatibility
      When our dependencies are published for Scala 2.13.0-RC1, we will publish for it and drop support for Scala 2.13.0-M5.  We know it's out there, and we're as anxious as you.

    * cats-2 and http4s-0.21
      Cats 2.0 is expected soon, and a Cats Effect 2.0 is under discussion.  These will be binary compatible with their 1.x versions, with the exception of their laws modules.  We intend to publish http4s-0.21 on these when they are available in order to provide a compatible stack for our own laws.

    * EOL of 0.18
      This marks the end of active support for the 0.18 series.  Further releases in that series will require a pull request and an accompanying tale of woe.

* Breaking changes
    * [#2506](https://github.com/http4s/http4s/pull/2506): Raise `DecodeFailure` with `MonadError` in `Message#as` rather than relying on effect to catch in `fold`. Requires a new `MonadError` constraint.

* Bugfixes
    * [#2502](https://github.com/http4s/http4s/pull/2502): Stop relying on undefined behavior of `fold` to catch errors in client.

* Enhancements
    * [#2508](https://github.com/http4s/http4s/pull/2508): Add `mediaType` String context macro for validating literals.  Provide the same for `uri` and `qValue`, deprecating `Uri.uri` and `QValue.q`.
    * [#2520](https://github.com/http4s/http4s/pull/2520): Parameterize `selectorThreadFactory` for blaze server.  This allows setting the priority for selector threads.

* Documentation
    * [#2488](https://github.com/http4s/http4s/pull/2488): Fix bad link in changelog
    * [#2494](https://github.com/http4s/http4s/pull/2494): Add note on queue usage to `BlazeWebSocketExample`
    * [#2509](https://github.com/http4s/http4s/pull/2509): Add Formation as adopter
    * [#2516](https://github.com/http4s/http4s/pull/2516): Drop redundant `enableWebSockets` in blaze example.

* Internals
    * [#2521](https://github.com/http4s/http4s/pull/2521): Add utility conversion for `java.util.concurrent.CompletableFuture` to `F[_]: Concurrent`

* Dependency updates
    * blaze-0.14.0
    * jetty-9.4.16.v20190411
    * kind-projector-0.10.0 (build only)
    * okhttp-3.14.1
    * mockito-core-2.27.0 (test only)
    * sbt-jmh-0.3.6 (benchmarks only)
    * tomcat-9.0.19
    * tut-plugin-0.6.11 (docs only)

# v0.20.0-RC1 (2019-04-03)

* Breaking changes
    * [#2471](https://github.com/http4s/http4s/pull/2471): `Headers` is no longer an `Iterable[Header]`
    * [#2393](https://github.com/http4s/http4s/pull/2393): Several changes related to 2.13 support:
    * Replace `Seq` with `List` on:
    *  `` `Accept-Ranges.`.rangeUnits``
    *  ``CacheDirective.`no-cache`.fieldNames``
    *  `CacheDirective.private.fieldNames`
    *  `LanguageTag.subTags`
    *  `MediaType.fileExtensions`
    *  `` `User-Agent`.other``
    * Replace `Seq` with `immutable.Seq` on:
    *  `Query#multiParams.values`
    *  `Query#params.values`
    *  `Uri#multipParams.values`
    * `Query` is no longer a `Seq[Query.KeyValue]`
    * `RequestCookieJar` is no longer an `Iterable[RequestCookie]`.

* Enhancements
    * [#2466](https://github.com/http4s/http4s/pull/2466): Provide better message for `WaitQueueFullFailure`
    * [#2479](https://github.com/http4s/http4s/pull/2479): Refresh `MimeDb` from the IANA registry
    * [#2393](https://github.com/http4s/http4s/pull/2393): Scala 2.13.0-M5 support
    * All modules except http4s-boopickle
    * `Monoid[Headers]` instance

* Bugfixes
    * [#2470](https://github.com/http4s/http4s/pull/2470): Don't wait indefinitely if a request timeout happens while borrowing a connection in blaze-client.

* Documentation
    * [#2469](https://github.com/http4s/http4s/pull/2469): Add scala-steward to adopters
    * [#2472](https://github.com/http4s/http4s/pull/2472): Add http4s-chatserver demo
    * [#2478](https://github.com/http4s/http4s/pull/2478): Better scaladoc for `HttpApp`
    * [#2480](https://github.com/http4s/http4s/pull/2480): Enhance documentation of static rendering

* Other
    * [#2474](https://github.com/http4s/http4s/pull/2474): Skip another blaze test that fails only on CI

* Dependency upgrades
    * argonaut-6.2.3
    * blaze-0.14.0-RC1
    * sbt-jmh-0.3.5 (benchmarks only)
    * sbt-native-packager (example only)
    * scalatags-0.6.8

# v0.20.0-M7 (2019-03-20)

* Bugfixes
    * [#2450](https://github.com/http4s/http4s/pull/2450): Fix `CirceInstances.builder` initialization, which referenced unintialized eager vals.

* Enhancements
    * [#2435](https://github.com/http4s/http4s/pull/2435): Log information about canceled requests in `ResponseLogger`
    * [#2429](https://github.com/http4s/http4s/pull/2429): Add `httpRoutes` and `httpApp` convenience constructors to `ChunkAggregator`
    * [#2446](https://github.com/http4s/http4s/pull/2446): Introduce `Http4sDsl2[F[_], G[_]]` trait to support `http4s-directives` library.  `Http4sDsl` extends it as `Http4sDsl[F, F]`.  This change should be invisible to http4s-dsl users.
    * [#2444](https://github.com/http4s/http4s/pull/2444): New modeled headers for `If-Match` and `If-Unmodified-Since`
    * [#2458](https://github.com/http4s/http4s/pull/2458): Building on bugfix in [#2453](https://github.com/http4s/http4s/pull/2453), don't clean up the stage if it's going to be shut down anyway

* Documentation
    * [#2432](https://github.com/http4s/http4s/pull/2432): Fix Github URL in Scaladoc for tagged versions
    * [#2440](https://github.com/http4s/http4s/pull/2440): Fix broken links in client documentation
    * [#2447](https://github.com/http4s/http4s/pull/2447): Clarification of webjar path on static files
    * [#2448](https://github.com/http4s/http4s/pull/2448): Update copyright year
    * [#2454](https://github.com/http4s/http4s/pull/2454): Update `mountService` reference to `withHttpApp`
    * [#2455](https://github.com/http4s/http4s/pull/2455): Remove dangling reference to `G` parameter in `HttpApp` scaladoc
    * [#2460](https://github.com/http4s/http4s/pull/2460): Add `circuit-http4s` to adopters

* Other
    * [#2464](https://github.com/http4s/http4s/pull/2464): Temporarily disable blaze tests that fail only on CI while running on CI.

* Dependency upgrades
    * async-http-client-2.8.1
    * fs2-1.0.4
    * json4s-3.6.5
    * okhttp-3.14.0
    * play-json-2.7.2
    * sbt-explicit-depenendencies-0.2.9 (build only)
    * sbt-native-packager-1.3.19 (example only)

# v0.18.23 (2019-03-19)

* Bug fixes
    * [#2453](https://github.com/http4s/http4s/pull/2453): Fix bug in blaze-client that unnecessarily recycled connections.

* Dependency upgrades
    - jetty-9.4.15.v20190215
    - log4s-1.7.0
    - metrics-4.0.5
    - mockito-2.25.1 (test only)
    - scodec-bits-1.1.9
    - tomcat-9.0.17

# v0.20.0-M6 (2019-02-16)

* Breaking changes
    * [#2369](https://github.com/http4s/http4s/pull/2369): Make `log` operation on logging middlewares return an `F[Unit]` to support pure logging.
    * [#2370](https://github.com/http4s/http4s/pull/2370): `Prometheus.apply` returns in `F[_]` to represent its effect on the collector registry.
    * [#2398](https://github.com/http4s/http4s/pull/2398): Add media ranges to `jsonDecoderAdaptive` to support overriding the media type in an `EntityDecoder`
    * [#2396](https://github.com/http4s/http4s/pull/2396): Parameterize `Logger` middlewares to work with any `Http[G, F]` instead of requiring `HttpApp[F]`.
    * [#2318](https://github.com/http4s/http4s/pull/2318): Replace `AttributeMap` with `io.christopherdavenport.Vault`
    * [#2414](https://github.com/http4s/http4s/pull/2414): Default to a no-op cookie store in async-http-client for more uniform behavior with other clients
    * [#2419](https://github.com/http4s/http4s/pull/2419): Relax constraint on `Retry` middleware from `Effect` to `Sync`

* Bugfixes
    * [#2421](https://github.com/http4s/http4s/pull/2421): Fix buggy use of `toString` in async-http-client when rendering URIs.

* Enhancements
    * [#2364](https://github.com/http4s/http4s/pull/2364): Scalafix `allocate` to `allocated`
    * [#2366](https://github.com/http4s/http4s/pull/2366): Add `chunkBufferMaxSize` parameter to `BlazeClientBuilder` and `BlazeServerBuilder`. Change default to 10kB.
    * [#2316](https://github.com/http4s/http4s/pull/2316): Support custom error messages in circe, argonaut, and jawn.
    * [#2403](https://github.com/http4s/http4s/pull/2403): Add `MemoryAllocationExports` to `PrometheusExportService`
    * [#2355](https://github.com/http4s/http4s/pull/2355), [#2407](https://github.com/http4s/http4s/pull/2407): Add new `HttpMethodOverride` middleware
    * [#2391](https://github.com/http4s/http4s/pull/2391): Add `Authorization` to `*` as a default allowed header in default CORS config
    * [#2424](https://github.com/http4s/http4s/pull/2424): Include Chunked Transfer-Encoding header in Multipart Requests

* Documentation
    * [#2378](https://github.com/http4s/http4s/pull/2378): Fix typo in `EntityDecoder` scaladoc
    * [#2374](https://github.com/http4s/http4s/pull/2374): Include scheme in CORS examples
    * [#2399](https://github.com/http4s/http4s/pull/2399): Link to @kubukoz' presentation
    * [#2418](https://github.com/http4s/http4s/pull/2418): Fix typo in CORS documentation
    * [#2420](https://github.com/http4s/http4s/pull/2420): Add Raster Foundry to adopters

* Internal
    * [#2359](https://github.com/http4s/http4s/pull/2359): Remove code coverage checks
    * [#2382](https://github.com/http4s/http4s/pull/2382): Refactor the blaze-server pipeline construction
    * [#2401](https://github.com/http4s/http4s/pull/2401), [#2408](https://github.com/http4s/http4s/pull/2408), [#2409](https://github.com/http4s/http4s/pull/2409): Stop building with sbt-rig, deal with fallout
    * [#2422](https://github.com/http4s/http4s/pull/2422): Use Scala 2.12.8 and slash-syntax in SBT files

* Dependency upgrades
    * async-http-client-2.7.0
    * cats-1.6.0
    * circe-0.11.1
    * fs2-1.0.3
    * jawn-fs2-0.14.2
    * json4s-3.6.4
    * log4s-1.7.0
    * mockito-core-2.24.5 (tests only)
    * okhttp-3.13.1
    * parboiled-1.0.1 (http4s' internal fork)
    * play-json-2.7.1
    * sbt-build-info-0.9.0 (build only)
    * sbt-native-packager-1.3.18 (examples only)
    * sbt-updates-0.4.0 (build only)
    * tomcat-9.0.6
    * twirl-1.4.0

# v0.18.22 (2019-02-13)

* Enhancements
    * [#2389](https://github.com/http4s/http4s/pull/2389): Add `RequestKey` to Logging when eviction is necessary

# v0.20.0-M5 (2019-01-12)

Consider the blaze beta and all other modules RC quality. Don't forget
there is a scalafix to assist migration from 0.18!

* Breaking changes
    * [#2308](https://github.com/http4s/http4s/pull/2308): Change `allocate` to `allocated` on backend builders for consistency with `cats.effect.Resource#allocated`.
    * [#2332](https://github.com/http4s/http4s/pull/2332): Make double slashes behave more reasonably in the DSL.
    * [#2351](https://github.com/http4s/http4s/pull/2351): Change `clientAuthMode` on server builders from `Boolean` to sum type `SSLClientAuthMode`

* Enhancements
    * [#2309](https://github.com/http4s/http4s/pull/2308): Specialize `TimeoutException` to `WaitQueueTimeoutException` in client pool manager.  Do not retry this by default in `Retry` middleware.
    * [#2342](https://github.com/http4s/http4s/pull/2342): Add `expectOption` and `expectOptionOr` which behave like `expect` and `expectOr` respectively, but return `None` on `404` and `410` responses and `Some[A]` on other successful responses.  Other status codes still raise an error.
    * [#2328](https://github.com/http4s/http4s/pull/2328): Add a `SecureSession` attribute to server requests to expose the SSL session ID, the cipher suite, the key size, and a list of X509 certificates.

* Documentation
    * [#2337](https://github.com/http4s/http4s/pull/2337): Use `tut:silent` on imports in docs
    * [#2336](https://github.com/http4s/http4s/pull/2336): Add example of building a server from a `Resource`

* Internal
    * [#2310](https://github.com/http4s/http4s/pull/2310): Use max of 16 cores in `-Ybackend-parallelism`
    * [#2332](https://github.com/http4s/http4s/pull/2332): Don't make `F` evidence parameter a val in jetty-client `ResponseListener`.

* Dependency upgrades
    * blaze-0.14.0-M2
    * circe-0.11.0
    * jawn-0.14.1
    * jawn-fs2-0.14.1
    * json4s-3.6.3
    * metrics-4.0.5
    * okhttp-3.12.1
    * play-json-2.6.13
    * scalafix-0.9.1 (scalafix only)
    * tomcat-9.0.14

# v0.20.0-M4 (2018-12-05)

* Bugfixes
    * [#2283](https://github.com/http4s/http4s/pull/2283): Fix client metrics bug that decremented active requests and recorded time before the resource was released.
    * [#2288](https://github.com/http4s/http4s/pull/2288): Stop leaking `IdleTimeoutStage`s in the blaze client.  They were not always removed properly, leading to multiple timeout stages remaining in a connection's blaze pipeline.
    * [#2281](https://github.com/http4s/http4s/pull/2281): Fix `ClassCastException` on `decode` of an empty `Chunk`
    * [#2305](https://github.com/http4s/http4s/pull/2305): Correctly shut down the blaze-client

* Enhancements
    * [#2275](https://github.com/http4s/http4s/pull/2275): Set default prefix for Prometheus and Dropwizard metrics backends.
    * [#2276](https://github.com/http4s/http4s/pull/2276): Make scalafix Github based instead of binary based
    * [#2285](https://github.com/http4s/http4s/pull/2285): Finish deprecating `BlazeServer` in favor of `BlazeServerBuilder`.  The former's internals are now expressed in terms of the latter.
    * [#2286](https://github.com/http4s/http4s/pull/2286): Improvements to scalafix
    * Fix `withEntitywithEntity` bug in migration
    * Migration to `BlazeServerBuilder`
    * Fix `MessageSyntax#withBody`
    * Import `ResponseCookie` instead of an alias to the old `Cookie`

* Documentation
    * [#2297](https://github.com/http4s/http4s/pull/2297): Remove appveyor badge

* Dependency upgrades
    * cats-1.5.0
    * cats-effect-1.1.0
    * jetty-9.4.14.v20181114
    * kind-projector-0.9.9 (internal)
    * mockito-2.23.4 (tests only)
    * okhttp-3.12.0
    * play-json-2.6.11
    * simpleclient-0.6.0 (Prometheus)
    * sbt-1.2.7 (build only)
    * sbt-native-packager-1.3.15 (examples only)
    * tut-0.6.10 (docs only)

# v0.20.0-M3 (2018-11-13)

* Breaking changes
    * [#2228](https://github.com/http4s/http4s/pull/2228): Support more attributes for the response cookie in `CSRF` middleware. Configuration is now done through a builder, similar to backends.
    * [#2269](https://github.com/http4s/http4s/pull/2269): In the client DSL, move the body parameter ahead of the `Uri`. This works around an ambiguous overload that previously made it impossible to call `(Uri, Header)` on methods that take a body.
    * [#2262](https://github.com/http4s/http4s/pull/2262): Replace `Seq` with `Chain` in `UrlForm`.
    * [#2197](https://github.com/http4s/http4s/pull/2262): Require `Signal` rather than `SignallingRef` in `serveWhile`

* Bugfixes
    * [#2260](https://github.com/http4s/http4s/pull/2260): Fix leak in blaze-client on a canceled connection
    * [#2258](https://github.com/http4s/http4s/pull/2258): Fix deadlocks in the blaze-client pool manager under cancellation and certain other failures.

* Enhancements
    * [#2266](https://github.com/http4s/http4s/pull/2266): Support flag query parameters (i.e., parameters with no value) in the DSL with `FlagQueryParamMatcher`.
    * [#2240](https://github.com/http4s/http4s/pull/2240): Add `.resource`, `.stream`. and `.allocate` constructors to all server and client builders.
    * [#2242](https://github.com/http4s/http4s/pull/2242): Support setting socket channel options on blaze-server.
    * [#2270](https://github.com/http4s/http4s/pull/2270): Refresh `MimeDB` from the IANA registry.

* Internal
    * [#2250](https://github.com/http4s/http4s/pull/2250): Ignore http4s updates in scalafix-inputs
    * [#2267](https://github.com/http4s/http4s/pull/2267): Drop appveyor continuous integration
    * [#2256](https://github.com/http4s/http4s/pull/2256): Bump base version of scalafix to 0.18.21.
    * [#2271](https://github.com/http4s/http4s/pull/2271): Fix compilation error introduced between [#2228](https://github.com/http4s/http4s/pull/2228) and [#2262](https://github.com/http4s/http4s/pull/2262).

* Documentation
    * [#2255](https://github.com/http4s/http4s/pull/2255): Improve scalafix docs

* Dependency upgrades
    * blaze-0.14.0-M11
    * tomcat-9.0.13

# v0.20.0-M2 (2018-11-05)

* Bug fixes
    * [#2239](https://github.com/http4s/http4s/pull/2239): Fix hang when `.allocate` on a client builder fails

* Breaking changes
    * [#2207](https://github.com/http4s/http4s/pull/2207): Remove `PathNormalizer`. The functionality is now on `Uri.removeDotSegments`.
    * [#2210](https://github.com/http4s/http4s/pull/2210): Streamline instances:
    * `Http4s`, `Http4sInstances`, and `Http4sFunctions` are deprecated
    * Move instances `F[A]` for cats type classes `F` into companions of `A`
    * `Http4sDsl` no longer mixes in `UriFunctions`
    * `EntityEncoderInstances` and `EntityDecoderInstances` are removed. The instances moved to the companion objects.
    * [#2243](https://github.com/http4s/http4s/pull/2243): Cleanup `ServerBuilder` defaults and traits
    * Make `ServerBuilder` private.  The public server builders (e.g., `BlazeServerBuilder`) remain, but they no longer implement a public interface.
    * Remove `IdleTimeoutSupport`, `AsyncTimeout`, `SSLKeyStoreSupport`, `SSLContextSupport`, and `WebSocketSupport` traits. The properties remain on the public server builders.
    * Deprecated defaults on those support companion objects, in favor of `org.http4s.server.defaults`.
    * [#2063](https://github.com/http4s/http4s/pull/2063): Cancel request whenever a blaze server connection is shutdown.
    * [#2234](https://github.com/http4s/http4s/pull/2234): Clean up `Message` trait
    * Remove deprecated `EffectMessageSyntax`, `EffectRequestSyntax`, `EffectResponseSyntax` traits and associated objects
    * Remove `MessageOps`, `RequestOps`, and `ResponseOps` and put the removed methods, sans unneeded implicit parameters, directly in the classes
    * Deprecate `replaceAllHeaders`, pointing to `withHeaders` instead.
    * Deprecate `withType`, which takes a `MediaType` and just wraps it in a `Content-Type`
    * Add `withoutAttribute` and `withoutTrailerHeaders` to complement the with variants
    * Correct `filterHeaders`' scaladoc comment, which described the opposite of the behavior
    * Fix bug in `withoutContentType`

* Enhancements
    * [#2205](https://github.com/http4s/http4s/pull/2205): Add new `ResponseTiming` middleware, which adds a header to the Response as opposed to full `MetricsOps`.
    * [#2222](https://github.com/http4s/http4s/pull/2222): Add `shutdownTimeout` property to `JettyBuilder`.  Shutdown of the server waits for existing connections to complete for up to this duration before a hard shutdown with a `TimeoutException`.
    * [#2227](https://github.com/http4s/http4s/pull/2227): Add `withMaxHeaderLength` setter to `BlazeClientBuilder`
    * [#2230](https://github.com/http4s/http4s/pull/2230): `DefaultServerErrorHandler` only handles `NonFatal` `Throwable`s, instead of all `Throwable`s that aren't `VirtualMachineError`s
    * [#2237](https://github.com/http4s/http4s/pull/2237): Support parsing cookies with trailing semi-colons. This is invalid per spec, but seen often in the wild.
    * [#1687](https://github.com/http4s/http4s/pull/1687): Add a modeled `Link` header.
    * [#2244](https://github.com/http4s/http4s/pull/2244): Refactor blaze-server idle timeout
    * Quiet `Abnormal NIO1HeadStage termination\njava.util.concurrent.TimeoutException: Timeout of 30 seconds triggered. Killing pipeline.` error logging, even on idling persistent connections.  This is reduced to a debug log.
    * Use a `TickWheelExecutor` resource per blaze-server instead of a global that does not shut down when the server does.

* Bug fixes
    * [#2239](https://github.com/http4s/http4s/pull/2239): Fix hang when `.allocate` on a client builder fails
    * [#2214](https://github.com/http4s/http4s/pull/2214): Add a scalafix from http4s-0.18.20 to 0.20.0-M2.  See [upgrading](https://http4s.org/v0.20/upgrading/) for instructions.
    * [#2241](https://github.com/http4s/http4s/pull/2241): Restrict internal `IdleTimeoutStage` to a `FiniteDuration`.  Fixes an exception when converting to milliseconds when debug logging.

* Documentation
    * [#2223](https://github.com/http4s/http4s/pull/2223): Fix color of EOL label on v0.19
    * [#2226](https://github.com/http4s/http4s/pull/2226): Correct erroneous `Resource` in 0.19.0-M3 changelog

* Internal
    * [#2219](https://github.com/http4s/http4s/pull/2219): Allow test failures on openjdk11 until we can fix the SSL issue
    * [#2221](https://github.com/http4s/http4s/pull/2194): Don't grant MiMa exceptions for 0.19.1, which will never be

* Dependency upgrades
    * async-http-client-2.6.0
    * blaze-0.14.0-M10
    * circe-0.10.1
    * json4s-3.6.2
    * sbt-native-packager-1.3.12 (examples only)
    * tut-0.6.9 (docs only)

# v0.20.0-M1 (2018-10-27)

Due to the inadvertent release of 0.19.0, we have opened a new minor version.  The stable release with MiMa enforcement will be v0.20.0.

* Breaking changes
    * [#2159](https://github.com/http4s/http4s/pull/2159): Add a `responseHeaderTimeout` property to `BlazeServerBuilder`. Responses that timeout are completed with `Response.timeout`, which defaults to 503 Service Unavailable.  `BlazeServerBuilder` now requires a `Timer[F]`.
    * [#2177](https://github.com/http4s/http4s/pull/2177): Deprecate `org.http4s.syntax.async`, which was not directly relevant to HTTP.
    * [#2131](https://github.com/http4s/http4s/pull/2131): Refactor server metrics
    * `http4s-server-metrics` module merged into `http4s-dropwizard-metrics`
    * `http4s-prometheus-server-metrics` module merged into `http4s-prometheus-metrics`
    * The `org.http4s.server.middleware.metrics.Metrics` middleware now takes a `MetricsOps`, implemented by Dropwizard, Prometheus, or your custom interpreter.
    * [#2180](https://github.com/http4s/http4s/pull/2180): Change default response on `Timeout` middlware to `503 Service Unavailable`

* Enhancements
    * [#2159](https://github.com/http4s/http4s/pull/2159): Set default client request timeout to 1 minute
    * [#2163](https://github.com/http4s/http4s/pull/2163): Add `mapK` to `Request` and `Response`
    * [#2168](https://github.com/http4s/http4s/pull/2168): Add `allocate` to client builders
    * [#2174](https://github.com/http4s/http4s/pull/2159): Refactor the blaze-client timeout architecture.
    * A `TickWheelExecutor` is now allocated per client, instead of globally.
    * Request rendering and response parsing is now canceled more aggressively on timeout.
    * [#2184](https://github.com/http4s/http4s/pull/2184): Receive response concurrently with sending request in blaze client. This reduces waste when the server is not interested in the entire request body.
    * [#2190](https://github.com/http4s/http4s/pull/2190): Add `channelOptions` to blaze-client to customize socket options.

* Bug fixes
    * [#2166](https://github.com/http4s/http4s/pull/2166): Fix request timeout calculation in blaze-client to resolve "Client response header timeout after 0 millseconds" error.
    * [#2189](https://github.com/http4s/http4s/pull/2189): Manage the `TickWheelTimer` as a resource instead of an `F[A, F[Unit]]`. This prevents a leak in (extremely unlikely) cases of cancellation.

* Internal
    * [#2179](https://github.com/http4s/http4s/pull/2179): Method to silence expected exceptions in tests
    * [#2194](https://github.com/http4s/http4s/pull/2194): Remove ill-conceived, zero-timeout unit tests
    * [#2199](https://github.com/http4s/http4s/pull/2199): Make client test sizes proportional to the number of processors for greater Travis stability

* Dependency upgrades
    * alpn-boot-8.1.13.v20181017 (examples only)
    * blaze-0.14.0-M9
    * sbt-native-packager-1.3.11 (examples only)

# v0.18.21 (2018-11-05)

* Bug fixes
    * [#2231](https://github.com/http4s/http4s/pull/2231): Fix off-by-one error that lets blaze-client wait queue grow one past its limit

# v0.18.20 (2018-10-18)

* Bug fixes
    * [#2181](https://github.com/http4s/http4s/pull/2181): Honor `redactHeadersWhen` in client `RequestLogger` middleware

* Enhancements
    * [#2178](https://github.com/http4s/http4s/pull/2178): Redact sensitive headers by default in `Retry` middleware. Add `retryWithRedactedHeaders` function that parameterizes the headers predicate.

* Documentation
    * [#2147](https://github.com/http4s/http4s/pull/2147): Fix link to v0.19 docs

* Internal
    * [#2130](https://github.com/http4s/http4s/pull/2130): Build with scala-2.12.7 and sbt-1.2.3

# ~~v0.19.0 (2018-10-05)~~

This release is identical to v0.19.0-M4.  We mistagged it.  Please proceed to the 0.20 series.

# v0.19.0-M4 (2018-10-05)

* Breaking changes
    * [#2137](https://github.com/http4s/http4s/pull/2137): Remove `ExecutionContext` argument to jetty-client in favor of the `ContextShift[F]`.
    * [#2070](https://github.com/http4s/http4s/pull/2070): Give `AbitraryInstances` unique names with `http4sTesting` prefix.
    * [#2136](https://github.com/http4s/http4s/pull/2136): Add `stream` method to `Client` interface. Deprecate `streaming`, which is just a `flatMap` of `Stream`.
    * [#2143](https://github.com/http4s/http4s/pull/2143): WebSocket model improvements:
    * The `org.http4s.websocket` package in unified in http4s-core
    * Drop http4s-websocket module dependency
    * All frames use an immutable `scodec.bits.ByteVector` instead of an `Array[Byte]`.
    * Frames moved from `WebSocketBits` to the `WebSocketFrame` companion
    * Rename all instances of `Websocket*` to `WebSocket*` for consistency
    * [#2094](https://github.com/http4s/http4s/pull/2094): Metrics unification
    * Add a `MetricsOps` algebra to http4s-core to be implemented by any metrics backend.
    * Create new `Metrics` middleware in http4s-client based on `MetricsOps`
    * Replace http4s-dropwizard-client-metrics and http4s-proemtheus-client-metrics modules with http4s-dropwizard-metrics and http4s-prometheus-metrics to implement `MetricsOps`.

* Enhancements
    * [#2149](https://github.com/http4s/http4s/pull/2134): Refresh `MimeDB` constants from the public registry
    * [#2151](https://github.com/http4s/http4s/pull/2151): Changed default response timeout code from 500 to 503

* Documentation updates
    * [#2134](https://github.com/http4s/http4s/pull/2134): Add Cats Friendly badge to readme
    * [#2139](https://github.com/http4s/http4s/pull/2139): Reinstate example projects
    * [#2145](https://github.com/http4s/http4s/pull/2145): Fix deprecated calls to `Client#streaming`

* Internal
    * [#2126](https://github.com/http4s/http4s/pull/2126): Delete obsolete `bin` directory
    * [#2127](https://github.com/http4s/http4s/pull/2127): Remove MiMa exceptions for new modules
    * [#2128](https://github.com/http4s/http4s/pull/2128): Don't run `dependencyUpdates` on load
    * [#2129](https://github.com/http4s/http4s/pull/2129): Build with sbt-1.2.3 and scala-2.12.7
    * [#2133](https://github.com/http4s/http4s/pull/2133): Build with kind-projector-0.9.8
    * [#2146](https://github.com/http4s/http4s/pull/2146): Remove all use of `OutboundCommand` in blaze integration

* Dependency upgrades
    * async-http-client-2.5.4
    * blaze-0.14.0-M5
    * fs2-1.0.0
    * jawn-0.13.0
    * scala-xml-1.1.1

# v0.19.0-M3 (2018-09-27)

* Breaking changes
    * [#2081](https://github.com/http4s/http4s/pull/2081): Remove `OkHttp` code redundant with `OkHttpBuilder`.
    * [#2092](https://github.com/http4s/http4s/pull/2092): Remove `ExecutionContext` and `Timer` implicits from async-http-client. Threads are managed by the `ContextShift`.
    * [#2115](https://github.com/http4s/http4s/pull/2115): Refactoring of `Server` and `ServerBuilder`:
    * Removed `Server#shutdown`, `Server#shutdownNow`, `Server#onShutdown`, and `Server#awaitShutdown`.  `Server` lifecycles are managed as a `fs2.Stream` or a `cats.effect.Resource`.
    * `ServerBuilder#start` replaced by `Server#resource`, which shuts down the `Server` after use.
    * Added a `ServerBuilder#stream` to construct a `Stream` from a `Resource`.
    * [#2118](https://github.com/http4s/http4s/pull/2118): Finalize various case classes.
    * [#2102](https://github.com/http4s/http4s/pull/2102): Refactoring of `Client` and some builders:
    * `Client` is no longer a case class.  Construct a new `Client` backend or middleware with `Client.apply(run: Request[F] => Resource[F, Response[F]])` for any `F` with a `Bracket[Throwable, F]`.
    * Removed `DisposableResponse[F]` in favor of `Resource[F, Response[F]]`.
    * Removed `Client#open` in favor of `Client#run`.
    * Removed `Client#shutdown` in favor of `cats.effect.Resource` or `fs2.Stream`.
    * Removed `AsyncHttpClient.apply`. It was not referentially transparent, and no longer possible. Use `AsyncHttpClient.resource` instead.
    * Removed deprecated `blaze.Http1Client.apply`

* Enhancements
    * [#2042](https://github.com/http4s/http4s/pull/2042): New `Throttle` server middleware
    * [#2036](https://github.com/http4s/http4s/pull/2036): New `http4s-jetty-client` backend, with HTTP/2 support
    * [#2080](https://github.com/http4s/http4s/pull/2080): Make `Http4sMatchers` polymorphic on their effect type
    * [#2082](https://github.com/http4s/http4s/pull/2082): Structured parser for the `Origin` header
    * [#2061](https://github.com/http4s/http4s/pull/2061): Send `Disconnect` event on EOF in blaze-server for faster cleanup of mid stages
    * [#2093](https://github.com/http4s/http4s/pull/2093): Track redirects in the `FollowRedirect` client middleware
    * [#2109](https://github.com/http4s/http4s/pull/2109): Add `→` as a synonym for `->` in http4s-dsl
    * [#2100](https://github.com/http4s/http4s/pull/2100): Tighten up module dependencies
    * http4s-testing only depends on specs2-matchers instead of specs2-core
    * http4s-prometheus-server-metrics depends on simpleclient_common instead of simpleclient

* Bugfixes
    * [#2069](https://github.com/http4s/http4s/pull/2069): Add proper `withMaxTotalConnections` method to `BlazeClientBuilder` in place of misnamed `withIdleTimeout` overload.
    * [#2106](https://github.com/http4s/http4s/pull/2106): Add the servlet timeout listener before the response has a chance to complete the `AsyncContext`

* Documentation updates
    * [#2076](https://github.com/http4s/http4s/pull/2076): Align coloring of legend and table for milestone on versoins page
    * [#2077](https://github.com/http4s/http4s/pull/2077): Replace Typelevel Code of Conduct with Scala Code of Conduct
    * [#2083](https://github.com/http4s/http4s/pull/2083): Fix link to 0.19 on the website
    * [#2100](https://github.com/http4s/http4s/pull/2100): Correct `re-start` to `reStart` in docs

* Internal
    * [#2105](https://github.com/http4s/http4s/pull/2105): Test on OpenJDK 11
    * [#2113](https://github.com/http4s/http4s/pull/2113): Check for unused compile dependencies in build
    * [#2115](https://github.com/http4s/http4s/pull/2115): Stop testing on Oracle JDK 10
    * [#2079](https://github.com/http4s/http4s/pull/2079): Use `readRange`, as contributed to fs2
    * [#2123](https://github.com/http4s/http4s/pull/2123): Remove unmaintained `load-test` module

* Dependency upgrades
    * cats-1.4.0
    * circe-0.10.0
    * fs2-1.0.0-RC1
    * jawn-fs2-0.13.0-RC1
    * play-json-3.6.10 for Scala 2.11.x
    * tomcat-9.0.12

# v0.18.19 (2018-09-27)

* Bug fixes
    * [#2101](https://github.com/http4s/http4s/pull/2101): `haveHeaders` checks by equality, not reference
    * [#2117](https://github.com/http4s/http4s/pull/2117): Handle unsuccessful responses in `JavaNetClient`

* Internal
    * [#2116](https://github.com/http4s/http4s/pull/2116): Test against OpenJDK 11. Retire Oracle JDK 10.

# v0.18.18 (2018-09-18)

* Bug fixes
    * [#2048](https://github.com/http4s/http4s/pull/2048): Correct misleading logging in `Retry` middleware
    * [#2078](https://github.com/http4s/http4s/pull/2078): Replace generic exception on full wait queue with new `WaitQueueFullFailure`

* Enhancements
    * [#2078](https://github.com/http4s/http4s/pull/2078): Replace generic exception on full wait queue with new `WaitQueueFullFailure`
    * [#2095](https://github.com/http4s/http4s/pull/2095): Add `Monoid[UrlForm]` instance

* Dependency upgrades
    * cats-1.4.0
    * fs2-0.10.6
    * jetty-9.4.12.v20180830
    * tomcat-9.0.12

# v0.19.0-M2 (2018-09-07)

* Breaking changes
    * [#1802](https://github.com/http4s/http4s/pull/1802): Race servlet requests against the `AsyncContext.timeout`. `JettyBuilder` and `TomcatBuilder` now require a `ConcurrentEffect` instance.
    * [#1934](https://github.com/http4s/http4s/pull/1934): Refactoring of `ConnectionManager`.  Now requires a `Concurrent` instance, which ripples to a `ConcurrentEffect` in blaze-client builders
    * [#2023](https://github.com/http4s/http4s/pull/2023): Don't overwrite existing `Vary` headers from `CORS`
    * [#2030](https://github.com/http4s/http4s/pull/2023): Restrict `MethodNotAllowed` response generator in DSL
    * [#2032](https://github.com/http4s/http4s/pull/2032): Eliminate mutable `Status` registry. IANA-registered `Status`es are still cached, but `register` is no longer public.
    * [#2026](https://github.com/http4s/http4s/pull/2026): `CSRF` enhancements
    * CSRF tokens represented with a newtype
    * CSRF token signatures are encoded hexadecimal strings, making them URI-safe.
    * Added a `headerCheck: Request[F] => Boolean` parameter
    * Added an `onFailure: Response[F]` parameter, which defaults to a `403`. This was formerly a hardcoded `401`.
    * [#1993](https://github.com/http4s/http4s/pull/2026): Massive changes from cats-effect and fs2 upgrades
    * `Timer` added to `AsyncHttpClient`
    * Dropwizard `Metrics` middleware now takes a `Clock` rather than a `Timer`
    * Client builders renamed and refactored for consistency and to support binary compatible evolution after 1.0:
    *  `BlazeClientBuilder` replaces `Http1Client`, `BlazeClient`, and `BlazeClientConfig`
    *  Removed deprecated `SimpleHttp1Client`
    *  `JavaNetClient` renamed to `JavaNetClientBuilder`, which now has a `resource` and `stream`
    *  `OkHttp` renamed to `OkHttpBuilder`.  The client now created from an `OkHttpClient` instance instead of an `F[OkHttpClient.Builder]`. A default client can be created as a `Resource` through `OkHttp.default`.
    * Fallout from removal of `fs2.Segment`
    *  `EntityDecoder.collectBinary` now decodes a `Chunk`
    *  `EntityDecoder.binaryChunk` deprecated
    *  `SegmentWriter` is removed
    *  Changes to:
      *  `ChunkWriter`s in blaze rewritten
      *  `Logger` middlewares
      *  `MemoryCache`
    * Blocking I/O now requires a blocking `ExecutionContext` and a `ContextShift`:
    *  `EntityDecoder`s:
      *  `EntityDecoder.binFile`
      *  `EntityDecoder.textFile`
      *  `MultipartDecoder.mixedMultipart`
    *  `EntityEncoder`s (no longer implicit):
      *  `File`
      *  `Path`
      *  `InputStream`
      *  `Reader`
    *  Multipart:
      *  `MultipartParser.parseStreamedFile`
      *  `MultipartParser.parseToPartsStreamedFile`
      *  `Part.fileData`
    *  Static resources:
      *  `StaticFile.fromString`
      *  `StaticFile.fromResource`
      *  `StaticFile.fromURL`
      *  `StaticFile.fromFile`
      *  `FileService.Config`
      *  `ResourceService.Config`
      *  `WebjarService.Config`
    *  `OkHttpBuilder`
    *  Servlets:
      *  `BlockingHttp4sServlet`
      *  `BlockingServletIo`
  * Servlet backend changes:
    *  `Http4sServlet` no longer shift onto an `ExecutionContext` by default.  Accordingly, `ServerBuilder` no longer has a `withExecutionContext`.
    *  Jetty and Tomcat builders use their native executor types instead of shifting onto an `ExecutionContext`.  Accordingly, `ServletBuilder#withExecutionContext` is removed.
    *  `AsyncHttp4sServlet` and `ServletContextSyntax` now default to non-blocking I/O.  No startup check is made against the servlet version, which failed classloading on an older servlet container.  Neither takes an `ExeuctionContext` parameter anymore.
  * Removed deprecated `StreamApp` aliases. `fs2.StreamApp` is removed and replaced by `cats.effect.IOApp`, `monix.eval.TaskApp`, or similar.
  * Removed deprecated `ServerApp`.
  * `EntityLimiter` middleware now requires an `ApplicativeError`
  * [#2054](https://github.com/http4s/http4s/pull/2054): blaze-server builder changes
  * `BlazeBuilder` deprecated for `BlazeServerBuilder`
  * `BlazeServerBuidler` has a single `withHttpApp(HttpApp)` in place of zero-to-many calls `mountService(HttpRoutes)`.
    *  This change makes it possible to mount an `HttpApp` wrapped in a `Logger` middleware, which only supports `HttpApp`
    *  Call `.orNotFound`, from `org.http4s.implicits._`, to cap an `HttpRoutes` as `HttpApp`
    *  Use `Router` to combine multiple `HttpRoutes` into a single `HttpRoutes` by prefix
    *  This interface will see more changes before 0.19.0 to promote long-term binary compatibility

* Enhancements
    * [#1953](https://github.com/http4s/http4s/pull/1953): Add `UUIDVar` path extractor
    * [#1963](https://github.com/http4s/http4s/pull/1963): Throw `ConnectException` rather than `IOException` on blaze-client connection failures
    * [#1961](https://github.com/http4s/http4s/pull/1961): New `http4s-prometheus-client-metrics` module
    * [#1974](https://github.com/http4s/http4s/pull/1974): New `http4s-client-metrics` module for Dropwizard Metrics
    * [#1973](https://github.com/http4s/http4s/pull/1973): Add `onClose` handler to `WebSocketBuilder`
    * [#2024](https://github.com/http4s/http4s/pull/2024): Add `HeaderEcho` server middleware
    * [#2062](https://github.com/http4s/http4s/pull/2062): Eliminate "unhandled inbund command: Disconnected"` warnings in blaze-server

* Bugfixes
  * [#2027](https://github.com/http4s/http4s/pull/2024): Miscellaneous websocket fixes
  * Stop sending frames even after closed
  * Avoid deadlock on small threadpools
  * Send `Close` frame in response to `Close` frame

* Documentation updates
    * [#1935](https://github.com/http4s/http4s/pull/1953): Make `http4sVersion` lowercase
    * [#1943](https://github.com/http4s/http4s/pull/1943): Make the imports in the Client documentation silent
    * [#1944](https://github.com/http4s/http4s/pull/1944): Upgrade to cryptobits-1.2
    * [#1971](https://github.com/http4s/http4s/pull/1971): Minor corrections to DSL tut
    * [#1972](https://github.com/http4s/http4s/pull/1972): Add `UUIDVar` to DSL tut
    * [#2034](https://github.com/http4s/http4s/pull/1958): Add branch to quickstart instructions
    * [#2035](https://github.com/http4s/http4s/pull/2035): Add Christopher Davenport to community staff
    * [#2060](https://github.com/http4s/http4s/pull/2060): Guide to setting up IntelliJ for contributors

* Internal
    * [#1966](https://github.com/http4s/http4s/pull/1966): Use scalafmt directly from IntelliJ
    * [#1968](https://github.com/http4s/http4s/pull/1968): Build with sbt-1.2.1
    * [#1996](https://github.com/http4s/http4s/pull/1996): Internal refactoring of `JettyBuilder`
    * [#2041](https://github.com/http4s/http4s/pull/2041): Simplify implementations of `RetryPolicy`
    * [#2050](https://github.com/http4s/http4s/pull/2050): Replace test `ExecutionContext` in `Http4sWSStageSpec`
    * [#2052](https://github.com/http4s/http4s/pull/2050): Introduce expiring `TestScheduler` to avoid leaking threads on tests

* Dependency upgrades
    * async-http-client-2.5.2
    * blaze-0.14.0-M4
    * cats-1.3.1
    * cats-effect-1.0.0
    * circe-0.10.0-M2
    * fs2-1.0.0-M5
    * jawn-0.13.0
    * jawn-fs2-0.13.0-M4
    * json4s-3.6.0

# v0.18.17 (2018-09-04)
* Accumulate errors in `OptionalMultiQueryParamDecoderMatcher` [#2000](https://github.com/http4s/pull/2000)
* New http4s-scalatags module [#2002](https://github.com/http4s/pull/2002)
* Resubmit bodies in `Retry` middleware where allowed by policy [#2001](https://github.com/http4s/pull/2001)
* Dependency upgrades:
  * play-json-3.6.10 (for Scala 2.12)
  * tomcat-9.0.11

# v0.18.16 (2018-08-14)
* Fix regression for `AutoSlash` when nested in a `Router` [#1948](https://github.com/http4s/http4s/pull/1948)
* Respect `redactHeadersWhen` in `Logger` middleware [#1952](https://github.com/http4s/http4s/pull/1952)
* Capture `BufferPoolsExports` in prometheus server middleware [#1977](https://github.com/http4s/http4s/pull/1977)
* Make `Referer` header extractable [#1984](https://github.com/http4s/http4s/pull/1984)
* Log server startup banner in a single call to prevent interspersion [#1985](https://github.com/http4s/http4s/pull/1985)
* Add support module for play-json [#1946](https://github.com/http4s/http4s/pull/1946)
* Introduce `TranslateUri` middleware, which checks the prefix of the service it's translating against the request. Deprecated `URITranslation`, which chopped the prefix length without checking for a match. [#1964](https://github.com/http4s/http4s/pull/1964)
* Dependency upgrades:
  * cats-1.2.0
  * metrics-4.0.3
  * okhttp-3.11.0
  * prometheus-client-0.5.0
  * scodec-bits-1.1.6

# v0.18.15 (2018-07-05)
* Bugfix for `AutoSlash` Middleware in Router [#1937](https://github.com/http4s/http4s/pull/1937)
* Add `StaticHeaders` middleware that appends static headers to a service [#1939](https://github.com/http4s/http4s/pull/1939)

# v0.19.0-M1 (2018-07-04)
* Add accumulating version of circe `EntityDecoder` [#1647](https://github.com/http4/http4s/1647)
* Add ETag support to `StaticFile` [#1652](https://github.com/http4s/http4s/pull/1652)
* Reintroduce the option for fallthrough for authenticated services [#1670](https://github.com/http4s/http4s/pull/1670)
* Separate `Cookie` into `RequestCookie` and `ResponseCookie` [#1676](https://github.com/http4s/http4s/pull/1676)
* Add `Eq[Uri]` instance [#1688](https://github.com/http4s/http4s/pull/1688)
* Deprecate `Message#withBody` in favor of `Message#withEntity`.  The latter returns a `Message[F]` rather than an `F[Message[F]]`. [#1694](https://github.com/http4s/http4s/pull/1694)
* Myriad new `Arbitrary` and `Cogen` instances [#1677](https://github.com/http4s/http4s/pull/1677)
* Add non-deprecated `LocationResponseGenerator` functions [#1715](https://github.com/http4s/http4s/pull/1715)
* Relax constraint on `Router` from `Sync` to `Monad` [#1723](https://github.com/http4s/http4s/pull/1723)
* Drop scodec-bits dependency [#1732](https://github.com/http4s/http4s/pull/1732)
* Add `Show[ETag]` instance [#1749](https://github.com/http4s/http4s/pull/1749)
* Replace `fs2.Scheduler` with `cats.effect.Timer` in `Retry` [#1754](https://github.com/http4s/http4s/pull/1754)
* Remove `Sync` constraint from `EntityEncoder[Multipart]` [#1762](https://github.com/http4s/http4s/pull/1762)
* Generate `MediaType`s from [MimeDB](https://github.com/jshttp/mime-db) [#1770](https://github.com/http4s/http4s/pull/1770)
  * Continue phasing out `Renderable` with `MediaRange` and `MediaType`.
  * Media types are now namespaced by main type.  This reduces backticks.  For example, `` MediaType.`text/plain` `` is replaced by `MediaType.text.plain`.
* Remove `Registry`. [#1770](https://github.com/http4s/http4s/pull/1770)
* Deprecate `HttpService`: [#1693](https://github.com/http4s/http4s/pull/1693)
  * Introduces an `Http[F[_], G[_]]` type alias
  * `HttpService` is replaced by `HttpRoutes`, which is an `Http[OptionT[F, ?], ?]`.  `HttpRoutes.of` replaces `HttpService` constructor from `PartialFunction`s.
  * `HttpApp` is an `Http[F, F]`, representing a total HTTP function.
* Add `BlockingHttp4sServlet` for use in Google App Engine and Servlet 2.5 containers.  Rename `Http4sServlet` to `AsyncHttp4sServlet`. [#1830](https://github.com/http4s/http4s/pull/1830)
* Generalize `Logger` middleware to log with `String => Unit` instead of `logger.info(_)` [#1839](https://github.com/http4s/http4s/pull/1839)
* Generalize `AutoSlash` middleware to work on `Kleisli[F, Request[G], B]` given `MonoidK[F]` and `Functor[G]`. [#1885](https://github.com/http4s/http4s/pull/1885)
* Generalize `CORS` middleware to work on `Http[F, G]` given `Applicative[F]` and `Functor[G]`. [#1889](https://github.com/http4s/http4s/pull/1889)
* Generalize `ChunkAggegator` middleware to work on `Kleisli[F, A, Response[G]]` given `G ~> F`, `FlatMap[F]`, and `Sync[G]`. [#1886](https://github.com/http4s/http4s/pull/1886)
* Generalize `EntityLimiter` middleware to work on `Kleisli[F, Request[G], B]`. [#1892](https://github.com/http4s/http4s/pull/1892)
* Generalize `HSTS` middleware to work on `Kleisli[F, A, Response[G]]` given `Functor[F]` and `Functor[G]`. [#1893](https://github.com/http4s/http4s/pull/1893)
* Generalize `UrlFormLifter` middleware to work on `Kleisli[F, Request[G], Response[G]]` given `G ~> F`, `Sync[F]` and `Sync[G]`.  [#1894](https://github.com/http4s/http4s/pull/1894)
* Generalize `Timeout` middleware to work on `Kleisli[F, A, Response[G]]` given `Concurrent[F]` and `Timer[F]`. [#1899](https://github.com/http4s/http4s/pull/1899)
* Generalize `VirtualHost` middleware to work on `Kleisli[F, Request[G], Response[G]]` given `Applicative[F]`.  [#1902](https://github.com/http4s/http4s/pull/1902)
* Generalize `URITranslate` middleware to work on `Kleisli[F, Request[G], B]` given `Functor[G]`.  [#1895](https://github.com/http4s/http4s/pull/1895)
* Generalize `CSRF` middleware to work on `Kleisli[F, Request[G], Response[G]]` given `Sync[F]` and `Applicative[G]`.  [#1909](https://github.com/http4s/http4s/pull/1909)
* Generalize `ResponseLogger` middleware to work on `Kleisli[F, A, Response[F]]` given `Effect[F]`.  [#1916](https://github.com/http4s/http4s/pull/1916)
* Make `Logger`, `RequestLogger`, and `ResponseLogger` work on `HttpApp[F]` so a `Response` is guaranteed unless the service raises an error [#1916](https://github.com/http4s/http4s/pull/1916)
* Rename `RequestLogger.apply0` and `ResponseLogger.apply0` to `RequestLogger.apply` and `ResponseLogger.apply`.  [#1837](https://github.com/http4s/http4s/pull/1837)
* Move `org.http4s.server.ServerSoftware` to `org.http4s.ServerSoftware` [#1884](https://github.com/http4s/http4s/pull/1884)
* Fix `Uncompressible` and `NotBinary` flags in `MimeDB` generator. [#1900](https://github.com/http4s/http4s/pull/1884)
* Generalize `DefaultHead` middleware to work on `Http[F, G]` given `Functor[F]` and `MonoidK[F]` [#1903](https://github.com/http4s/http4s/pull/1903)
* Generalize `GZip` middleware to work on `Http[F, G]` given `Functor[F]` and `Functor[G]` [#1903](https://github.com/http4s/http4s/pull/1903)
* `jawnDecoder` takes a `RawFacade` instead of a `Facade`
* Change `BasicCredentials` extractor to return `(String, String)` [#1924](https://github.com/http4s/http4s/1925)
* `Effect` constraint relaxed to `Sync`:
  * `Logger.logMessage`
* `Effect` constraint relaxed to `Async`:
  * `JavaNetClient`
* `Effect` constraint changed to `Concurrent`:
  * `Logger` (client and server)
  * `RequestLogger` (client and server)
  * `ResponseLogger` (client and server)
  * `ServerBuilder#serve` (moved to abstract member of `ServerBuilder`)
* `Effect` constraint strengthened to `ConcurrentEffect`:
  * `AsyncHttpClient`
  * `BlazeBuilder`
  * `JettyBuilder`
  * `TomcatBuilder`
* Implicit `ExecutionContext` removed from:
  * `RequestLogger` (client and server)
  * `ResponseLogger` (client and server)
  * `ServerBuilder#serve`
  * `ArbitraryInstances.arbitraryEntityDecoder`
  * `ArbitraryInstances.cogenEntity`
  * `ArbitraryInstances.cogenEntityBody`
  * `ArbitraryInstances.cogenMessage`
  * `JavaNetClient`
* Implicit `Timer` added to:
  * `AsyncHttpClient`
  * `JavaNetClient.create`
* `Http4sWsStage` removed from public API
* Removed charset for argonaut instances [#1914](https://github.com/http4s/http4s/pull/1914)
* Dependency upgrades:
  * async-http-client-2.4.9
  * blaze-0.14.0-M3
  * cats-effect-1.0.0-RC2
  * circe-0.10.0-M1
  * fs2-1.0.0-M1
  * fs2-reactive-streams-0.6.0
  * jawn-0.12.1
  * jawn-fs2-0.13.0-M1
  * prometheus-0.4.0
  * scala-xml-1.1.0

# v0.18.14 (2018-07-03)
* Add `CirceEntityCodec` to provide an implicit `EntityEncoder` or `EntityDecoder` from an `Encoder` or `Decoder`, respectively. [#1917](https://github.com/http4s/http4s/pull/1917)
* Add a client backend based on `java.net.HttpURLConnection`.  Note that this client blocks and is primarily intended for use in a REPL. [#1882](https://github.com/http4s/http4s/pull/1882)
* Dependency upgrades:
  * jetty-9.4.11
  * tomcat-9.0.10

# v0.18.13 (2018-06-22)
* Downcase type in `MediaRange` generator [#1907](https://github.com/http4s/http4s/pull/1907)
* Fixed bug where `PoolManager` would try to dequeue from an empty queue [#1922](https://github.com/http4s/http4s/pull/1922)
* Dependency upgrades:
  * argonaut-6.2.2
  * fs2-0.10.5

# v0.18.12 (2018-05-28)
* Deprecated `Part.empty` [#1858](https://github.com/http4s/http4s/pull/1858)
* Log requests with an unconsumed body [#1861](https://github.com/http4s/http4s/pull/1861)
* Log requests when the service returns `None` or raises an error [#1875](https://github.com/http4s/http4s/pull/1875)
* Support streaming parsing of multipart and storing large parts as temp files [#1865](https://github.com/http4s/http4s/pull/1865)
* Add an OkHttp client, with HTTP/2 support [#1864](https://github.com/http4s/http4s/pull/1864)
* Add `Host` header to requests to `Client.fromHttpService` if the request URI is absolute [#1874](https://github.com/http4s/http4s/pull/1874)
* Log `"service returned None"` or `"service raised error"` in service `ResponseLogger` when the service does not produce a successful response [#1879](https://github.com/http4s/http4s/pull/1879)
* Dependency upgrades:
  * jetty-9.4.10.v20180503
  * json4s-3.5.4
  * tomcat-9.0.8

# v0.18.11 (2018-05-10)
* Prevent zero-padding of servlet input chunks [#1835](https://github.com/http4s/http4s/pull/1835)
* Fix deadlock in client loggers.  `RequestLogger.apply` and `ResponseLogger.apply` are each replaced by `apply0` to maintain binary compatibility. [#1837](https://github.com/http4s/http4s/pull/1837)
* New `http4s-boopickle` module supports entity codecs through `boopickle.Pickler` [#1826](https://github.com/http4s/http4s/pull/1826)
* Log as much of the response as is consumed in the client. Previously, failure to consume the entire body prevented any part of the body from being logged. [#1846](https://github.com/http4s/http4s/pull/1846)
* Dependency upgrades:
  * prometheus-client-java-0.4.0

# v0.18.10 (2018-05-03)
* Eliminate dependency on Macro Paradise and macro-compat [#1816](https://github.com/http4s/http4s/pull/1816)
* Add `Logging` middleware for client [#1820](https://github.com/http4s/http4s/pull/1820)
* Make blaze-client tick wheel executor lazy [#1822](https://github.com/http4s/http4s/pull/1822)
* Dependency upgrades:
  * cats-effect-0.10.1
  * fs2-0.10.4
  * specs2-4.1.0

# v0.18.9 (2018-04-17)
* Log any exceptions when writing the header in blaze-server for HTTP/1 [#1781](https://github.com/http4s/http4s/pull/1781)
* Drain the response body (thus running its finalizer) when there is an error writing a servlet header or body [#1782](https://github.com/http4s/http4s/pull/1782)
* Clean up logging of errors thrown by services. Prevents the possible swallowing of errors thrown during `renderResponse` in blaze-server and `Http4sServlet` [#1783](https://github.com/http4s/http4s/pull/1783)
* Fix `Uri.Scheme` parser for schemes beginning with `http` other than `https` [#1790](https://github.com/http4s/http4s/pull/1790)
* Fix blaze-client to reset the connection start time on each invocation of the `F[DisposableResponse]`. This fixes the "timeout after 0 milliseconds" error. [#1792](https://github.com/http4s/http4s/pull/1792)
* Depdency upgrades:
  * blaze-0.12.13
  * http4s-websocket-0.2.1
  * specs2-4.0.4
  * tomcat-9.0.7

# v0.18.8 (2018-04-11)
* Improved ScalaDoc for BlazeBuilder [#1775](https://github.com/http4s/http4s/pull/1775)
* Added a stream constructor for async-http-client [#1776](https://github.com/http4s/http4s/pull/1776)
* http4s-prometheus-server-metrics project created. Prometheus Metrics middleware implemented for metrics on http4s server. Exposes an HttpService ready to be scraped by Prometheus, as well pairing to a CollectorRegistry for custom metric registration. [#1778](https://github.com/http4s/http4s/pull/1778)

# v0.18.7 (2018-04-04)
* Multipart parser defaults to fields interpreted as utf-8. [#1767](https://github.com/http4s/http4s/pull/1767)

# v0.18.6 (2018-04-03)
* Fix parsing of multipart bodies across chunk boundaries. [#1764](https://github.com/http4s/http4s/pull/1764)

# v0.18.5 (2018-03-28)
* Add `&` extractor to http4s-dsl. [#1758](https://github.com/http4s/http4s/pull/1758)
* Deprecate `EntityEncoder[F, Future[A]]`.  The `EntityEncoder` is strict in its argument, which causes any side effect of the `Future` to execute immediately.  Wrap your `future` in `IO.fromFuture(IO(future))` instead. [#1759](https://github.com/http4s/http4s/pull/1759)
* Dependency upgrades:
  * circe-0.9.3

# v0.18.4 (2018-03-23)
* Deprecate old `Timeout` middleware methods in favor of new ones that use `FiniteDuration` and cancel timed out effects [#1725](https://github.com/http4s/http4s/pull/1725)
* Add `expectOr` methods to client for custom error handling on failed expects [#1726](https://github.com/http4s/http4s/pull/1726)
* Replace buffered multipart parser with a streaming version. Deprecate all uses of fs2-scodec. [#1727](https://github.com/http4s/http4s/pull/1727)
* Dependency upgrades:
  * blaze-0.12.2
  * fs2-0.10.3
  * log4s-1.6.1
  * jetty-9.4.9.v20180320

# v0.18.3 (2018-03-17)
* Remove duplicate logging in pool manager [#1683](https://github.com/http4s/http4s/pull/1683)
* Add request/response specific properties to logging [#1709](https://github.com/http4s/http4s/pull/1709)
* Dependency upgrades:
  * async-http-client-2.0.39
  * cats-1.1.0
  * cats-effect-0.10
  * circe-0.9.2
  * discipline-0.9.0
  * jawn-fs2-0.12.2
  * log4s-1.5.0
  * twirl-1.3.15

# v0.18.2 (2018-03-09)
* Qualify reference to `identity` in `uriLiteral` macro [#1697](https://github.com/http4s/http4s/pull/1697)
* Make `Retry` use the correct duration units [#1698](https://github.com/http4s/http4s/pull/1698)
* Dependency upgrades:
  * tomcat-9.0.6

# v0.18.1 (2018-02-27)
* Fix the rendering of trailer headers in blaze [#1629](https://github.com/http4s/http4s/pull/1629)
* Fix race condition between shutdown and parsing in Http1SeverStage [#1675](https://github.com/http4s/http4s/pull/1675)
* Don't use filter in `Arbitrary[``Content-Length``]` [#1678](https://github.com/http4s/http4s/pull/1678)
* Opt-in fallthrough for authenticated services [#1681](https://github.com/http4s/http4s/pull/1681)
* Dependency upgrades:
  * cats-effect-0.9
  * fs2-0.10.2
  * fs2-reactive-streams-0.5.1
  * jawn-fs2-0.12.1
  * specs2-4.0.3
  * tomcat-9.0.5
  * twirl-1.3.4

# v0.18.0 (2018-02-01)
* Add `filename` method to `Part`
* Dependency upgrades:
  * fs2-0.10.0
  * fs2-reactive-streams-0.5.0
  * jawn-fs2-0.12.0

# v0.18.0-M9 (2018-01-26)
* Emit Exit Codes On Server Shutdown [#1638](https://github.com/http4s/http4s/pull/1638) [#1637](https://github.com/http4s/http4s/pull/1637)
* Register Termination Signal and Frame in Http4sWSStage [#1631](https://github.com/http4s/http4s/pull/1631)
* Trailer Headers Are Now Being Emitted Properly [#1629](https://github.com/http4s/http4s/pull/1629)
* Dependency Upgrades:
   * alpn-boot-8.1.12.v20180117
   * circe-0.9.1
   * fs2-0.10.0-RC2
   * fs2-reactive-streams-0.3.0
   * jawn-fs2-0.12.0-M7
   * metrics-4.0.2
   * tomcat-9.0.4

# v0.18.0-M8 (2018-01-05)
* Dependency Upgrades:
   * argonaut-6.2.1
   * circe-0.9.0
   * fs2-0.10.0-M11
   * fs2-reactive-streams-0.2.8
   * jawn-fs2-0.12.0-M6
   * cats-1.0.1
   * cats-effect-0.8

# v0.18.0-M7 (2017-12-23)
* Relax various typeclass constraints from `Effect` to `Sync` or `Async`. [#1587](https://github.com/http4s/http4s/pull/1587)
* Operate on `Segment` instead of `Chunk` [#1588](https://github.com/http4s/http4s/pull/1588)
   * `EntityDecoder.collectBinary` and `EntityDecoder.binary` now
     return `Segment[Byte, Unit]` instead of `Chunk[Byte]`.
   * Add `EntityDecoder.binaryChunk`.
   * Add `EntityEncoder.segmentEncoder`.
   * `http4sMonoidForChunk` replaced by `http4sMonoidForSegment`.
* Add new generators for core RFC 2616 types. [#1593](https://github.com/http4s/http4s/pull/1593)
* Undo obsolete copying of bytes in `StaticFile.fromURL`. [#1202](https://github.com/http4s/http4s/pull/1202)
* Optimize conversion of `Chunk.Bytes` and `ByteVectorChunk` to `ByteBuffer. [#1602](https://github.com/http4s/http4s/pull/1602)
* Rename `read` to `send` and `write` to `receive` in websocket model. [#1603](https://github.com/http4s/http4s/pull/1603)
* Remove `MediaRange` mutable `Registry` and add `HttpCodec[MediaRange]` instance [#1597](https://github.com/http4s/http4s/pull/1597)
* Remove `Monoid[Segment[A, Unit]]` instance, which is now provided by fs2. [#1609](https://github.com/http4s/http4s/pull/1609)
* Introduce `WebSocketBuilder` to build `WebSocket` responses.  Allows headers (e.g., `Sec-WebSocket-Protocol`) on a successful handshake, as well as customization of the response to failed handshakes. [#1607](https://github.com/http4s/http4s/pull/1607)
* Don't catch exceptions thrown by `EntityDecoder.decodeBy`. Complain loudly in logs about exceptions thrown by `HttpService` rather than raised in `F`. [#1592](https://github.com/http4s/http4s/pull/1592)
* Make `abnormal-terminations` and `service-errors` Metrics names plural. [#1611](https://github.com/http4s/http4s/pull/1611)
* Refactor blaze client creation. [#1523](https://github.com/http4s/http4s/pull/1523)
   * `Http1Client.apply` returns `F[Client[F]]`
   * `Http1Client.stream` returns `Stream[F, Client[F]]`, bracketed to shut down the client.
   * `PooledHttp1Client` constructor is deprecated, replaced by the above.
   * `SimpleHttp1Client` is deprecated with no direct equivalent.  Use `Http1Client`.
* Improve client timeout and wait queue handling
   * `requestTimeout` and `responseHeadersTimeout` begin from the submission of the request.  This includes time spent in the wait queue of the pool. [#1570](https://github.com/http4s/http4s/pull/1570)
   * When a connection is `invalidate`d, try to unblock a waiting request under the same key.  Previously, the wait queue would only be checked on recycled connections.
   * When the connection pool is closed, allow connections in the wait queue to complete.
* Changes to Metrics middleware. [#1612](https://github.com/http4s/http4s/pull/1612)
   * Decrement the active requests gauge when no request matches
   * Don't count non-matching requests as 4xx in case they're composed with other services.
   * Don't count failed requests as 5xx in case they're recovered elsewhere.  They still get recorded as `service-error`s.
* Dependency upgrades:
   * async-http-client-2.0.38
   * cats-1.0.0.RC2
   * circe-0.9.0-M3
   * fs2-0.10.0-M10
   * fs2-jawn-0.12.0-M5
   * fs2-reactive-streams-0.2.7
   * scala-2.10.7 and scala-2.11.12

# v0.18.0-M6 (2017-12-08)
* Tested on Java 9.
* `Message.withContentType` now takes a `Content-Type` instead of an
  ``Option[`Content-Type`]``.  `withContentTypeOption` takes an `Option`,
  and `withoutContentType` clears it.
* `QValue` has an `HttpCodec` instance
* `AuthMiddleware` never falls through.  See
  [#1530](https://github.com/http4s/http4s/pull/1530) for more.
* `ContentCoding` is no longer a `Registry`, but has an `HttpCodec`
  instance.
* Render a banner on server startup.  Customize by calling
  `withBanner(List[String])` or `withoutBanner` on the
  `ServerBuilder`.
* Parameterize `isZippable` as a predicate of the `Response` in `GZip`
  middleware.
* Add constant for `application/vnd.api+json` MediaType.
* Limit memory consumption in `GZip` middleware
* Add `handleError`, `handleErrorWith`, `bimap`, `biflatMap`,
  `transform`, and `transformWith` to `EntityDecoder`.
* `org.http4s.util.StreamApp` and `org.http4s.util.ExitCode` are
  deprecated in favor of `fs2.StreamApp` and `fs2.StreamApp.ExitCode`,
  based on what was in http4s.
* Dependency upgrades:
  * fs2-0.10.0-M9
  * fs2-reactive-streams-0.2.6
  * jawn-fs2-0.12.0-M4
  * specs2-4.0.2

# v0.17.6 (2017-12-05)
* Fix `StaticFile` to serve files larger than `Int.MaxValue` bytes
* Dependency upgrades:
  * tomcat-8.5.24

# v0.16.6 (2017-12-04)
* Add a CSRF server middleware
* Fix `NullPointerException` when starting a Tomcat server related to `docBase`
* Log version info and server address on server startup
* Dependency upgrades:
  * jetty-9.4.8.v20171121
  * log4s-1.4.0
  * scalaz-7.2.17
  * twirl-1.3.13

# v0.18.0-M5 (2017-11-02)
* Introduced an `HttpCodec` type class that represents a type that can round
  trip to and from a `String`.  `Uri.Scheme` and `TransferCoding` are the first
  implementors, with more to follow.  Added an `HttpCodecLaws` to http4s-testing.
* `Uri.Scheme` is now its own type instead of a type alias.
* `TransferCoding` is no longer a case class. Its `coding` member is now a
  `String`, not a `CIString`. Its companion is no longer a
  `Registry`.
* Introduced `org.http4s.syntax.literals`, which contains a `StringContext` forAll
  safely constructing a `Uri.Scheme`.  More will follow.
* `org.http4s.util.StreamApp.ExitCode` moved to `org.http4s.util.ExitCode`
* Changed `AuthService[F[_], T]` to `AuthService[T, F[_]]` to support
  partial unification when combining services as a `SemigroupK`.
* Unseal the `MessageFailure` hierarchy. Previous versions of http4s had a
  `GenericParsingFailure`, `GenericDecodeFailure`, and
  `GenericMessageBodyFailure`. This was not compatible with the parameterized
  effect introduced in v0.18. Now, `MessageFailure` is unsealed, so users
  wanting precise control over the default `toHttpResponse` can implement their
  own failure conditions.
* `MessageFailure` now has an `Option[Throwable]` cause.
* Removed `KleisliInstances`. The `SemigroupK[Kleisli[F, A, ?]]` is now provided
  by cats.  Users should no longer need to import `org.http4s.implicits._` to
  get `<+>` composition of `HttpService`s
* `NonEmptyList` extensions moved from `org.http4s.util.nonEmptyList` to
  `org.http4s.syntax.nonEmptyList`.
* There is a classpath difference in log4s version between blaze and http4s in this
  milestone that will be remedied in M6. We believe these warnings are safe.
* Dependency upgrades:
  * cats-1.0.0-RC1
  * fs2-0.10.0-M8
  * fs2-reactive-streams-0.2.5

# v0.18.0-M4 (2017-10-12)
* Syntax for building requests moved from `org.http4s.client._` to
  `org.http4s.client.dsl.Http4sClientDsl[F]`, with concrete type `IO`
  available as `org.http4s.client.dsl.io._`.  This is consistent with
  http4s-dsl for servers.
* Change `StreamApp` to return a `Stream[F, ExitCode]`. The first exit code
  returned by the stream is the exit code of the JVM. This allows custom exit
  codes, and eases dead code warnings in certain constructions that involved
  mapping over `Nothing`.
* `AuthMiddleware.apply` now takes an `Kleisli[OptionT[F, ?], Request[F], T]`
  instead of a `Kleisli[F, Request[F], T]`.
* Set `Content-Type` header on default `NotFound` response.
* Merges from v0.16.5 and v0.17.5.
* Remove mutable map that backs `Method` registry. All methods in the IANA
  registry are available through `Method.all`. Custom methods should be memoized
  by other means.
* Adds an `EntityDecoder[F, Array[Byte]]` and `EntityDecoder[F, Array[Char]]`
  for symmetry with provided `EntityEncoder` instances.
* Adds `Arbitrary` instances for `Headers`, `EntityBody[F]` (currently just
  single chunk), `Entity[F]`, and `EntityEncoder[F, A]`.
* Adds `EntityEncoderLaws` for `EntityEncoder`.
* Adds `EntityCodecLaws`.  "EntityCodec" is not a type in http4s, but these
  laws relate an `EntityEncoder[F, A]` to an `EntityDecoder[F, A]`.
* There is a classpath difference in log4s version between blaze and http4s in this
  milestone that will be remedied in M6. We believe these warnings are safe.

# v0.17.5 (2017-10-12)
* Merges only.

# v0.16.5 (2017-10-11)
* Correctly implement sanitization of dot segments in static file paths
  according to RFC 3986 5.2.4. Most importantly, this fixes an issue where `...`
  is reinterpreted as `..` and can escape the root of the static file service.

# v0.18.0-M3 (2017-10-04)
* Merges only.
* There is a classpath difference in log4s version between blaze and http4s in this
  milestone that will be remedied in M6. We believe these warnings are safe.

# v0.17.4 (2017-10-04)
* Fix reading of request body in non-blocking servlet backend. It was previously
  only reading the first byte of each chunk.
* Dependency upgrades:
  * fs2-reactive-streams-0.1.1

# v0.16.4 (2017-10-04)
* Backport removal `java.xml.bind` dependency from `GZip` middleware,
  to play more nicely with Java 9.
* Dependency upgrades:
  * metrics-core-3.2.5
  * tomcat-8.0.23
  * twirl-1.3.12

# v0.18.0-M2 (2017-10-03)
* Use http4s-dsl with any effect type by either:
    *  extend `Http4sDsl[F]`
    *  create an object that extends `Http4sDsl[F]`, and extend that.
    *  `import org.http4s.dsl.io._` is still available for those who
      wish to specialize on `cats.effect.IO`
* Remove `Semigroup[F[MaybeResponse[F]]]` constraint from
  `BlazeBuilder`.
* Fix `AutoSlash` middleware when a service is mounted with a prefix.
* Publish internal http4s-parboiled2 as a separate module.  This does
  not add any new third-party dependencies, but unbreaks `sbt
  publishLocal`.
* Add `Request.from`, which respects `X-Fowarded-For` header.
* Make `F` in `EffectMessageSyntax` invariant
* Add `message.decodeJson[A]` syntax to replace awkward `message.as(implicitly,
  jsonOf[A])`. Brought into scope by importing one of the following, based on
  your JSON library of choice.
  * `import org.http4s.argonaut._`
  * `import org.http4s.circe._`
  * `import org.http4s.json4s.jackson._`
  * `import org.http4s.json4s.native._`
* `AsyncHttpClient.apply` no longer takes a `bufferSize`.  It is made
  irrelevant by fs2-reactive-streams.
* `MultipartParser.parse` no longer takes a `headerLimit`, which was unused.
* Add `maxWaitQueueLimit` (default 256) and `maxConnectionsPerRequestKey`
  (default 10) to `PooledHttp1Client`.
* Remove private implicit `ExecutionContext` from `StreamApp`. This had been
  known to cause diverging implicit resolution that was hard to debug.
* Shift execution of the routing of the `HttpService` to the `ExecutionContext`
  provided by the `JettyBuilder` or `TomcatBuilder`. Previously, it only shifted
  the response task and stream. This was a regression from v0.16.
* Add two utility execution contexts. These may be used to increase throughput
  as the server builder's `ExecutionContext`. Blocking calls on routing may
  decrease fairness or even deadlock your service, so use at your own risk:
  * `org.http4s.util.execution.direct`
  * `org.http4s.util.execution.trampoline`
* Deprecate `EffectRequestSyntax` and `EffectResponseSyntax`. These were
  previously used to provide methods such as `.putHeaders` and `.withBody`
  on types `F[Request]` and `F[Response]`.  As an alternative:
  * Call `.map` or `.flatMap` on `F[Request]` and `F[Response]` to get access
    to all the same methods.
  * Variadic headers have been added to all the status code generators in
    `Http4sDsl[F]` and method generators in `import org.http4s.client._`.
    For example:
    *  `POST(uri, urlForm, Header("Authorization", "Bearer s3cr3t"))`
    *  ``Ok("This will have an html content type!", `Content-Type`(`text/html`))``
* Restate `HttpService[F]` as a `Kleisli[OptionT[F, ?], Request[F], Response[F]]`.
* Similarly, `AuthedService[F]` as a `Kleisli[OptionT[F, ?], AuthedRequest[F], Response[F]]`.
* `MaybeResponse` is removed, because the optionality is now expressed through
  the `OptionT` in `HttpService`. Instead of composing `HttpService` via a
  `Semigroup`, compose via a `SemigroupK`. Import `org.http4s.implicits._` to
  get a `SemigroupK[HttpService]`, and chain services as `s1 <+> s2`. We hope to
  remove the need for `org.http4s.implicits._` in a future version of cats with
  [issue 1428](https://github.com/typelevel/cats/issues/1428).
* The `Service` type alias is deprecated in favor of `Kleisli`.  It used to represent
  a partial application of the first type parameter, but since version 0.18, it is
  identical to `Kleisli.
* `HttpService.lift`, `AuthedService.lift` are deprecated in favor of `Kleisli.apply`.
* Remove `java.xml.bind` dependency from `GZip` middleware to avoid an
  extra module dependency in Java 9.
* Upgraded dependencies:
    *  jawn-fs2-0.12.0-M2
    *  log4s-1.4.0
* There is a classpath difference in log4s version between blaze and http4s in this
  milestone that will be remedied in M6. We believe these warnings are safe.

# v0.17.3 (2017-10-02)
* Shift execution of HttpService to the `ExecutionContext` provided by the
  `BlazeBuilder` when using HTTP/2. Previously, it only shifted the response
  task and body stream.

# v0.16.3 (2017-09-29)
* Fix `java.io.IOException: An invalid argument was supplied` on blaze-client
  for Windows when writing an empty sequence of `ByteBuffer`s.
* Set encoding of `captureWriter` to UTF-8 instead of the platform default.
* Dependency upgrades:
  * blaze-0.12.9

# v0.17.2 (2017-09-25)
* Remove private implicit strategy from `StreamApp`. This had been known to
  cause diverging implicit resolution that was hard to debug.
* Shift execution of HttpService to the `ExecutionContext` provided by the
  `BlazeBuilder`. Previously, it only shifted the response stream. This was a
  regression from 0.16.
* Split off http4s-parboiled2 module as `"org.http4s" %% "parboiled"`. There are
  no externally visible changes, but this simplifies and speeds the http4s
  build.

# v0.16.2 (2017-09-25)
* Dependency patch upgrades:
  * async-http-client-2.0.37
  * blaze-0.12.8: changes default number of selector threads to
    from `2 * cores + 1` to `max(4, cores + 1)`.
  * jetty-9.4.7.v20170914
  * tomcat-8.5.21
  * twirl-1.3.7

# v0.17.1 (2017-09-17)
* Fix bug where metrics were not captured in `Metrics` middleware.
* Pass `redactHeadersWhen` argument from `Logger` to `RequestLogger`
  and `ResponseLogger`.

# v0.16.1 (2017-09-17)
* Publish our fork of parboiled2 as http4s-parboiled2 module.  It's
  the exact same internal code as was in http4s-core, with no external
  dependencies. By publishing an extra module, we enable a
  `publishLocal` workflow.
* Charset fixes:
  * Deprecate `CharsetRange.isSatisfiedBy` in favor of
    and ```Accept-Charset`.isSatisfiedBy`` in favor of
    ```Accept-Charset`.satisfiedBy``.
  * Fix definition of `satisfiedBy` to respect priority of
    ```Charset`.*``.
  * Add `CharsetRange.matches`.
* ContentCoding fixes:
  * Deprecate `ContentCoding.satisfiedBy` and
    `ContentCoding.satisfies` in favor of ```Accept-Encoding`.satisfiedBy``.
  * Deprecate ```Accept-Encoding`.preferred``, which has no reasonable
    interpretation in the presence of splats.
  * Add ```Accept-Language`.qValue``.
  * Fix definition of `satisfiedBy` to respect priority of
    `ContentCoding.*`.
  * Add `ContentCoding.matches` and `ContentCoding.registered`.
  * Add `Arbitrary[ContentCoding]` and ```Arbitrary[`Accept-Encoding`]``
    instances.
* LanguageTag fixes:
  * Deprecate `LanguageTag.satisfiedBy` and
    `LanguageTag.satisfies` in favor of ```Accept-Language`.satisfiedBy``.
  * Fix definition of `satisfiedBy` to respect priority of
    `LanguageTag.*` and matches of a partial set of subtags.
  * Add `LanguageTag.matches`.
  * Deprecate `LanguageTag.withQuality` in favor of new
    `LanguageTag.withQValue`.
  * Deprecate ```Accept-Language`.preferred``, which has no reasonable
    interpretation in the presence of splats.
  * Add ```Accept-Language`.qValue``.
  * Add `Arbitrary[LanguageTag]` and ```Arbitrary[`Accept-Language`]``
    instances.

# v0.17.0 (2017-09-01)
* Honor `Retry-After` header in `Retry` middleware.  The response will
  not be retried until the maximum of the backoff strategy and any
  time specified by the `Retry-After` header of the response.
* The `RetryPolicy.defaultRetriable` only works for methods guaranteed
  to not have a body.  In fs2, we can't introspect the stream to
  guarantee that it can be rerun.  To retry requests for idempotent
  request methods, use `RetryPolicy.unsafeRetriable`.  To retry
  requests regardless of method, use
  `RetryPolicy.recklesslyRetriable`.
* Fix `Logger` middleware to render JSON bodies as text, not as a hex
  dump.
* `MultipartParser.parse` returns a stream of `ByteVector` instead of
  a stream of `Byte`. This perserves chunking when parsing into the
  high-level `EntityDecoder[Multipart]`, and substantially improves
  performance on large files.  The high-level API is not affected.

# v0.16.0 (2017-09-01)
* `Retry` middleware takes a `RetryPolicy` instead of a backoff
  strategy.  A `RetryPolicy` is a function of the request, the
  response, and the number of attempts.  Wrap the previous `backoff`
  in `RetryPolicy {}` for compatible behavior.
* Expose a `Part.fileData` constructor that accepts an `EntityBody`.

# v0.17.0-RC3 (2017-08-29)
* In blaze-server, when doing chunked transfer encoding, flush the
  header as soon as it is available.  It previously buffered until the
  first chunk was available.

# v0.16.0-RC3 (2017-08-29)
* Add a `responseHeaderTimeout` property to `BlazeClientConfig`.  This
  measures the time between the completion of writing the request body
  to the reception of a complete response header.
* Upgraded dependencies:
    *  async-http-client-2.0.35

# v0.18.0-M1 (2017-08-24)

This release is the product of a long period of parallel development
across different foundation libraries, making a detailed changelog
difficult.  This is a living document, so if any important points are
missed here, please send a PR.

The most important change in http4s-0.18 is that the effect type is
parameterized.  Where previous versions were specialized on
`scalaz.concurrent.Task` or `fs2.Task`, this version supports anything
with a `cats.effect.Effect` instance.  The easiest way to port an
existing service is to replace your `Task` with `cats.effect.IO`,
which has a similar API and is already available on your classpath.
If you prefer to bring your own effect, such as `monix.eval.Task` or
stick to `scalaz.concurrent.Task` or put a transformer on `IO`, that's
fine, too!

The parameterization chanages many core signatures throughout http4s:
- `Request` and `Response` become `Request[F[_]]` and
  `Response[F[_]]`.  The `F` is the effect type of the body (i.e.,
  `Stream[F, Byte]`), or what the body `.run`s to.
- `HttpService` becomes `HttpService[F[_]]`, so that the service
  returns an `F[Response[F]]`.  Instead of constructing with
  `HttpService { ... }`, we now declare the effect type of the
  service, like `HttpService[IO] { ... }`.  This determines the type
  of request and response handled by the service.
- `EntityEncoder[A]` and `EntityDecoder[A]` are now
  `EntityEncoder[F[_], A]` and `EntityDecoder[F[_], A]`, respectively.
  These act as a codec for `Request[F]` and `Response[F]`.  In practice,
  this change tends to be transparent in the DSL.
- The server builders now take an `F` parameter, which needs to match
  the services mounted to them.
- The client now takes an `F` parameter, which determines the requests
  and responses it handles.

Several dependencies are upgraded:
- cats-1.0.0.MF
- circe-0.9.0-M1
- fs2-0.10.0-M6
- fs2-reactive-streams-0.2.2
- jawn-fs2-0.12.0-M1

# v0.17.0-RC2 (2017-08-24)
* Remove `ServiceSyntax.orNotFound(a: A): Task[Response]` in favor of
  `ServiceSyntax.orNotFound: Service[Request, Response]`

# v0.16.0-RC2 (2017-08-24)
* Move http4s-blaze-core from `org.http4s.blaze` to
  `org.http4s.blazecore` to avoid a conflict with the non-http4s
  blaze-core module.
* Change `ServiceOps` to operate on a `Service[?, MaybeResponse]`.
  Give it an `orNotFound` that returns a `Service`.  The
  `orNotFound(a: A)` overload is left for compatibility with Scala
  2.10.
* Build with Lightbend compiler instead of Typelevel compiler so we
  don't expose `org.typelevel` dependencies that are incompatible with
  ntheir counterparts in `org.scala-lang`.
* Upgraded dependencies:
    *  blaze-0.12.7 (fixes eviction notice in http4s-websocket)
    *  twirl-1.3.4

# v0.17.0-RC1 (2017-08-16)
* Port `ChunkAggregator` to fs2
* Add logging middleware
* Standardize on `ExecutionContext` over `Strategy` and `ExecutorService`
* Implement `Age` header
* Fix `Client#toHttpService` to not dispose until the body is consumed
* Add a buffered implementation of `EntityDecoder[Multipart]`
* In async-http-client, don't use `ReactiveStreamsBodyGenerator` unless there is
  a body to transmit. This fixes an `IllegalStateException: unexpected message
  type`
* Add `HSTS` middleware
* Add option to serve pre-gzipped resources
* Add RequestLogging and ResponseLogging middlewares
* `StaticFile` options return `OptionT[Task, ?]`
* Set `Content-Length` or `Transfer-Encoding: chunked` header when serving
  from a URL
* Explicitly close `URLConnection``s if we are not reading the contents
* Upgrade to:
    *  async-http-client-2.0.34
    *  fs2-0.9.7
    *  metrics-core-3.2.4
    *  scodec-bits-1.1.5

# v0.16.0-RC1 (2017-08-16)
* Remove laziness from `ArbitraryInstances`
* Support an arbitrary predicate for CORS allowed origins
* Support `Access-Control-Expose-Headers` header for CORS
* Fix thread safety issue in `EntityDecoder[XML]`
* Support IPV6 headers in `X-Forwarded-For`
* Add `status` and `successful` methods to client
* Overload `client.fetchAs` and `client.streaming` to accept a `Task[Request]`
* Replace `Instant` with `HttpDate` to avoid silent truncation and constrain
  to dates that are legally renderable in HTTP.
* Fix bug in hash code of `CIString`
* Update `request.pathInfo` when changing `request.withUri`. To keep these
  values in sync, `request.copy` has been deprecated, but copy constructors
  based on `with` have been added.
* Remove `name` from `AttributeKey`.
* Add `withFragment` and `withoutFragment` to `Uri`
* Construct `Content-Length` with `fromLong` to ensure validity, and
  `unsafeFromLong` when you can assert that it's positive.
* Add missing instances to `QueryParamDecoder` and `QueryParamEncoder`.
* Add `response.cookies` method to get a list of cookies from `Set-Cookie`
  header.  `Set-Cookie` is no longer a `Header.Extractable`, as it does
  not adhere to the HTTP spec of being concatenable by commas without
  changing semantics.
* Make servlet `HttpSession` available as a request attribute in servlet
  backends
* Fix `Part.name` to return the name from the `Content-Disposition` header
  instead of the name _of_ the `Content-Disposition` header. Accordingly, it is
  no longer a `CIString`
* `Request.toString` and `Response.toString` now redact sensitive headers. A
  method to redact arbitrary headers is added to `Headers`.
* `Retry-After` is now modeled as a `Either[HttpDate, Long]` to reflect either
  an http-date or delta-seconds value.
* Look for index.html in `StaticFile` when rendering a directory instead of
  returning `401 Unauthorized`.
* Limit dates to a minimum of January 1, 1900, per RFC.
* Add `serviceErrorHandler` to `ServerBuilder` to allow pluggable error handlers
  when a server backend receives a failed task or a thrown Exception when
  invoking a service. The default calls `toHttpResponse` on `MessageFailure` and
  closes the connection with a `500 InternalServerError` on other non-fatal
  errors.  Fatal errors are left to the server.
* `FollowRedirect` does not propagate sensitive headers when redirecting to a
  different authority.
* Add Content-Length header to empty response generators
* Upgraded dependencies:
    *  async-http-client-2.0.34
    *  http4s-websocket-0.2.0
    *  jetty-9.4.6.v20170531
    *  json4s-3.5.3
    *  log4s-1.3.6
    *  metrics-core-3.2.3
    *  scala-2.12.3-bin-typelevel-4
    *  scalaz-7.2.15
    *  tomcat-8.5.20

# v0.15.16 (2017-07-20)
* Backport rendering of details in `ParseFailure.getMessage`

# ~~v0.15.15 (2017-07-20)~~
* Oops. Same as v0.15.14.

# v0.15.14 (2017-07-10)
* Close parens in `Request.toString`
* Use "message" instead of "request" in message body failure messages
* Add `problem+json` media type
* Tolerate `[` and `]` in queries parsing URIs. These characters are parsed, but
  percent-encoded.

# v0.17.0-M3 (2017-05-27)
* Fix file corruption issue when serving static files from the classpath

# v0.16.0-M3 (2017-05-25)
* Fix `WebjarService` so it matches assets.
* `ServerApp` overrides `process` to leave a single abstract method
* Add gzip trailer in `GZip` middleware
* Upgraded dependencies:
    *  circe-0.8.0
    *  jetty-9.4.5.v20170502
    *  scalaz-7.2.13
    *  tomcat-8.5.15
* `ProcessApp` uses a `Process[Task, Nothing]` rather than a
  `Process[Task, Unit]`
* `Credentials` is split into `Credentials.AuthParams` for key-value pairs and
  `Credentials.Token` for legacy token-based schemes.  `OAuthBearerToken` is
  subsumed by `Credentials.Token`.  `BasicCredentials` no longer extends
  `Credentials`, but is extractable from one.  This model permits the
  definition of other arbitrary credential schemes.
* Add `fromSeq` constructor to `UrlForm`
* Allow `WebjarService` to pass on methods other than `GET`.  It previously
  threw a `MatchError`.

# v0.15.13 (2017-05-25)
* Patch-level upgrades to dependencies:
    *  async-http-client-2.0.32
    *  blaze-0.12.6 (fixes infinite loop in some SSL handshakes)
    *  jetty-9.3.19.v20170502
    *  json4s-3.5.2
    *  tomcat-8.0.44

# v0.15.12 (2017-05-11)
* Fix GZip middleware to render a correct stream

# v0.17.0-M2 (2017-04-30)
* `Timeout` middleware takes an implicit `Scheduler` and
  `ExecutionContext`
* Bring back `http4s-async-client`, based on `fs2-reactive-stream`
* Restore support for WebSockets

# v0.16.0-M2 (2017-04-30)
* Upgraded dependencies:
    *  argonaut-6.2
    *  jetty-9.4.4.v20170414
    *  tomcat-8.5.14
* Fix `ProcessApp` to terminate on process errors
* Set `secure` request attribute correctly in blaze server
* Exit with code `-1` when `ProcessApp` fails
* Make `ResourceService` respect `If-Modified-Since`
* Rename `ProcessApp.main` to `ProcessApp.process` to avoid overload confusio
* Avoid intermediate String allocation in Circe's `jsonEncoder`
* Adaptive `EntityDecoder[Json]` for circe: works directly from a ByteBuffer for
  small bodies, and incrementally through jawn for larger.
* Capture more context in detail message of parse errors

# v0.15.11 (2017-04-29)
* Upgrade to blaze-0.12.5 to pick up fix for `StackOverflowError` in
  SSL handshake

# v0.15.10 (2017-04-28)
* Patch-level upgrades to dependencies
* argonaut-6.2
* scalaz-7.2.12
* Allow preambles and epilogues in multipart bodies
* Limit multipart headers to 40 kilobytes to avoid unbounded buffering
  of long lines in a header
* Remove `' '` and `'?'` from alphabet for generated multipart
  boundaries, as these are not token characters and are known to cause
  trouble for some multipart implementations
* Fix multipart parsing for unlucky input chunk sizes

# v0.15.9 (2017-04-19)
* Terminate `ServerApp` even if the server fails to start
* Make `ResourceService` respect `If-Modified-Since`
* Patch-level upgrades to dependencies:
* async-http-client-2.0.31
* jetty-9.3.18.v20170406
* json4s-3.5.1
* log4s-1.3.4
* metrics-core-3.1.4
* scalacheck-1.13.5
* scalaz-7.1.13 or scalaz-7.2.11
* tomcat-8.0.43

# v0.17.0-M1 (2017-04-08)
* First release on cats and fs2
    *  All scalaz types and typeclasses replaced by cats equivalengts
	* `scalaz.concurrent.Task` replaced by `fs2.Task`
	* `scalaz.stream.Process` replaced by `fs2.Stream`
* Roughly at feature parity with v0.16.0-M1. Notable exceptions:
	* Multipart not yet supported
	* Web sockets not yet supported
	* Client retry middleware can't check idempotence of requests
	* Utilties in `org.http4s.util.io` not yet ported

# v0.16.0-M1 (2017-04-08)
* Fix type of `AuthedService.empty`
* Eliminate `Fallthrough` typeclass.  An `HttpService` now returns
  `MaybeResponse`, which can be a `Response` or `Pass`.  There is a
  `Semigroup[MaybeResponse]` instance that allows `HttpService`s to be
  chained as a semigroup.  `service orElse anotherService` is
  deprecated in favor of `service |+| anotherService`.
* Support configuring blaze and Jetty servers with a custom
  `SSLContext`.
* Upgraded dependencies for various modules:
    *  async-http-client-2.0.31
    *  circe-0.7.1
    *  jetty-9.4.3.v20170317
    *  json4s-3.5.1
    *  logback-1.2.1
    *  log4s-1.3.4
    *  metrics-3.2.0
    *  scalacheck-1.13.5
    *  tomcat-8.0.43
* Deprecate `EntityEncoder[ByteBuffer]` and
  `EntityEncoder[CharBuffer]`.
* Add `EntityDecoder[Unit]`.
* Move `ResponseClass`es into `Status`.
* Use `SSLContext.getDefault` by default in blaze-client.  Use
  `BlazeServerConfig.insecure` to ignore certificate validity.  But
  please don't.
* Move `CIString` syntax to `org.http4s.syntax`.
* Bundle an internal version of parboiled2.  This decouples core from
  shapeless, allowing applications to use their preferred version of
  shapeless.
* Rename `endpointAuthentication` to `checkEndpointAuthentication`.
* Add a `WebjarService` for serving files out of web jars.
* Implement `Retry-After` header.
* Stop building with `delambdafy` on Scala 2.11.
* Eliminate finalizer on `BlazeConnection`.
* Respond OK to CORS pre-flight requests even if the wrapped service
  does not return a successful response.  This is to allow `CORS`
  pre-flight checks of authenticated services.
* Deprecate `ServerApp` in favor of `org.http4s.util.ProcessApp`.  A
  `ProcessApp` is easier to compose all the resources a server needs via
  `Process.bracket`.
* Implement a `Referer` header.

# v0.15.8 (2017-04-06)
* Cache charset lookups to avoid synchronization.  Resolution of
  charsets is synchronized, with a cache size of two.  This avoids
  the synchronized call on the HTTP pool.
* Strip fragment from request target in blaze-client.  An HTTP request
  target should not include the fragment, and certain servers respond
  with a `400 Bad Request` in their presence.

# v0.15.7 (2017-03-09)
* Change default server and client executors to a minimum of four
  threads.
* Bring scofflaw async-http-client to justice for its brazen
  violations of Reactive Streams Rule 3.16, requesting of a null
  subscription.
* Destroy Tomcat instances after stopping, so they don't hold the port
* Deprecate `ArbitraryInstances.genCharsetRangeNoQuality`, which can
  cause deadlocks
* Patch-level upgrades to dependencies:
    *  async-http-client-2.0.30
    *  jetty-9.3.16.v20170120
    *  logback-1.1.11
    *  metrics-3.1.3
    *  scala-xml-1.0.6
    *  scalaz-7.2.9
    *  tomcat-8.0.41
    *  twirl-1.2.1

# v0.15.6 (2017-03-03)
* Log unhandled MessageFailures to `org.http4s.server.message-failures`

# v0.15.5 (2017-02-20)
* Allow services wrapped in CORS middleware to fall through
* Don't log message about invalid CORS headers when no `Origin` header present
* Soften log about invalid CORS headers from info to debug

# v0.15.4 (2017-02-12)
* Call `toHttpResponse` on tasks failed with `MessageFailure`s from
  `HttpService`, to get proper 4xx handling instead of an internal
  server error.

# v0.15.3 (2017-01-17)
* Dispose of redirect responses in `FollowRedirect`. Fixes client deadlock under heavy load
* Refrain from logging headers with potentially sensitive info in blaze-client
* Add `hashCode` and `equals` to `Headers`
* Make `challenge` in auth middlewares public to facilitate composing multiple auth mechanisms
* Fix blaze-client detection of stale connections

# v0.15.2 (2016-12-29)
* Add helpers to add cookies to requests

# v0.12.6 (2016-12-29)
* Backport rendering of details in `ParseFailure.getMessage`

# ~~v0.12.5 (2016-12-29)~~
* ~~Backport rendering of details in `ParseFailure.getMessage`~~ Oops.

# v0.15.1 (2016-12-20)
* Fix GZip middleware to fallthrough non-matching responses
* Fix UnsupportedOperationException in `Arbitrary[Uri]`
* Upgrade to Scala 2.12.1 and Scalaz 7.2.8

# v0.15.0 (2016-11-30)
* Add support for Scala 2.12
* Added `Client.fromHttpService` to assist with testing.
* Make all case classes final where possible, sealed where not.
* Codec for Server Sent Events (SSE)
* Added JSONP middleware
* Improve Expires header to more easily build the header and support parsing of the header
* Replce lazy `Raw.parsed` field with a simple null check
* Added support for Zipkin headers
* Eliminate response attribute for detecting fallthrough response.
  The fallthrough response must be `Response.fallthrough`.
* Encode URI path segments created with `/`
* Introduce `AuthedRequest` and `AuthedService` types.
* Replace `CharSequenceEncoder` with `CharBufferEncoder`, assuming
  that `CharBuffer` and `String` are the only `CharSequence`s one
  would want to encode.
* Remove `EnittyEncoder[Char]` and `EntityEncoder[Byte]`.  Send an
  array, buffer, or String if you want this.
* Add `DefaultHead` middleware for `HEAD` implementation.
* Decouple `http4s-server` from Dropwizard Metrics.  Metrics code is
  in the new `http4s-metrics` module.
* Allow custom scheduler for timeout middleware.
* Add parametric empty `EntityEncoder` and `EntityEncoder[Unit]`.
* Replace unlawful `Order[CharsetRange]` with `Equal[CharsetRange]`.
* Auth middlewares renamed `BasicAuth` and `DigestAuth`.
* `BasicAuth` passes client password to store instead of requesting
  password from store.
* Remove realm as an argument to the basic and digest auth stores.
* Basic and digest auth stores return a parameterized type instead of
  just a String username.
* Upgrade to argonaut-6.2-RC2, circe-0.6.1, json4s-3.5.0

# v0.14.11 (2016-10-25)
* Fix expansion of `uri` and `q` macros by qualifying with `_root_`

# v0.14.10 (2016-10-12)
* Include timeout type and duration in blaze client timeouts

# v0.14.9 (2016-10-09)
* Don't use `"null"` as query string in servlet backends for requests without a query string

# v0.14.8 (2016-10-04)
* Allow param names in UriTemplate to have encoded, reserved parameters
* Upgrade to blaze-0.12.1, to fix OutOfMemoryError with direct buffers
* Upgrade to Scalaz 7.1.10/7.2.6
* Upgrade to Jetty 9.3.12
* Upgrade to Tomcat 8.0.37

# v0.14.7 (2016-09-25)
* Retry middleware now only retries requests with idempotent methods
  and pure bodies and appropriate status codes
* Fix bug where redirects followed when an effectful chunk (i.e., `Await`) follows pure ones.
* Don't uppercase two hex digits after "%25" when percent encoding.
* Tolerate invalid percent-encodings when decoding.
* Omit scoverage dependencies from POM

# v0.14.6 (2016-09-11)
* Don't treat `Kill`ed responses (i.e., HEAD requests) as abnormal
  termination in metrics

# v0.14.5 (2016-09-02)
* Fix blaze-client handling of HEAD requests

# v0.14.4 (2016-08-29)
* Don't render trailing "/" for URIs with empty paths
* Avoid calling tail of empty list in `/:` extractor

# v0.14.3 (2016-08-24)
* Follow 301 and 302 responses to POST with a GET request.
* Follow all redirect responses to HEAD with a HEAD request.
* Fix bug where redirect response is disposed prematurely even if not followed.
* Fix bug where payload headers are sent from original request when
  following a redirect with a GET or HEAD.
* Return a failed task instead of throwing when a client callback
  throws an exception. Fixes a resource leak.
* Always render `Date` header in GMT.
* Fully support the three date formats specified by RFC 7231.
* Always specify peer information in blaze-client SSL engines
* Patch upgrades to latest async-http-client, jetty, scalaz, and scalaz-stream

# v0.14.2 (2016-08-10)
* Override `getMessage` in `UnexpectedStatus`

# v0.14.1 (2016-06-15)
* Added the possibility to specify custom responses to MessageFailures
* Address issue with Retry middleware leaking connections
* Fixed the status code for a semantically invalid request to `422 UnprocessableEntity`
* Rename `json` to `jsonDecoder` to reduce possibility of implicit shadowing
* Introduce the `ServerApp` trait
* Deprectate `onShutdown` and `awaitShutdown` in `Server`
* Support for multipart messages
* The Path extractor for Long now supports negative numbers
* Upgrade to scalaz-stream-0.8.2(a) for compatibility with scodec-bits-1.1
* Downgrade to argonaut-6.1 (latest stable release) now that it cross builds for scalaz-7.2
* Upgrade parboiled2 for compatibility with shapeless-2.3.x

# ~~v0.14.0 (2016-06-15)~~
* Recalled. Use v0.14.1 instead.

# v0.13.3 (2016-06-15)
* Address issue with Retry middleware leaking connections.
* Pass the reason string when setting the `Status` for a successful `ParseResult`.

# v0.13.2 (2016-04-13)
* Fixes the CanBuildFrom for RequestCookieJar to avoid duplicates.
* Update version of jawn-parser which contains a fix for Json decoding.

# v0.13.1 (2016-04-07)
* Remove implicit resolution of `DefaultExecutor` in blaze-client.

# v0.13.0 (2016-03-29)
* Add support for scalaz-7.2.x (use version 0.13.0a).
* Add a client backed based on async-http-client.
* Encode keys when rendering a query string.
* New entity decoder based on json4s' extract.
* Content-Length now accepts a Long.
* Upgrade to circe-0.3, json4s-3.3, and other patch releases.
* Fix deadlocks in blaze resulting from default executor on single-CPU machines.
* Refactor `DecodeFailure` into a new `RequestFailure` hierarchy.
* New methods for manipulating `UrlForm`.
* All parsed headers get a `parse` method to construct them from their value.
* Improve error message for unsupported media type decoding error.
* Introduce `BlazeClientConfig` class to simplify client construction.
* Unify client executor service semantics between blaze-client and async-http-client.
* Update default response message for UnsupportedMediaType failures.
* Add a `lenient` flag to blazee configuration to accept illegal characters in headers.
* Remove q-value from `MediaRange` and `MediaType`, replaced by `MediaRangeAndQValue`.
* Add `address` to `Server` trait.
* Lazily construct request body in Servlet NIO to support HTTP 100.
* Common operations pushed down to `MessageOps`.
* Fix loop in blaze-client when no connection can be established.
* Privatize most of the blaze internal types.
* Enable configuration of blaze server parser lengths.
* Add trailer support in blaze client.
* Provide an optional external executor to blaze clients.
* Fix Argonaut string interpolation

# v0.12.4 (2016-03-10)
* Fix bug on rejection of invalid URIs.
* Do not send `Transfer-Encoding` or `Content-Length` headers for 304 and others.
* Don't quote cookie values.

# v0.12.3 (2016-02-24)
* Upgrade to jawn-0.8.4 to fix decoding escaped characters in JSON.

# v0.12.2 (2016-02-22)
* ~~Upgrade to jawn-0.8.4 to fix decoding escaped characters in JSON.~~ Oops.

# v0.12.1 (2016-01-30)
* Encode keys as well as values when rendering a query.
* Don't encode '?' or '/' when encoding a query.

# v0.12.0 (2016-01-15)
* Refactor the client API for resource safety when not reading the entire body.
* Rewrite client connection pool to support maximum concurrent
  connections instead of maximum idle connections.
* Optimize body collection for better connection keep-alive rate.
* Move `Service` and `HttpService`, because a `Client` can be viewed as a `Service`.
* Remove custom `DateTime` in favor of `java.time.Instant`.
* Support status 451 Unavailable For Legal Reasons.
* Various blaze-client optimizations.
* Don't let Blaze `IdentityWriter` write more than Content-Length bytes.
* Remove `identity` `Transfer-Encoding`, which was removed in HTTP RFC errata.
* In blaze, `requireClose` is now the return value of `writeEnd`.
* Remove body from `Request.toString` and `Response.toString`.
* Move blaze parser into its own class.
* Trigger a disconnect if an ignored body is too long.
* Configurable thread factories for happier profiling.
* Fix possible deadlock in default client execution context.

# v0.11.3 (2015-12-28)
* Blaze upgrade to fix parsing HTTP responses without a reason phrase.
* Don't write more than Content-Length bytes in blaze.
* Fix infinite loop in non-blocking Servlet I/O.
* Never write a response body on HEAD requests to blaze.
* Add missing `'&'` between multivalued k/v pairs in `UrlFormCodec.encode`

# v0.11.2 (2015-12-04)
* Fix stack safety issue in async servlet I/O.
* Reduce noise from timeout exceptions in `ClientTimeoutStage`.
* Address file descriptor leaks in blaze-client.
* Fix `FollowRedirect` middleware for 303 responses.
* Support keep-alives for client requests with bodies.

# v0.11.1 (2015-11-29)
* Honor `connectorPoolSize` and `bufferSize` parameters in `BlazeBuilder`.
* Add convenient `ETag` header constructor.
* Wait for final chunk to be written before closing the async context in non-blocking servlet I/O.
* Upgrade to jawn-streamz-0.7.0 to use scalaz-stream-0.8 across the board.

# v0.11.0 (2015-11-20)
* Upgrade to scalaz-stream 0.8
* Add Circe JSON support module.
* Add ability to require content-type matching with EntityDecoders.
* Cleanup blaze-client internals.
* Handle empty static files.
* Add ability to disable endpoint authentication for the blaze client.
* Add charset encoding for Argonaut JSON EntityEncoder.

# v0.10.1 (2015-10-07)
* Processes render data in chunked encoding by default.
* Incorporate type name into error message of QueryParam.
* Comma separate Access-Control-Allow-Methods header values.
* Default FallThrough behavior inspects for the FallThrough.fallthroughKey.

# v0.10.0 (2015-09-03)
* Replace `PartialService` with the `Fallthrough` typeclass and `orElse` syntax.
* Rename `withHeaders` to `replaceAllHeaders`
* Set https endpoint identification algorithm when possible.
* Stack-safe `ProcessWriter` in blaze.
* Configureable number of connector threads and buffer size in blaze-server.

# v0.9.3 (2015-08-27)
* Trampoline recursive calls in blaze ProcessWriter.
* Handle server hangup and body termination correctly in blaze client.

# v0.9.2 (2015-08-26)
* Bump http4s-websockets to 1.0.3 to properly decode continuation opcode.
* Fix metrics incompatibility when using Jetty 9.3 backend.
* Preserve original headers when appending as opposed to quoting.

# v0.8.5 (2015-08-26)
* Preserve original headers when appending as opposed to quoting.
* Upgrade to jawn-0.8.3 to avoid transitive dependency on GPL2 jmh

# v0.9.1 (2015-08-19)
* Fix bug in servlet nio handler.

# v0.9.0 (2015-08-15)
* Require Java8.
* `StaticFile` uses the filename extension exclusively to determine media-type.
* Add `/` method to `Uri`.
* Add `UrlFormLifter` middleware to aggregate url-form parameters with the query parameters.
* Add local address information to the `Request` type.
* Add a Http method 'or' (`|`) extractor.
* Add `VirtualHost` middleware for serving multiple sites from one server.
* Add websocket configuration to the blaze server builder.
* Redefine default timeout status code to 500.
* Redefine the `Service` arrow result from `Task[Option[_]]` to `Task[_]`.
* Don't extend `AllInstances` with `Http4s` omnibus import object.
* Use UTF-8 as the default encoding for text bodies.
* Numerous bug fixes by numerous contributors!

# v0.8.4 (2015-07-13)
* Honor the buffer size parameter in gzip middleware.
* Handle service exceptions in servlet backends.
* Respect asyncTimeout in servlet backends.
* Fix prefix mounting bug in blaze-server.
* Do not apply CORS headers to unsuccessful OPTIONS requests.

# v0.8.3 (2015-07-02)
* Fix bug parsing IPv4 addresses found in URI construction.

# v0.8.2 (2015-06-22)
* Patch instrumented handler for Jetty to time async contexts correctly.
* Fix race condition with timeout registration and route execution in blaze client
* Replace `ConcurrentHashMap` with synchronized `HashMap` in `staticcontent` package.
* Fix static content from jars by avoiding `"//"` in path uris when serving static content.
* Quote MediaRange extensions.
* Upgrade to jawn-streamz-0.5.0 and blaze-0.8.2.
* Improve error handling in blaze-client.
* Respect the explicit default encoding passed to `decodeString`.

# v0.8.1 (2015-06-16)
* Authentication middleware integrated into the server package.
* Static content tools integrated into the server package.
* Rename HttpParser to HttpHeaderParser and allow registration and removal of header parsers.
* Make UrlForm EntityDecoder implicitly resolvable.
* Relax UrlForm parser strictness.
* Add 'follow redirect' support as a client middleware.
* Add server middleware for auto retrying uris of form '/foo/' as '/foo'.
* Numerous bug fixes.
* Numerous version bumps.

# ~~v0.8.0 (2015-06-16)~~
* Mistake.  Go straight to v0.8.1.

# v0.7.0 (2015-05-05)
* Add QueryParamMatcher to the dsl which returns a ValidationNel.
* Dsl can differentiate between '/foo/' and '/foo'.
* Added http2 support for blaze backend.
* Added a metrics middleware usable on all server backends.
* Websockets are now modeled by an scalaz.stream.Exchange.
* Add `User-Agent` and `Allow` header types and parsers.
* Allow providing a Host header to the blaze client.
* Upgrade to scalaz-stream-7.0a.
* Added a CORS middleware.
* Numerous bug fixes.
* Numerous version bumps.

# v0.6.5 (2015-03-29)
* Fix bug in Request URI on servlet backend with non-empty context or servlet paths.
* Allow provided Host header for Blaze requests.

# v0.6.4 (2015-03-15)
* Avoid loading javax.servlet.WriteListener when deploying to a servlet 3.0 container.

# ~~v0.6.3 (2015-03-15)~~
* Forgot to pull origin before releasing.  Use v0.6.4 instead.

# v0.6.2 (2015-02-27)
* Use the thread pool provided to the Jetty servlet builder.
* Avoid throwing exceptions when parsing headers.
* Make trailing slash insignificant in service prefixes on servlet containers.
* Fix mapping of servlet query and mount prefix.

# v0.6.1 (2015-02-04)
* Update to blaze-0.5.1
* Remove unneeded error message (90b2f76097215)
* GZip middleware will not throw an exception if the AcceptEncoding header is not gzip (ed1b2a0d68a8)

# v0.6.0 (2015-01-27)

* http4s-core
* Remove ResponseBuilder in favor of Response companion.
* Allow '';'' separators for query pairs.
* Make charset on Message an Option.
* Add a `flatMapR` method to EntityDecoder.
* Various enhancements to QueryParamEncoder and QueryParamDecoder.
* Make Query an IndexedSeq.
* Add parsers for Location and Proxy-Authenticate headers.
* Move EntityDecoder.apply to `Request.decode` and `Request.decodeWith`
* Move headers into `org.http4s.headers` package.
* Make UriTranslation respect scriptName/pathInfo split.
* New method to resolve relative Uris.
* Encode query and fragment of Uri.
* Codec and wrapper type for URL-form-encoded bodies.

* http4s-server
* Add SSL support to all server builders.

* http4s-blaze-server
* Add Date header to blaze-server responses.
* Close connection when error happens during body write in blaze-server.

* http4s-servlet
* Use asynchronous servlet I/O on Servlet 3.1 containers.
* ServletContext syntax for easy mounting in a WAR deployment.
* Support Dropwizard Metrics collection for servlet containers.

* http4s-jawn
* Empty strings are a JSON decoding error.

* http4s-argonaut
* Add codec instances for Argonaut's CodecJson.

* http4s-json4s
* Add codec instances for Json4s' Reader/Writer.

* http4s-twirl
* New module to support Twirl templates

* http4s-scala-xml
* Split scala-xml support into http4s-scala-xml module.
* Change inferred type of `scala.xml.Elem` to `application/xml`.

* http4s-client
* Support for signing oauth-1 requests in client.

* http4s-blaze-client
* Fix blaze-client when receiving HTTP1 response without Content-Length header.
* Change default blaze-client executor to variable size.
* Fix problem with blaze-client timeouts.

# v0.5.4 (2015-01-08)
* Upgrade to blaze 0.4.1 to fix header parsing issue in blaze http/1.x client and server.

# v0.5.3 (2015-01-05)
* Upgrade to argonaut-6.1-M5 to match jawn. [#157](https://github.com/http4s/http4s/issues/157)

# v0.5.2 (2015-01-02)
* Upgrade to jawn-0.7.2.  Old version of jawn was incompatible with argonaut. [#157](https://github.com/http4s/http4s/issues/157)

# v0.5.1 (2014-12-23)
* Include context path in calculation of scriptName/pathInfo. [#140](https://github.com/http4s/http4s/issues/140)
* Fix bug in UriTemplate for query params with multiple keys.
* Fix StackOverflowError in query parser. [#147](https://github.com/http4s/http4s/issues/147)
* Allow ';' separators for query pairs.

# v0.5.0 (2014-12-11)
* Client syntax has evloved and now will include Accept headers when used with EntityDecoder
* Parse JSON with jawn-streamz.
* EntityDecoder now returns an EitherT to make decoding failure explicit.
* Renamed Writable to EntityEncoder
* New query param typeclasses for encoding and decoding query strings.
* Status equality now discards the reason phrase.
* Match AttributeKeys as singletons.
* Added async timeout listener to servlet backends.
* Start blaze server asynchronously.
* Support specifying timeout and executor in blaze-client.
* Use NIO for encoding files.

# v0.4.2 (2014-12-01)
* Fix whitespace parsing in Authorization header [#87](https://github.com/http4s/http4s/issues/87)

# v0.4.1 (2014-11-20)
* `Uri.query` and `Uri.fragment` are no longer decoded. [#75](https://github.com/http4s/http4s/issues/75)

# v0.4.0 (2014-11-18)

* Change HttpService form a `PartialFunction[Request,Task[Response]]`
  to `Service[Request, Response]`, a type that encapsulates a `Request => Task[Option[Response]]`
* Upgrade to scalaz-stream-0.6a
* Upgrade to blaze-0.3.0
* Drop scala-logging for log4s
* Refactor ServerBuilders into an immutable builder pattern.
* Add a way to control the thread pool used for execution of a Service
* Modernize the Renderable/Renderer framework
* Change Renderable append operator from ~ to <<
* Split out the websocket codec and types into a seperate package
* Added ReplyException, an experimental way to allow an Exception to encode
  a default Response on for EntityDecoder etc.
* Many bug fixes and slight enhancements

# v0.3.0 (2014-08-29)

* New client API with Blaze implementation
* Upgrade to scalaz-7.1.0 and scalaz-stream-0.5a
* JSON Writable support through Argonaut and json4s.
* Add EntityDecoders for parsing bodies.
* Moved request and response generators to http4s-dsl to be more flexible to
  other frameworks'' syntax needs.
* Phased out exception-throwing methods for the construction of various
  model objects in favor of disjunctions and macro-enforced literals.
* Refactored imports to match the structure followed by [scalaz](https://github.com/scalaz/scalaz).

# v0.2.0 (2014-07-15)

* Scala 2.11 support
* Spun off http4s-server module. http4s-core is neutral between server and
the future client.
* New builder for running Blaze, Jetty, and Tomcat servers.
* Configurable timeouts in each server backend.
* Replace Chunk with scodec.bits.ByteVector.
* Many enhancements and bugfixes to URI type.
* Drop joda-time dependency for slimmer date-time class.
* Capitalized method names in http4s-dsl.

# v0.1.0 (2014-04-15)

* Initial public release.<|MERGE_RESOLUTION|>--- conflicted
+++ resolved
@@ -3,7 +3,44 @@
 Maintenance branches are merged before each new release. This change log is
 ordered chronologically, so each release contains all changes described below it.
 
-<<<<<<< HEAD
+# v0.23.23 (2023-07-19)
+
+This release includes assorted fixes and optimizations for Ember.
+
+## What's Changed
+
+### http4s-ember-core
+
+* Some micro-optimisations in `ember-core` by @danicheg in https://github.com/http4s/http4s/pull/7154
+
+### http4s-ember-server
+
+* Disable Ember server TLS logging more aggressively by @armanbilge in https://github.com/http4s/http4s/pull/7204
+* Immediately release invalid connections in `getValidManaged` by @armanbilge in https://github.com/http4s/http4s/pull/7218
+* WebSocketHelpers.scala - Use Chunks by @diesalbla in https://github.com/http4s/http4s/pull/7214
+
+### http4s-ember-client
+
+* Improve error messages for MissingHost and MissingPort by @george-wilson-rea in https://github.com/http4s/http4s/pull/7207
+
+### Behind the scenes
+
+* Update http4s-circe, http4s-ember-client to 0.23.22 in series/0.23 by @http4s-steward in https://github.com/http4s/http4s/pull/7192
+* Update scalafmt-core to 3.7.6 in series/0.23 by @http4s-steward in https://github.com/http4s/http4s/pull/7197
+* flake.lock: Update by @http4s-steward in https://github.com/http4s/http4s/pull/7200
+* Update scalafmt-core to 3.7.7 in series/0.23 by @http4s-steward in https://github.com/http4s/http4s/pull/7201
+* Update sbt to 1.9.2 in series/0.23 by @http4s-steward in https://github.com/http4s/http4s/pull/7203
+* Update scalafmt-core to 3.7.8 in series/0.23 by @http4s-steward in https://github.com/http4s/http4s/pull/7205
+* Update scalafmt-core to 3.7.9 in series/0.23 by @http4s-steward in https://github.com/http4s/http4s/pull/7210
+* flake.lock: Update by @http4s-steward in https://github.com/http4s/http4s/pull/7217
+* Update scalafmt-core to 3.7.10 in series/0.23 by @http4s-steward in https://github.com/http4s/http4s/pull/7215
+
+## New Contributors
+
+* @george-wilson-rea made their first contribution in https://github.com/http4s/http4s/pull/7207
+
+**Full Changelog**: https://github.com/http4s/http4s/compare/v0.23.22...v0.23.23
+
 # v1.0.0-M40 (2023-07-13)
 
 ## What's Changed
@@ -53,45 +90,6 @@
 * @froth made their first contribution in https://github.com/http4s/http4s/pull/7164
 
 **Full Changelog**: https://github.com/http4s/http4s/compare/v1.0.0-M39...v1.0.0-M40
-=======
-# v0.23.23 (2023-07-19)
-
-This release includes assorted fixes and optimizations for Ember.
-
-## What's Changed
-
-### http4s-ember-core
-
-* Some micro-optimisations in `ember-core` by @danicheg in https://github.com/http4s/http4s/pull/7154
-
-### http4s-ember-server
-
-* Disable Ember server TLS logging more aggressively by @armanbilge in https://github.com/http4s/http4s/pull/7204
-* Immediately release invalid connections in `getValidManaged` by @armanbilge in https://github.com/http4s/http4s/pull/7218
-* WebSocketHelpers.scala - Use Chunks by @diesalbla in https://github.com/http4s/http4s/pull/7214
-
-### http4s-ember-client
-
-* Improve error messages for MissingHost and MissingPort by @george-wilson-rea in https://github.com/http4s/http4s/pull/7207
-
-### Behind the scenes
-
-* Update http4s-circe, http4s-ember-client to 0.23.22 in series/0.23 by @http4s-steward in https://github.com/http4s/http4s/pull/7192
-* Update scalafmt-core to 3.7.6 in series/0.23 by @http4s-steward in https://github.com/http4s/http4s/pull/7197
-* flake.lock: Update by @http4s-steward in https://github.com/http4s/http4s/pull/7200
-* Update scalafmt-core to 3.7.7 in series/0.23 by @http4s-steward in https://github.com/http4s/http4s/pull/7201
-* Update sbt to 1.9.2 in series/0.23 by @http4s-steward in https://github.com/http4s/http4s/pull/7203
-* Update scalafmt-core to 3.7.8 in series/0.23 by @http4s-steward in https://github.com/http4s/http4s/pull/7205
-* Update scalafmt-core to 3.7.9 in series/0.23 by @http4s-steward in https://github.com/http4s/http4s/pull/7210
-* flake.lock: Update by @http4s-steward in https://github.com/http4s/http4s/pull/7217
-* Update scalafmt-core to 3.7.10 in series/0.23 by @http4s-steward in https://github.com/http4s/http4s/pull/7215
-
-## New Contributors
-
-* @george-wilson-rea made their first contribution in https://github.com/http4s/http4s/pull/7207
-
-**Full Changelog**: https://github.com/http4s/http4s/compare/v0.23.22...v0.23.23
->>>>>>> 00fcd90f
 
 # v0.23.22 (2023-06-28)
 
