---
menu: main
weight: 310
title: JSON handling
---

## Add the JSON support module(s)

http4s-core does not include JSON support, but integration with some
popular Scala JSON libraries are supported as modules.

### Circe

The http4s team recommends circe.  Only http4s-circe is required for
basic interop with circe, but to follow this tutorial, install all three:

```scala
val http4sVersion = "{{< version "http4s.doc" >}}"

libraryDependencies ++= Seq(
  "org.http4s" %% "http4s-circe" % http4sVersion,
  // Optional for auto-derivation of JSON codecs
  "io.circe" %% "circe-generic" % "{{< version circe >}}",
  // Optional for string interpolation to JSON model
  "io.circe" %% "circe-literal" % "{{< version circe >}}"
)

addCompilerPlugin("org.scalamacros" % "paradise" % "2.1.0" cross CrossVersion.full)
```

<<<<<<< HEAD
### Argonaut

Circe is a fork of argonaut, another popular JSON library in the Scala
community.  The functionality is similar:

```scala
libraryDependencies += Seq(
  "org.http4s" %% "http4s-argonaut" % http4sVersion,
  // Optional for auto-derivation of JSON codecs
  "com.github.alexarchambault" %% "argonaut-shapeless_6.2" % "{{< version "argonaut-shapeless_6.2" >}}"
)
```

=======
### Json4s

Json4s is less functionally pure than Circe or Argonaut, but older and
integrated with many Scala libraries.  It comes with two backends.
You should pick one of these dependencies:

```scala
libraryDependencies += "org.http4s" %% "http4s-json4s-native" % http4sVersion
libraryDependencies += "org.http4s" %% "http4s-json4s-jackson" % http4sVersion
```

There is no extra codec derivation library for json4s, as it generally
bases its codecs on runtime reflection.

>>>>>>> e127d41b
## Sending raw JSON

Let's create a function to produce a simple JSON greeting with circe. First, the imports:

```scala mdoc:silent
import cats.effect._
import io.circe._
import io.circe.literal._
import org.http4s._
import org.http4s.dsl.io._
import org.http4s.implicits._
```

Then the actual code:

```scala mdoc
def hello(name: String): Json =
  json"""{"hello": $name}"""

val greeting = hello("world")
```

We now have a JSON value, but we don't have enough to render it:

```scala mdoc:fail
Ok(greeting).unsafeRunSync()
```

To encode a Scala value of type `A` into an entity, we need an
`EntityEncoder[A]` in scope.  The http4s-circe module includes a
`org.http4s.circe` object, which gives us exactly this for an
`io.circe.Json` value:

```scala mdoc:silent
import org.http4s.circe._
```

```scala mdoc
Ok(greeting).unsafeRunSync()
```

The same `EntityEncoder[Json]` we use on server responses is also
useful on client requests:

```scala mdoc:silent
import org.http4s.client.dsl.io._
```

```scala mdoc
POST(json"""{"name": "Alice"}""", uri"/hello")
```

## Encoding case classes as JSON

These JSON literals are nice, but in real apps, we prefer to operate
on case classes and use JSON as a serialization format near the edge
of the world.

Let's define a couple case classes:

```scala mdoc:silent
case class Hello(name: String)
case class User(name: String)
```

To transform a value of type `A` into `Json`, circe uses an
`io.circe.Encoder[A]`.  With circe's syntax, we can convert any value
to JSON as long as an implicit `Encoder` is in scope:

```scala mdoc:silent
import io.circe.syntax._
```

```scala mdoc:fail
Hello("Alice").asJson
```

Oops!  We haven't told Circe how we want to encode our case class.
Let's provide an encoder:

```scala mdoc
implicit val HelloEncoder: Encoder[Hello] =
  Encoder.instance { (hello: Hello) =>
    json"""{"hello": ${hello.name}}"""
  }

Hello("Alice").asJson
```

That was easy, but gets tedious for applications dealing in lots of
types.  Fortunately, circe can automatically derive an encoder for us,
using the field names of the case class as key names in a JSON object:

```scala mdoc:silent
import io.circe.generic.auto._
```

```scala mdoc
User("Alice").asJson
```

Equipped with an `Encoder` and `.asJson`, we can send JSON in requests
and responses for our case classes:

```scala mdoc
Ok(Hello("Alice").asJson).unsafeRunSync()
POST(User("Bob").asJson, uri"/hello")
```

If within some route we serve json only, we can use:

```scala mdoc:silent
{
import org.http4s.circe.CirceEntityEncoder._
}
```

Thus there's no more need in calling `asJson` on result.
However, it may introduce ambiguity errors when we also build
some json by hand within the same scope. 

## Receiving raw JSON

Just as we needed an `EntityEncoder[JSON]` to send JSON from a server
or client, we need an `EntityDecoder[JSON]` to receive it.

The `org.http4s.circe._` package provides an implicit
`EntityDecoder[Json]`.  This makes it very easy to decode a request or
response body to JSON using the [`as` syntax]:

```scala mdoc
Ok("""{"name":"Alice"}""").flatMap(_.as[Json]).unsafeRunSync()
POST("""{"name":"Bob"}""", uri"/hello").as[Json].unsafeRunSync()
```

Like sending raw JSON, this is useful to a point, but we typically
want to get to a typed model as quickly as we can.

## Decoding JSON to a case class

To get from an HTTP entity to `Json`, we use an `EntityDecoder[Json]`.
To get from `Json` to any type `A`, we need an `io.circe.Decoder[A]`.
http4s-circe provides the `jsonOf` function to make the connection all
the way from HTTP to your type `A`.  Specifically, `jsonOf[A]` takes
an implicit `Decoder[A]` and makes a `EntityDecoder[A]`:

```scala mdoc
implicit val userDecoder = jsonOf[IO, User]
Ok("""{"name":"Alice"}""").flatMap(_.as[User]).unsafeRunSync()

POST("""{"name":"Bob"}""", uri"/hello").as[User].unsafeRunSync()
```

If we are always decoding from JSON to a typed model, we can use
the following import:

```scala mdoc:silent
import org.http4s.circe.CirceEntityDecoder._
```

This creates an `EntityDecoder[A]` for every `A` that has a `Decoder` instance.

However, be cautious when using this. Having this implicit
in scope does mean that we would always try to decode HTTP entities
from JSON (even if it is XML or plain text, for instance).

For more convenience there is import combining both encoding 
and decoding derivation: 

```scala mdoc:silent
import org.http4s.circe.CirceEntityCodec._
```

## Putting it all together

### A Hello world service

Our hello world service will parse a `User` from a request and offer a
proper greeting.

```scala mdoc:silent:reset
import cats.effect._

import io.circe.generic.auto._
import io.circe.syntax._

import org.http4s._
import org.http4s.circe._
import org.http4s.dsl.io._
import org.http4s.server.blaze._
import org.http4s.implicits._

import scala.concurrent.ExecutionContext.Implicits.global

case class User(name: String)
case class Hello(greeting: String)

// Needed by `BlazeServerBuilder`. Provided by `IOApp`.
implicit val cs: ContextShift[IO] = IO.contextShift(global)
implicit val timer: Timer[IO] = IO.timer(global)

implicit val decoder = jsonOf[IO, User]

val jsonApp = HttpRoutes.of[IO] {
  case req @ POST -> Root / "hello" =>
    for {
	  // Decode a User request
	  user <- req.as[User]
	  // Encode a hello response
	  resp <- Ok(Hello(user.name).asJson)
    } yield (resp)
}.orNotFound

val server = BlazeServerBuilder[IO](global).bindHttp(8080).withHttpApp(jsonApp).resource
val fiber = server.use(_ => IO.never).start.unsafeRunSync()
```

## A Hello world client

Now let's make a client for the service above:

```scala mdoc:silent
import org.http4s.client.dsl.io._
import org.http4s.client.blaze._
import cats.effect.IO
import io.circe.generic.auto._
import fs2.Stream

// Decode the Hello response
def helloClient(name: String): Stream[IO, Hello] = {
  // Encode a User request
  val req = POST(User(name).asJson, uri"http://localhost:8080/hello")
  // Create a client
  BlazeClientBuilder[IO](global).stream.flatMap { httpClient =>
    // Decode a Hello response
    Stream.eval(httpClient.expect(req)(jsonOf[IO, Hello]))
  }
}
```

Finally, we post `User("Alice")` to our Hello service and expect
`Hello("Alice")` back:

```scala mdoc
val helloAlice = helloClient("Alice")
helloAlice.compile.last.unsafeRunSync()
```

Finally, shut down our example server.

```scala mdoc:silent
fiber.cancel.unsafeRunSync()
```

[circe-generic]: https://github.com/travisbrown/circe#codec-derivation
[`as` syntax]: ../api/org/http4s/MessageOps.html#as[T](implicitF:cats.FlatMap[F],implicitdecoder:org.http4s.EntityDecoder[F,T]):F[T]<|MERGE_RESOLUTION|>--- conflicted
+++ resolved
@@ -28,36 +28,6 @@
 addCompilerPlugin("org.scalamacros" % "paradise" % "2.1.0" cross CrossVersion.full)
 ```
 
-<<<<<<< HEAD
-### Argonaut
-
-Circe is a fork of argonaut, another popular JSON library in the Scala
-community.  The functionality is similar:
-
-```scala
-libraryDependencies += Seq(
-  "org.http4s" %% "http4s-argonaut" % http4sVersion,
-  // Optional for auto-derivation of JSON codecs
-  "com.github.alexarchambault" %% "argonaut-shapeless_6.2" % "{{< version "argonaut-shapeless_6.2" >}}"
-)
-```
-
-=======
-### Json4s
-
-Json4s is less functionally pure than Circe or Argonaut, but older and
-integrated with many Scala libraries.  It comes with two backends.
-You should pick one of these dependencies:
-
-```scala
-libraryDependencies += "org.http4s" %% "http4s-json4s-native" % http4sVersion
-libraryDependencies += "org.http4s" %% "http4s-json4s-jackson" % http4sVersion
-```
-
-There is no extra codec derivation library for json4s, as it generally
-bases its codecs on runtime reflection.
-
->>>>>>> e127d41b
 ## Sending raw JSON
 
 Let's create a function to produce a simple JSON greeting with circe. First, the imports:
