
# Static Files
<<<<<<< HEAD

=======
>>>>>>> 75cf4b3c

Http4s can serve static files, subject to a configuration policy. There are three
locations that Http4s can serve static content from: the filesystem, resources
using the classloader, and WebJars.

All of these solutions are most likely slower than the equivalent in nginx or a
similar static file hoster, but they're often fast enough.

## Getting Started

To use fileService, the only configuration required is the relative path to the directory to serve.
The service will automatically serve index.html if the request path is not a file. This service will also
remove dot segments, to prevent attackers from reading files not contained in the directory
being served.

```scala mdoc
import cats.effect._
import org.http4s.blaze.server.BlazeServerBuilder
import org.http4s.server.Server
import org.http4s.server.staticcontent._
import scala.concurrent.ExecutionContext.global

object SimpleHttpServer extends IOApp {
  override def run(args: List[String]): IO[ExitCode] =
    app.use(_ => IO.never).as(ExitCode.Success)

  val app: Resource[IO, Server] =
    for {
      server <- BlazeServerBuilder[IO](global)
        .bindHttp(8080)
        .withHttpApp(fileService[IO](FileService.Config(".")).orNotFound)
        .resource
    } yield server
}
```

Static content services can be composed into a larger application by using a `Router`:
```scala
val httpApp: HttpApp[IO] =
    Router(
      "api"    -> anotherService,
      "assets" -> fileService(FileService.Config("./assets"))
    ).orNotFound
```

## ETags

Usually, if you fetch a file via HTTP, it ships with an ETag. An ETag specifies
a file version. So the next time the browser requests that information, it sends
the ETag along, and gets a 304 Not Modified back, so you don't have to send the
data over the wire again.

## Inline in a Route

For custom behaviour, `StaticFile.fromFile` can also be used directly in a route, to respond with a file:

```scala mdoc:silent:nest
import org.http4s._
import org.http4s.dsl.io._
import java.io.File

val routes = HttpRoutes.of[IO] {
  case request @ GET -> Root / "index.html" =>
    StaticFile.fromFile(new File("relative/path/to/index.html"), Some(request))
      .getOrElseF(NotFound()) // In case the file doesn't exist
}
```

## Serving from JARs

For simple file serving, it's possible to package resources with the jar and
deliver them from there. For example, for all resources in the classpath under `assets`:

```scala mdoc:nest
val routes = resourceServiceBuilder[IO]("/assets").toRoutes
```

For custom behaviour, `StaticFile.fromResource` can be used. In this example,
only files matching a list of extensions are served. Append to the `List` as needed.

```scala mdoc:nest
def static(file: String, request: Request[IO]) =
  StaticFile.fromResource("/" + file, Some(request)).getOrElseF(NotFound())

val fileTypes = List(".js", ".css", ".map", ".html", ".webm")

val fileTypes = List(".js", ".css", ".map", ".html", ".webm")

val routes = HttpRoutes.of[IO] {
  case request @ GET -> Root / path if fileTypes.exists(path.endsWith) =>
<<<<<<< HEAD
    static(path, request)
=======
    static(path, blocker, request)
>>>>>>> 75cf4b3c
}
```

## Webjars

A special service exists to load files from [WebJars](http://www.webjars.org). Add your WebJar to the
class path, as you usually would:

```scala
libraryDependencies ++= Seq(
  "org.webjars" % "jquery" % "3.1.1-1"
)
```

Then, mount the `WebjarService` like any other service:

```scala mdoc:silent
import org.http4s.server.staticcontent.WebjarServiceBuilder.WebjarAsset
```

```scala mdoc
// only allow js assets
def isJsAsset(asset: WebjarAsset): Boolean =
  asset.asset.endsWith(".js")

<<<<<<< HEAD
val webjars: HttpRoutes[IO] = webjarServiceBuilder[IO]
  .withWebjarAssetFilter(isJsAsset)
  .toRoutes
=======
val webjars: HttpRoutes[IO] = webjarServiceBuilder[IO](blocker = blocker)
  .withWebjarAssetFilter(isJsAsset)
  .toRoutes
```

```scala mdoc:silent
blockingPool.shutdown()
>>>>>>> 75cf4b3c
```

Assuming that the service is mounted as root on port `8080`, and you included the webjar `swagger-ui-3.20.9.jar` on your classpath, you would reach the assets with the path: `http://localhost:8080/swagger-ui/3.20.9/index.html`

[StaticFile]: ../api/org/http4s/StaticFile$
[mdoc]: https://scalameta.org/mdoc/<|MERGE_RESOLUTION|>--- conflicted
+++ resolved
@@ -1,9 +1,5 @@
 
 # Static Files
-<<<<<<< HEAD
-
-=======
->>>>>>> 75cf4b3c
 
 Http4s can serve static files, subject to a configuration policy. There are three
 locations that Http4s can serve static content from: the filesystem, resources
@@ -94,11 +90,7 @@
 
 val routes = HttpRoutes.of[IO] {
   case request @ GET -> Root / path if fileTypes.exists(path.endsWith) =>
-<<<<<<< HEAD
     static(path, request)
-=======
-    static(path, blocker, request)
->>>>>>> 75cf4b3c
 }
 ```
 
@@ -124,19 +116,9 @@
 def isJsAsset(asset: WebjarAsset): Boolean =
   asset.asset.endsWith(".js")
 
-<<<<<<< HEAD
 val webjars: HttpRoutes[IO] = webjarServiceBuilder[IO]
   .withWebjarAssetFilter(isJsAsset)
   .toRoutes
-=======
-val webjars: HttpRoutes[IO] = webjarServiceBuilder[IO](blocker = blocker)
-  .withWebjarAssetFilter(isJsAsset)
-  .toRoutes
-```
-
-```scala mdoc:silent
-blockingPool.shutdown()
->>>>>>> 75cf4b3c
 ```
 
 Assuming that the service is mounted as root on port `8080`, and you included the webjar `swagger-ui-3.20.9.jar` on your classpath, you would reach the assets with the path: `http://localhost:8080/swagger-ui/3.20.9/index.html`
