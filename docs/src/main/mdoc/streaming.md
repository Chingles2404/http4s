<<<<<<< HEAD
=======

>>>>>>> 75cf4b3c
# Streaming


Streaming lies at the heart of the http4s model of HTTP, in the literal sense that `EntityBody[F]`
is just a type alias for `Stream[F, Byte]`. Please see [entity] for details. This means
HTTP streaming is provided by both http4s' service support and its client support.

## Streaming responses from your service

Because `EntityBody[F]`s are streams anyway, returning a stream as a response from your service is
simplicity itself:

```scala mdoc:silent
import scala.concurrent.duration._

import cats.effect._
import fs2.Stream
import org.http4s._
import org.http4s.dsl.io._

// An infinite stream of the periodic elapsed time
val seconds = Stream.awakeEvery[IO](1.second)

val routes = HttpRoutes.of[IO] {
  case GET -> Root / "seconds" =>
    Ok(seconds.map(_.toString)) // `map` `toString` because there's no `EntityEncoder` for `Duration`
}
```

Streams are returned to the client as chunked HTTP responses automatically. You don't need to provide the header yourself.

For a more realistic example of streaming results from database queries to the client, please see the
[ScalaSyd 2015] example. In particular, if you want to stream JSON responses, please take note of how
it converts a stream of JSON objects to a JSON array, which is friendlier to clients.

## Consuming Streams with the Client

The http4s [client] supports consuming chunked HTTP responses as a stream, again because the
`EntityBody[F]` is a stream anyway. http4s' `Client` interface consumes streams with the `streaming`
function, which takes a `Request[F]` and a `Response[F] => Stream[F, A]` and returns a
`Stream[F, A]`. Since an `EntityBody[F]` is just a `Stream[F, Byte]`, then, the easiest way
to consume a stream is just:

```scala
client.stream(req).flatMap(_.body)
```

That gives you a `Stream[F, Byte]`, but you probably want something other than a `Byte`.
Here's some code intended to consume [Twitter's streaming APIs], which return a stream of JSON.

First, let's assume we want to use [Circe] for JSON support. Please see [json] for details.

```scala
libraryDependencies ++= Seq(
  "org.http4s" %% "http4s-circe" % "@{version.http4s.doc}",
  "io.circe" %% "circe-generic" % "@{version.circe}"
)
```

Next, we want _streaming_ JSON. Because http4s is streaming in its bones, it relies on [jawn] for
streaming JSON support. Most popular JSON libraries, including Circe, provide jawn support, as
the code below shows. What's left is to integrate jawn's streaming parsing with fs2's Stream.
That's done by [jawn-fs2], which http4s' Circe module depends on transitively.

Because Twitter's Streaming APIs literally return a stream of JSON objects, _not_ a JSON array,
we want to use jawn-fs2's `parseJsonStream`.

Finally, Twitter's Streaming APIs also require OAuth authentication. So our example is an OAuth
example as a bonus!

Putting it all together into a small app that will print the JSON objects forever:

```scala mdoc:reset:silent
import org.http4s._
import org.http4s.blaze.client._
import org.http4s.client.oauth1
import org.http4s.implicits._
import cats.effect._
import fs2.Stream
import fs2.io.stdout
import fs2.text.{lines, utf8Encode}
import io.circe.Json
import org.typelevel.jawn.fs2._
import scala.concurrent.ExecutionContext.global

class TWStream[F[_]: Async] {
  // jawn-fs2 needs to know what JSON AST you want
  implicit val f = new io.circe.jawn.CirceSupportParser(None, false).facade

  /* These values are created by a Twitter developer web app.
   * OAuth signing is an effect due to generating a nonce for each `Request`.
   */
  def sign(consumerKey: String, consumerSecret: String, 
             accessToken: String, accessSecret: String)
          (req: Request[F]): F[Request[F]] = {
    val consumer = oauth1.Consumer(consumerKey, consumerSecret)
    val token    = oauth1.Token(accessToken, accessSecret)
    oauth1.signRequest(req, consumer, callback = None, verifier = None, token = Some(token))
  }

  /* Create a http client, sign the incoming `Request[F]`, stream the `Response[IO]`, and
   * `parseJsonStream` the `Response[F]`.
   * `sign` returns a `F`, so we need to `Stream.eval` it to use a for-comprehension.
   */
  def jsonStream(consumerKey: String, consumerSecret: String, 
<<<<<<< HEAD
                   accessToken: String, accessSecret: String)
                  (req: Request[F]): Stream[F, Json] =
=======
                     accessToken: String, accessSecret: String)
                    (req: Request[F]): Stream[F, Json] =
>>>>>>> 75cf4b3c
    for {
      client <- BlazeClientBuilder(global).stream
      sr  <- Stream.eval(sign(consumerKey, consumerSecret, accessToken, accessSecret)(req))
      res <- client.stream(sr).flatMap(_.body.chunks.parseJsonStream)
    } yield res

  /* Stream the sample statuses.
   * Plug in your four Twitter API values here.
   * We map over the Circe `Json` objects to pretty-print them with `spaces2`.
   * Then we `to` them to fs2's `lines` and then to `stdout` `Sink` to print them.
   */
<<<<<<< HEAD
  val stream: Stream[F, Unit] = {
=======
  def stream(blocker: Blocker): Stream[F, Unit] = {
>>>>>>> 75cf4b3c
    val req = Request[F](Method.GET, 
                uri"https://stream.twitter.com/1.1/statuses/sample.json")
    val s   = jsonStream("<consumerKey>", "<consumerSecret>", 
                "<accessToken>", "<accessSecret>")(req)
<<<<<<< HEAD
    s.map(_.spaces2).through(lines).through(utf8Encode).through(stdout)
=======
    s.map(_.spaces2).through(lines).through(utf8Encode).through(stdout(blocker))
>>>>>>> 75cf4b3c
  }

  /** Compile our stream down to an effect to make it runnable */
  def run: F[Unit] =
    stream.compile.drain
}
```

`TWStream` runs any effect type supported by cats-effect.  We need to
pick a concrete effect, such as `cats.effect.IO`, to actually run it.
We'll make use of `cats.effect.IOApp`, which defines a program in terms
in the form `run(args: List[String]): IO[ExitCode]`:

```scala mdoc:silent
object TWStreamApp extends IOApp {
  def run(args: List[String]) =
    (new TWStream[IO]).run.as(ExitCode.Success)
}
```

[client]: ../client
[entity]: ../entity
[ScalaSyd 2015]: https://bitbucket.org/da_terry/scalasyd-doobie-http4s
[json]: ../json
[jawn]: https://github.com/non/jawn
[jawn-fs2]: https://github.com/typelevel/jawn-fs2
[Twitter's streaming APIs]: https://dev.twitter.com/streaming/overview
[circe]: https://circe.github.io/circe/<|MERGE_RESOLUTION|>--- conflicted
+++ resolved
@@ -1,9 +1,4 @@
-<<<<<<< HEAD
-=======
-
->>>>>>> 75cf4b3c
 # Streaming
-
 
 Streaming lies at the heart of the http4s model of HTTP, in the literal sense that `EntityBody[F]`
 is just a type alias for `Stream[F, Byte]`. Please see [entity] for details. This means
@@ -107,13 +102,8 @@
    * `sign` returns a `F`, so we need to `Stream.eval` it to use a for-comprehension.
    */
   def jsonStream(consumerKey: String, consumerSecret: String, 
-<<<<<<< HEAD
                    accessToken: String, accessSecret: String)
                   (req: Request[F]): Stream[F, Json] =
-=======
-                     accessToken: String, accessSecret: String)
-                    (req: Request[F]): Stream[F, Json] =
->>>>>>> 75cf4b3c
     for {
       client <- BlazeClientBuilder(global).stream
       sr  <- Stream.eval(sign(consumerKey, consumerSecret, accessToken, accessSecret)(req))
@@ -125,20 +115,12 @@
    * We map over the Circe `Json` objects to pretty-print them with `spaces2`.
    * Then we `to` them to fs2's `lines` and then to `stdout` `Sink` to print them.
    */
-<<<<<<< HEAD
   val stream: Stream[F, Unit] = {
-=======
-  def stream(blocker: Blocker): Stream[F, Unit] = {
->>>>>>> 75cf4b3c
     val req = Request[F](Method.GET, 
                 uri"https://stream.twitter.com/1.1/statuses/sample.json")
     val s   = jsonStream("<consumerKey>", "<consumerSecret>", 
                 "<accessToken>", "<accessSecret>")(req)
-<<<<<<< HEAD
     s.map(_.spaces2).through(lines).through(utf8Encode).through(stdout)
-=======
-    s.map(_.spaces2).through(lines).through(utf8Encode).through(stdout(blocker))
->>>>>>> 75cf4b3c
   }
 
   /** Compile our stream down to an effect to make it runnable */
