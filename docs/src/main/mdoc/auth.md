--- conflicted
+++ resolved
@@ -131,11 +131,7 @@
 
 val onFailure: AuthedRoutes[String, IO] = 
   Kleisli(req => OptionT.liftF(Forbidden(req.context)))
-<<<<<<< HEAD
-  
-=======
-
->>>>>>> 0dae3070
+
 val middleware = AuthMiddleware(authUser, onFailure)
 
 val service: HttpRoutes[IO] = middleware(authedRoutes)
@@ -173,11 +169,7 @@
 val clock = java.time.Clock.systemUTC
 
 // gotta figure out how to do the form
-<<<<<<< HEAD
-def verifyLogin(request: Request[IO]): IO[Either[String,User]] = ??? 
-=======
 def verifyLogin(request: Request[IO]): IO[Either[String,User]] = ???
->>>>>>> 0dae3070
 
 val logIn: Kleisli[IO, Request[IO], Response[IO]] = Kleisli({ request =>
   verifyLogin(request: Request[IO]).flatMap(_ match {
