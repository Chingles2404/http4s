
# HTTP Client

How do we know the server is running?  Let's create a client with
http4s to try our service.

A recap of the dependencies for this example, in case you skipped the [service] example. Ensure you have the following dependencies in your build.sbt:

```scala
scalaVersion := "2.13.4" // Also supports 2.11.x and 2.12.x

val http4sVersion = "@{version.http4s.doc}"

// Only necessary for SNAPSHOT releases
resolvers += Resolver.sonatypeRepo("snapshots")

libraryDependencies ++= Seq(
  "org.http4s" %% "http4s-dsl" % http4sVersion,
  "org.http4s" %% "http4s-blaze-server" % http4sVersion,
  "org.http4s" %% "http4s-blaze-client" % http4sVersion
)
```

Then we create the [service] again so [mdoc] picks it up:
>
```scala mdoc:silent
import cats.effect._
import org.http4s._
import org.http4s.dsl.io._
import org.http4s.implicits._
import org.http4s.blaze.server._
```

The following is provided by an `IOApp`, but necessary if following
along in a REPL:

```scala mdoc:silent:nest
import cats.effect.unsafe.IORuntime
implicit val runtime: IORuntime = cats.effect.unsafe.IORuntime.global
```

Finish setting up our server:

```scala mdoc:nest
val app = HttpRoutes.of[IO] {
  case GET -> Root / "hello" / name =>
    Ok(s"Hello, $name.")
}.orNotFound

<<<<<<< HEAD
val server = BlazeServerBuilder[IO](global)
=======
val server = BlazeServerBuilder[IO]
>>>>>>> 0dae3070
  .bindHttp(8080, "localhost")
  .withHttpApp(app)
  .resource
```

We'll start the server in the background.  The `IO.never` keeps it
running until we cancel the fiber.

```scala mdoc:nest
val fiber = server.use(_ => IO.never).start.unsafeRunSync()
```


### Creating the client

A good default choice is the `BlazeClientBuilder`.  The
`BlazeClientBuilder` maintains a connection pool and speaks HTTP 1.x.

```scala mdoc
import org.http4s.blaze.client._
import org.http4s.client._
```

```scala mdoc:silent
BlazeClientBuilder[IO].resource.use { client =>
  // use `client` here and return an `IO`.
  // the client will be acquired and shut down
  // automatically each time the `IO` is run.
  IO.unit
}
```

For the remainder of this tutorial, we'll use an alternate client backend
built on the standard `java.net` library client.  Unlike the blaze
client, it does not need to be shut down.  Like the blaze-client, and
any other http4s backend, it presents the exact same `Client`
interface!

It uses blocking IO and is less suited for production, but it is
highly useful in a REPL:

```scala mdoc:silent:nest
import java.util.concurrent._

val blockingPool = Executors.newFixedThreadPool(5)
val httpClient: Client[IO] = JavaNetClientBuilder[IO].create
```

### Describing a call

To execute a GET request, we can call `expect` with the type we expect
and the URI we want:

```scala mdoc
val helloJames = httpClient.expect[String]("http://localhost:8080/hello/James")
```

Note that we don't have any output yet.  We have a `IO[String]`, to
represent the asynchronous nature of a client request.

Furthermore, we haven't even executed the request yet.  A significant
difference between a `IO` and a `scala.concurrent.Future` is that a
`Future` starts running immediately on its implicit execution context,
whereas a `IO` runs when it's told.  Executing a request is an
example of a side effect.  In functional programming, we prefer to
build a description of the program we're going to run, and defer its
side effects to the end.

Let's describe how we're going to greet a collection of people in
parallel:

```scala mdoc:silent
import cats._, cats.effect._, cats.implicits._
import org.http4s.Uri
```

```scala mdoc
def hello(name: String): IO[String] = {
  val target = uri"http://localhost:8080/hello/" / name
  httpClient.expect[String](target)
}

val people = Vector("Michael", "Jessica", "Ashley", "Christopher")

val greetingList = people.parTraverse(hello)
```

Observe how simply we could combine a single `F[String]` returned
by `hello` into a scatter-gather to return a `F[List[String]]`.

## Making the call

It is best to run your `F` "at the end of the world."  The "end of
the world" varies by context:

* In a command line app, it's your main method.
* In an `HttpApp[F]`, an `F[Response[F]]` is returned to be run by the
  server.
* Here in the REPL, the last line is the end of the world.  Here we go:

```scala mdoc:nest
val greetingsStringEffect = greetingList.map(_.mkString("\n"))
greetingsStringEffect.unsafeRunSync()
```

## Constructing a URI

Before you can make a call, you'll need a `Uri` to represent the endpoint you
want to access.

There are a number of ways to construct a `Uri`.

If you have a literal string, you can use `uri"..."`:

```scala mdoc:nest
uri"https://my-awesome-service.com/foo/bar?wow=yeah"
```

This only works with literal strings because it uses a macro to validate the URI
format at compile-time.

Otherwise, you'll need to use `Uri.fromString(...)` and handle the case where
validation fails:

```scala mdoc:nest
val validUri = "https://my-awesome-service.com/foo/bar?wow=yeah"
val invalidUri = "yeah whatever"

val uri: Either[ParseFailure, Uri] = Uri.fromString(validUri)

val parseFailure: Either[ParseFailure, Uri] = Uri.fromString(invalidUri)
```

You can also build up a URI incrementally, e.g.:

```scala mdoc:nest
val baseUri: Uri = uri"http://foo.com"
val withPath: Uri = baseUri.withPath(path"/bar/baz")
val withQuery: Uri = withPath.withQueryParam("hello", "world")
```

## Middleware

Like the server [middleware], the client middleware is a wrapper around a
`Client` that provides a means of accessing or manipulating `Request`s
and `Response`s being sent.

Consider functions from `Int` to `String. We could create a wrapper over functions of this type,
which would take an `Int => String` and return an `Int => String`.

Such a wrapper could make the result inspect its input, do something to it,
and call the original function with that input (or even another one).
Then it could look at the response and also make some actions based on it.

An example wrapper could look something like this:

```scala mdoc
def mid(f: Int => String): Int => String = in => {
  // here, `in` is the input originally passed to the function
  // we can decide to pass it to `f`, or modify it first. We'll change it for the example.
  val resultOfF = f(in + 1)

  // Now, `resultOfF` is the result of the function applied with the modified result.
  // We can return it verbatim or _also_ modify it first! We could even ignore it.
  // Here, we'll use both results - the one we got from the original call (f(in)) and the customized one (f(in + 1)).
  s"${f(in)} is the original result, but $resultOfF's input was modified!"
}
```

If we were to wrap a simple function, say, one returning the String representation of a number:

```scala mdoc
val f1: Int => String = _.toString

// Here, we're applying our wrapper to `f1`. Notice that this is still a function.
val f2: Int => String = mid(f1)

f1(10)
f2(10)
```

We would see how it's changing the result of the `f1` function by giving it another input.

This wrapper could be considered a **middleware** over functions from `Int` to `String`.
Now consider a simplified definition of `Client[F]` - it boils down to a single abstract method:

```scala
trait Client[F[_]] {
  def run(request: Request[F]): Resource[F, Response[F]]
}
```

Knowing this, we could say a `Client[F]` is equivalent to a function from `Request[F]` to `Resource[F, Response[F]]`. In fact, given a client, we could call `client.run _` to get that function.

A client middleware follows the same idea as our original middleware did: it takes a `Client` (which is a function) and returns another `Client` (which is also a function).

It can see the input `Request[F]` that we pass to the client when we call it, it can modify that request, pass it to the underlying client (or any other client, really!), and do all sorts of other things, including effects - all it has to do is return a `Resource[F, Response[F]]`.

The real definition of `Client` is a little more complicated because there's several more abstract methods.
If you want to implement a client using just a function (for example, to make a middleware), consider using `Client.apply`.

A simple middleware, which would add a constant header to every request and response, could look like this:

```scala mdoc
import org.typelevel.ci.CIString

def addTestHeader[F[_]: MonadCancelThrow](underlying: Client[F]): Client[F] = Client[F] { req =>
  underlying
    .run(
      req.withHeaders(Header.Raw(CIString("X-Test-Request"), "test"))
    )
    .map(
      _.withHeaders(Header.Raw(CIString("X-Test-Response"), "test"))
    )
}
```

As the caller of the client you would get from this, you would see the extra header in the response.
Similarly, every service called by the client would see an extra header in the requests.

### Included Middleware

Http4s includes some middleware Out of the Box in the `org.http4s.client.middleware`
package. These include:

* Following of redirect responses ([Follow Redirect])
* Retrying of requests ([Retry])
* Metrics gathering ([Metrics])
* Logging of requests ([Request Logger])
* Logging of responses ([Response Logger])
* Logging of requests and responses ([Logger])

### Metrics Middleware

Apart from the middleware mentioned in the previous section. There is, as well,
Out of the Box middleware for Dropwizard and Prometheus metrics

#### Dropwizard Metrics Middleware

To make use of this metrics middleware the following dependencies are needed:

```scala
libraryDependencies ++= Seq(
  "org.http4s" %% "http4s-client" % http4sVersion,
  "org.http4s" %% "http4s-dropwizard-metrics" % http4sVersion
)
```

We can create a middleware that registers metrics prefixed with a
provided prefix like this.

```scala mdoc:silent
import org.http4s.client.middleware.Metrics
import org.http4s.metrics.dropwizard.Dropwizard
import com.codahale.metrics.SharedMetricRegistries
```
```scala mdoc:nest
val registry = SharedMetricRegistries.getOrCreate("default")
val requestMethodClassifier = (r: Request[IO]) => Some(r.method.toString.toLowerCase)

val meteredClient = 
  Metrics[IO](Dropwizard(registry, "prefix"), requestMethodClassifier)(httpClient)
```

A `classifier` is just a function `Request[F] => Option[String]` that allows
to add a subprefix to every metric based on the `Request`

#### Prometheus Metrics Middleware

To make use of this metrics middleware the following dependencies are needed:

```scala
libraryDependencies ++= Seq(
  "org.http4s" %% "http4s-client" % http4sVersion,
  "org.http4s" %% "http4s-prometheus-metrics" % http4sVersion
)
```

We can create a middleware that registers metrics prefixed with a
provided prefix like this.

```scala mdoc:silent
import cats.effect.{Resource, IO}
import org.http4s.client.middleware.Metrics
import org.http4s.metrics.prometheus.Prometheus
```
```scala mdoc:nest
val requestMethodClassifier = (r: Request[IO]) => Some(r.method.toString.toLowerCase)

val meteredClient: Resource[IO, Client[IO]] =
  for {
    registry <- Prometheus.collectorRegistry[IO]
    metrics <- Prometheus.metricsOps[IO](registry, "prefix")
  } yield Metrics[IO](metrics, requestMethodClassifier)(httpClient)
```


A `classifier` is just a function `Request[F] => Option[String]` that allows
to add a label to every metric based on the `Request`

## Examples

### Send a GET request, treating the response as a string

You can send a GET by calling the `expect` method on the client, passing a `Uri`:

```scala mdoc:nest
httpClient.expect[String](uri"https://google.com/")
```

If you need to do something more complicated like setting request headers, you
can build up a request object and pass that to `expect`:

```scala mdoc:silent
import org.http4s.client.dsl.io._
import org.http4s.headers._
import org.http4s.MediaType
import org.http4s.Method._
```

```scala mdoc:nest
val request = GET(
  uri"https://my-lovely-api.com/",
  Authorization(Credentials.Token(AuthScheme.Bearer, "open sesame")),
  Accept(MediaType.application.json)
)

httpClient.expect[String](request)
```

### Post a form, decoding the JSON response to a case class

```scala mdoc:nest
import org.http4s.circe._
import io.circe.generic.auto._

case class AuthResponse(access_token: String)

implicit val authResponseEntityDecoder: EntityDecoder[IO, AuthResponse] =
  jsonOf[IO, AuthResponse]

val postRequest = POST(
  UrlForm(
    "grant_type" -> "client_credentials",
    "client_id" -> "my-awesome-client",
    "client_secret" -> "s3cr3t"
  ),
  uri"https://my-lovely-api.com/oauth2/token"
)

httpClient.expect[AuthResponse](postRequest)
```

```scala mdoc:nest:invisible
fiber.cancel.unsafeRunSync()
```

## Calls to a JSON API

Take a look at [json].

## Body decoding / encoding

The reusable way to decode/encode a request is to write a custom `EntityDecoder`
and `EntityEncoder`. For that topic, take a look at [entity].

If you prefer a more fine-grained approach, some of the methods take a `Response[F]
=> F[A]` argument, such as `run` or `get`, which lets you add a function which includes the
decoding functionality, but ignores the media type.

```scala
client.run(req).use {
  case Status.Successful(r) => r.attemptAs[A].leftMap(_.message).value
  case r => r.as[String]
    .map(b => Left(s"Request $req failed with status ${r.status.code} and body $b"))
}
```

However, your function has to consume the body before the returned `F` exits.
Don't do this:

```scala
// will come back to haunt you
client.get[EntityBody]("some-url")(response => response.body)
```

Passing it to a `EntityDecoder` is safe.

```
client.get[T]("some-url")(response => jsonOf(response.body))
```

```scala mdoc:nest:invisible
blockingPool.shutdown()
```

[service]: ../service
[entity]: ../entity
[json]: ../json
[`IOApp`]: https://typelevel.org/cats-effect/datatypes/ioapp.html
[middleware]: ../middleware
[Follow Redirect]: ../api/org/http4s/client/middleware/FollowRedirect$
[Retry]: ../api/org/http4s/client/middleware/Retry$
[Metrics]: ../api/org/http4s/client/middleware/Metrics$
[Request Logger]: ../api/org/http4s/client/middleware/RequestLogger$
[Response Logger]: ../api/org/http4s/client/middleware/ResponseLogger$
[Logger]: ../api/org/http4s/client/middleware/Logger$
[mdoc]: https://scalameta.org/mdoc/<|MERGE_RESOLUTION|>--- conflicted
+++ resolved
@@ -47,11 +47,7 @@
     Ok(s"Hello, $name.")
 }.orNotFound
 
-<<<<<<< HEAD
-val server = BlazeServerBuilder[IO](global)
-=======
 val server = BlazeServerBuilder[IO]
->>>>>>> 0dae3070
   .bindHttp(8080, "localhost")
   .withHttpApp(app)
   .resource
