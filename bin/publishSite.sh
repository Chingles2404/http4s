#!/usr/bin/env bash
set -e

. $TRAVIS_BUILD_DIR/bin/setup.sh

# Install hugo static site generator from GitHub releases page.
curl -s -L "https://github.com/spf13/hugo/releases/download/v${HUGO_VERSION}/hugo_${HUGO_VERSION}_Linux-64bit.tar.gz" | tar xzf -
mv "./hugo" "$HOME/bin/hugo"

# Disable Making Sure It's the Real Github
echo -e "Host github.com\n\tStrictHostKeyChecking no\n" >> ~/.ssh/config

# Record minimal build information via the Git user ident
git config --global user.name "Travis CI";
git config --global user.email "travis-ci@http4s.org";
SBT_GHPAGES_COMMIT_MESSAGE=$(gh_pages_commit_message)
export SBT_GHPAGES_COMMIT_MESSAGE

sbt ";makeSite"

checkPublishable "ghPages"

# Add secret deploy key to ssh-agent for deploy
eval "$(ssh-agent -s)";
openssl aes-256-cbc -d -K $encrypted_8735ae5b3321_key -iv $encrypted_8735ae5b3321_iv -in project/travis-deploy-key.enc | ssh-add -;

<<<<<<< HEAD
sbt ";ghpagesPushSite"
=======
PUBLISH_COMMAND=";docs/ghpagesPushSite"
if [[ $PUBLISH_COMMAND = "master" ]]; then
  PUBLISH_COMMAND="$PUBLISH_COMMAND ;website/ghpagesPushSite"
fi
>>>>>>> b8dc52dc
<|MERGE_RESOLUTION|>--- conflicted
+++ resolved
@@ -24,11 +24,8 @@
 eval "$(ssh-agent -s)";
 openssl aes-256-cbc -d -K $encrypted_8735ae5b3321_key -iv $encrypted_8735ae5b3321_iv -in project/travis-deploy-key.enc | ssh-add -;
 
-<<<<<<< HEAD
-sbt ";ghpagesPushSite"
-=======
 PUBLISH_COMMAND=";docs/ghpagesPushSite"
-if [[ $PUBLISH_COMMAND = "master" ]]; then
+if [[ $TRAVIS_BRANCH = "master" ]]; then
   PUBLISH_COMMAND="$PUBLISH_COMMAND ;website/ghpagesPushSite"
 fi
->>>>>>> b8dc52dc
+sbt $PUBLISH_COMMAND