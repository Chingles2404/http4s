--- conflicted
+++ resolved
@@ -25,10 +25,6 @@
   fi
 fi
 
-<<<<<<< HEAD
-sbt ++$TRAVIS_SCALA_VERSION $SBT_COMMAND
-=======
-
 # Put JVM options in a file where we can write to it without sudo,
 # for instance to adjust the JVM's entropy source.
 JVM_OPTS_FILE=/tmp/jvmopts
@@ -49,8 +45,7 @@
     echo
 fi
 
-sbt 'set scalazVersion in ThisBuild := System.getenv("SCALAZ_VERSION")' ++$TRAVIS_SCALA_VERSION -jvm-opts "$JVM_OPTS_FILE" $SBT_COMMAND
->>>>>>> 9a547c49
+sbt ++$TRAVIS_SCALA_VERSION -jvm-opts "$JVM_OPTS_FILE" $SBT_COMMAND
 
 echo "Uploading codecov"
 if [[ $SBT_COMMAND = *";coverage"* ]]; then
