resolvers += "jgit-repo" at "https://download.eclipse.org/jgit/maven"
libraryDependencies += "ch.qos.logback" % "logback-classic" % "1.2.3"

// https://github.com/coursier/coursier/issues/450
classpathTypes += "maven-plugin"

addSbtPlugin("com.earldouglas"            %  "xsbt-web-plugin"           % "4.2.0")
addSbtPlugin("com.eed3si9n"               %  "sbt-buildinfo"             % "0.9.0")
addSbtPlugin("com.eed3si9n"               %  "sbt-unidoc"                % "0.4.3")
addSbtPlugin("com.geirsson"               %  "sbt-ci-release"            % "1.5.3")
addSbtPlugin("com.github.cb372"           %  "sbt-explicit-dependencies" % "0.2.13")
addSbtPlugin("com.github.tkawachi"        %  "sbt-doctest"               % "0.9.6")
addSbtPlugin("com.timushev.sbt"           %  "sbt-updates"               % "0.5.0")
addSbtPlugin("com.typesafe"               %  "sbt-mima-plugin"           % "0.7.0")
addSbtPlugin("com.typesafe.sbt"           %  "sbt-ghpages"               % "0.6.3")
addSbtPlugin("com.typesafe.sbt"           %  "sbt-site"                  % "1.4.0")
addSbtPlugin("com.typesafe.sbt"           %  "sbt-twirl"                 % "1.5.0")
<<<<<<< HEAD
addSbtPlugin("com.typesafe.sbt"           %  "sbt-native-packager"       % "1.7.1")
addSbtPlugin("io.github.davidgregory084"  %  "sbt-tpolecat"              % "0.1.11")
addSbtPlugin("io.spray"                   %  "sbt-revolver"              % "0.9.1")
addSbtPlugin("org.scalameta"              %  "sbt-scalafmt"              % "2.3.4")
addSbtPlugin("org.scalastyle"             %% "scalastyle-sbt-plugin"     % "1.0.0")
=======
addSbtPlugin("com.typesafe.sbt"           %  "sbt-native-packager"       % "1.6.1")
addSbtPlugin("io.github.davidgregory084"  %  "sbt-tpolecat"              % "0.1.10")
addSbtPlugin("io.spray"                   %  "sbt-revolver"              % "0.9.1")
addSbtPlugin("org.scalameta"              %  "sbt-scalafmt"              % "2.3.1")
>>>>>>> 121449ab
addSbtPlugin("org.tpolecat"               %  "tut-plugin"                % "0.6.13")
addSbtPlugin("pl.project13.scala"         %  "sbt-jmh"                   % "0.3.7")<|MERGE_RESOLUTION|>--- conflicted
+++ resolved
@@ -15,17 +15,9 @@
 addSbtPlugin("com.typesafe.sbt"           %  "sbt-ghpages"               % "0.6.3")
 addSbtPlugin("com.typesafe.sbt"           %  "sbt-site"                  % "1.4.0")
 addSbtPlugin("com.typesafe.sbt"           %  "sbt-twirl"                 % "1.5.0")
-<<<<<<< HEAD
 addSbtPlugin("com.typesafe.sbt"           %  "sbt-native-packager"       % "1.7.1")
 addSbtPlugin("io.github.davidgregory084"  %  "sbt-tpolecat"              % "0.1.11")
 addSbtPlugin("io.spray"                   %  "sbt-revolver"              % "0.9.1")
 addSbtPlugin("org.scalameta"              %  "sbt-scalafmt"              % "2.3.4")
-addSbtPlugin("org.scalastyle"             %% "scalastyle-sbt-plugin"     % "1.0.0")
-=======
-addSbtPlugin("com.typesafe.sbt"           %  "sbt-native-packager"       % "1.6.1")
-addSbtPlugin("io.github.davidgregory084"  %  "sbt-tpolecat"              % "0.1.10")
-addSbtPlugin("io.spray"                   %  "sbt-revolver"              % "0.9.1")
-addSbtPlugin("org.scalameta"              %  "sbt-scalafmt"              % "2.3.1")
->>>>>>> 121449ab
 addSbtPlugin("org.tpolecat"               %  "tut-plugin"                % "0.6.13")
 addSbtPlugin("pl.project13.scala"         %  "sbt-jmh"                   % "0.3.7")