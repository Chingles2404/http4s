resolvers += "jgit-repo" at "http://download.eclipse.org/jgit/maven"

<<<<<<< HEAD
addSbtPlugin("com.earldouglas"    %  "xsbt-web-plugin"       % "4.0.1")
addSbtPlugin("com.lucidchart"     %  "sbt-scalafmt-coursier" % "1.15")
=======
addSbtPlugin("com.earldouglas"    %  "xsbt-web-plugin"       % "4.0.2")
addSbtPlugin("com.lucidchart"     %  "sbt-scalafmt-coursier" % "1.14")
>>>>>>> feac73d5
addSbtPlugin("org.scalastyle"     %% "scalastyle-sbt-plugin" % "1.0.0")
addSbtPlugin("com.typesafe"       %  "sbt-mima-plugin"       % "0.1.18")
addSbtPlugin("com.typesafe.sbt"   %  "sbt-native-packager"   % "1.3.3")
addSbtPlugin("com.typesafe.sbt"   %  "sbt-twirl"             % "1.3.15")
addSbtPlugin("io.gatling"         %  "gatling-sbt"           % "2.2.2")
addSbtPlugin("io.get-coursier"    %  "sbt-coursier"          % "1.0.0")
addSbtPlugin("io.spray"           %  "sbt-revolver"          % "0.9.1")
addSbtPlugin("io.verizon.build"   %  "sbt-rig"               % "5.0.39")
addSbtPlugin("org.tpolecat"       %  "tut-plugin"            % "0.6.3")
addSbtPlugin("pl.project13.scala" %  "sbt-jmh"               % "0.3.3")

libraryDependencies += "ch.qos.logback" % "logback-classic" % "1.2.3"

// https://github.com/coursier/coursier/issues/450
classpathTypes += "maven-plugin"<|MERGE_RESOLUTION|>--- conflicted
+++ resolved
@@ -1,12 +1,7 @@
 resolvers += "jgit-repo" at "http://download.eclipse.org/jgit/maven"
 
-<<<<<<< HEAD
-addSbtPlugin("com.earldouglas"    %  "xsbt-web-plugin"       % "4.0.1")
+addSbtPlugin("com.earldouglas"    %  "xsbt-web-plugin"       % "4.0.2")
 addSbtPlugin("com.lucidchart"     %  "sbt-scalafmt-coursier" % "1.15")
-=======
-addSbtPlugin("com.earldouglas"    %  "xsbt-web-plugin"       % "4.0.2")
-addSbtPlugin("com.lucidchart"     %  "sbt-scalafmt-coursier" % "1.14")
->>>>>>> feac73d5
 addSbtPlugin("org.scalastyle"     %% "scalastyle-sbt-plugin" % "1.0.0")
 addSbtPlugin("com.typesafe"       %  "sbt-mima-plugin"       % "0.1.18")
 addSbtPlugin("com.typesafe.sbt"   %  "sbt-native-packager"   % "1.3.3")
