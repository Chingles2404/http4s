libraryDependencies += "ch.qos.logback" % "logback-classic" % "1.2.3"

// https://github.com/coursier/coursier/issues/450
classpathTypes += "maven-plugin"

addSbtPlugin("ch.epfl.lamp"               %  "sbt-dotty"                 % "0.4.6")
addSbtPlugin("ch.epfl.scala"              %  "sbt-scalafix"              % "0.9.23")
addSbtPlugin("com.earldouglas"            %  "xsbt-web-plugin"           % "4.1.0")
addSbtPlugin("com.eed3si9n"               %  "sbt-buildinfo"             % "0.9.0")
addSbtPlugin("com.eed3si9n"               %  "sbt-unidoc"                % "0.4.3")
addSbtPlugin("com.geirsson"               %  "sbt-ci-release"            % "1.5.2")
addSbtPlugin("com.github.tkawachi"        %  "sbt-doctest"               % "0.9.8")
addSbtPlugin("org.http4s"                 %  "sbt-http4s-org"            % "0.4.0")
addSbtPlugin("com.timushev.sbt"           %  "sbt-updates"               % "0.5.0")
addSbtPlugin("com.typesafe.sbt"           %  "sbt-ghpages"               % "0.6.3")
addSbtPlugin("com.typesafe.sbt"           %  "sbt-site"                  % "1.4.0")
addSbtPlugin("com.typesafe.sbt"           %  "sbt-twirl"                 % "1.5.0")
addSbtPlugin("com.typesafe.sbt"           %  "sbt-native-packager"       % "1.6.1")
addSbtPlugin("de.heikoseeberger"          %  "sbt-header"                % "5.6.0")
<<<<<<< HEAD
addSbtPlugin("io.github.davidgregory084"  %  "sbt-tpolecat"              % "0.1.13")
=======
addSbtPlugin("io.get-coursier"            %  "sbt-coursier"              % "1.0.3")
addSbtPlugin("io.github.davidgregory084"  %  "sbt-tpolecat"              % "0.1.15")
>>>>>>> 6eb628a5
addSbtPlugin("io.spray"                   %  "sbt-revolver"              % "0.9.1")
addSbtPlugin("pl.project13.scala"         %  "sbt-jmh"                   % "0.3.7")
addSbtPlugin("org.scalameta"              %  "sbt-mdoc"                  % "2.2.9")<|MERGE_RESOLUTION|>--- conflicted
+++ resolved
@@ -17,12 +17,7 @@
 addSbtPlugin("com.typesafe.sbt"           %  "sbt-twirl"                 % "1.5.0")
 addSbtPlugin("com.typesafe.sbt"           %  "sbt-native-packager"       % "1.6.1")
 addSbtPlugin("de.heikoseeberger"          %  "sbt-header"                % "5.6.0")
-<<<<<<< HEAD
-addSbtPlugin("io.github.davidgregory084"  %  "sbt-tpolecat"              % "0.1.13")
-=======
-addSbtPlugin("io.get-coursier"            %  "sbt-coursier"              % "1.0.3")
 addSbtPlugin("io.github.davidgregory084"  %  "sbt-tpolecat"              % "0.1.15")
->>>>>>> 6eb628a5
 addSbtPlugin("io.spray"                   %  "sbt-revolver"              % "0.9.1")
 addSbtPlugin("pl.project13.scala"         %  "sbt-jmh"                   % "0.3.7")
 addSbtPlugin("org.scalameta"              %  "sbt-mdoc"                  % "2.2.9")