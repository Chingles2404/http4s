libraryDependencies += "ch.qos.logback" % "logback-classic" % "1.2.3"

// https://github.com/coursier/coursier/issues/450
classpathTypes += "maven-plugin"

addSbtPlugin("com.earldouglas"            %  "xsbt-web-plugin"           % "4.0.2")
addSbtPlugin("com.eed3si9n"               %  "sbt-buildinfo"             % "0.9.0")
addSbtPlugin("com.eed3si9n"               %  "sbt-unidoc"                % "0.4.2")
addSbtPlugin("com.github.cb372"           %  "sbt-explicit-dependencies" % "0.2.11")
addSbtPlugin("com.github.gseitz"          %  "sbt-release"               % "1.0.12")
addSbtPlugin("com.github.tkawachi"        %  "sbt-doctest"               % "0.9.5")
addSbtPlugin("com.jsuereth"               %  "sbt-pgp"                   % "1.1.2")
addSbtPlugin("com.timushev.sbt"           %  "sbt-updates"               % "0.5.0")
addSbtPlugin("com.typesafe"               %  "sbt-mima-plugin"           % "0.6.1")
addSbtPlugin("com.typesafe.sbt"           %  "sbt-ghpages"               % "0.6.3")
addSbtPlugin("com.typesafe.sbt"           %  "sbt-site"                  % "1.4.0")
addSbtPlugin("com.typesafe.sbt"           %  "sbt-twirl"                 % "1.4.2")
addSbtPlugin("com.typesafe.sbt"           %  "sbt-native-packager"       % "1.4.1")
addSbtPlugin("io.get-coursier"            %  "sbt-coursier"              % "1.0.3")
addSbtPlugin("io.github.davidgregory084"  %  "sbt-tpolecat"              % "0.1.8")
addSbtPlugin("io.spray"                   %  "sbt-revolver"              % "0.9.1")
addSbtPlugin("org.scalameta"              %  "sbt-scalafmt"              % "2.0.7")
addSbtPlugin("org.scalastyle"             %% "scalastyle-sbt-plugin"     % "1.0.0")
<<<<<<< HEAD
addSbtPlugin("org.tpolecat"               %  "tut-plugin"                % "0.6.12")
addSbtPlugin("org.xerial.sbt"             %  "sbt-sonatype"              % "3.8")
=======
addSbtPlugin("org.tpolecat"               %  "tut-plugin"                % "0.6.13")
addSbtPlugin("org.xerial.sbt"             %  "sbt-sonatype"              % "3.7")
>>>>>>> 063287b0
addSbtPlugin("pl.project13.scala"         %  "sbt-jmh"                   % "0.3.7")<|MERGE_RESOLUTION|>--- conflicted
+++ resolved
@@ -21,11 +21,6 @@
 addSbtPlugin("io.spray"                   %  "sbt-revolver"              % "0.9.1")
 addSbtPlugin("org.scalameta"              %  "sbt-scalafmt"              % "2.0.7")
 addSbtPlugin("org.scalastyle"             %% "scalastyle-sbt-plugin"     % "1.0.0")
-<<<<<<< HEAD
-addSbtPlugin("org.tpolecat"               %  "tut-plugin"                % "0.6.12")
-addSbtPlugin("org.xerial.sbt"             %  "sbt-sonatype"              % "3.8")
-=======
 addSbtPlugin("org.tpolecat"               %  "tut-plugin"                % "0.6.13")
 addSbtPlugin("org.xerial.sbt"             %  "sbt-sonatype"              % "3.7")
->>>>>>> 063287b0
 addSbtPlugin("pl.project13.scala"         %  "sbt-jmh"                   % "0.3.7")