--- conflicted
+++ resolved
@@ -76,7 +76,7 @@
     // Cursed release. Calls ByteBuffer incompatibly with JDK8
     dependencyUpdatesFilter -= moduleFilter(name = "boopickle", revision = "1.3.2"),
 
-    excludeFilter.in(headerSources) := HiddenFileFilter ||
+    headerSources / excludeFilter := HiddenFileFilter ||
       new FileFilter {
         def accept(file: File) = {
           attributedSources.contains(baseDirectory.value.toPath.relativize(file.toPath).toString)
@@ -265,7 +265,7 @@
       // this results in nonexistant directories trying to be compressed
       githubWorkflowArtifactUpload := false,
       githubWorkflowAddedJobs := Seq(
-        siteBuildJob("website"), 
+        siteBuildJob("website"),
         // siteBuildJob("docs")
       ),
     )
@@ -280,10 +280,9 @@
     val boopickle = "1.3.3"
     val caseInsensitive = "1.1.2"
     val cats = "2.5.0"
-<<<<<<< HEAD
     val catsEffect = "3.0.1"
     val catsParse = "0.3.2"
-    val circe = "0.14.0-M4"
+    val circe = "0.14.0-M5"
     val cryptobits = "1.3"
     val disciplineCore = "1.1.4"
     val dropwizardMetrics = "4.1.18"
@@ -297,24 +296,6 @@
     val literally = "1.0.0"
     val logback = "1.2.3"
     val log4cats = "2.0.1"
-=======
-    val catsEffect = "2.4.1"
-    val catsParse = "0.3.2"
-    val circe = "0.14.0-M5"
-    val cryptobits = "1.3"
-    val disciplineCore = "1.1.4"
-    val dropwizardMetrics = "4.1.18"
-    val fs2 = "2.5.4"
-    val ip4s = "2.0.1"
-    val jacksonDatabind = "2.12.2"
-    val jawn = "1.1.1"
-    val jawnFs2 = "1.1.1"
-    val jetty = "9.4.39.v20210325"
-    val keypool = "0.3.3"
-    val literally = "1.0.0"
-    val logback = "1.2.3"
-    val log4cats = "1.2.2"
->>>>>>> 3836be38
     val log4s = "1.10.0-M6"
     val munit = "0.7.18"
     val munitCatsEffect = "1.0.1"
@@ -336,11 +317,7 @@
     val tomcat = "9.0.44"
     val treehugger = "0.4.4"
     val twirl = "1.4.2"
-<<<<<<< HEAD
     val vault = "3.0.1"
-=======
-    val vault = "2.1.9"
->>>>>>> 3836be38
   }
 
   lazy val asyncHttpClient                  = "org.asynchttpclient"    %  "async-http-client"         % V.asyncHttpClient
