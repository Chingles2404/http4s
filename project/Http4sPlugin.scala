--- conflicted
+++ resolved
@@ -24,14 +24,8 @@
 
   override def requires = Http4sOrgPlugin
 
-<<<<<<< HEAD
-  val scala_213 = "2.13.10"
-  val scala_3 = "3.2.2"
-=======
   val scala_213 = "2.13.11"
-  val scala_212 = "2.12.18"
   val scala_3 = "3.3.0"
->>>>>>> 80936f61
 
   override lazy val globalSettings = Seq(
     isCi := githubIsWorkflowBuild.value
