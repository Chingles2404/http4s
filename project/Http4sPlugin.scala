package org.http4s.sbt

import dotty.tools.sbtplugin.DottyPlugin.autoImport._
import com.timushev.sbt.updates.UpdatesPlugin.autoImport._ // autoImport vs. UpdateKeys necessary here for implicit
import com.typesafe.sbt.SbtGit.git
import com.typesafe.sbt.git.JGit
import de.heikoseeberger.sbtheader.{License, LicenseStyle}
import de.heikoseeberger.sbtheader.HeaderPlugin.autoImport._
import explicitdeps.ExplicitDepsPlugin.autoImport.unusedCompileDependenciesFilter
import sbt.Keys._
import sbt._
import sbtspiewak.NowarnCompatPlugin.autoImport.nowarnCompatAnnotationProvider

object Http4sPlugin extends AutoPlugin {
  object autoImport {
    val isCi = settingKey[Boolean]("true if this build is running on CI")
    val http4sApiVersion = taskKey[(Int, Int)]("API version of http4s")
    val http4sBuildData = taskKey[Unit]("Export build metadata for Hugo")
  }
  import autoImport._

  override def trigger = allRequirements

  override def requires = Http4sOrgPlugin

  val scala_213 = "2.13.5"
  val scala_212 = "2.12.13"
  val scala_3 = "3.0.0-RC2"

  override lazy val globalSettings = Seq(
    isCi := sys.env.get("CI").isDefined
  )

  override lazy val buildSettings = Seq(
    // Many steps only run on one build. We distinguish the primary build from
    // secondary builds by the Travis build number.
    http4sApiVersion := version.map {
      case VersionNumber(Seq(major, minor, _*), _, _) => (major.toInt, minor.toInt)
    }.value,
  ) ++ sbtghactionsSettings

  override lazy val projectSettings: Seq[Setting[_]] = Seq(
    http4sBuildData := {
      val dest = target.value / "hugo-data" / "build.toml"
      val (major, minor) = http4sApiVersion.value

      val releases = latestPerMinorVersion(baseDirectory.value)
        .map { case ((major, minor), v) => s""""$major.$minor" = "${v.toString}""""}
        .mkString("\n")

      // Would be more elegant if `[versions.http4s]` was nested, but then
      // the index lookups in `shortcodes/version.html` get complicated.
      val buildData: String =
        s"""
           |[versions]
           |"http4s.api" = "$major.$minor"
           |"http4s.current" = "${version.value}"
           |"http4s.doc" = "${docExampleVersion(version.value)}"
           |circe = "${circeJawn.revision}"
           |cryptobits = "${cryptobits.revision}"
           |
           |[releases]
           |$releases
         """.stripMargin

      IO.write(dest, buildData)
    },

    // servlet-4.0 is not yet supported by jetty-9 or tomcat-9, so don't accidentally depend on its new features
    dependencyUpdatesFilter -= moduleFilter(organization = "javax.servlet", revision = "4.0.0"),
    dependencyUpdatesFilter -= moduleFilter(organization = "javax.servlet", revision = "4.0.1"),
    // servlet containers skipped until we figure out our Jakarta EE strategy
    dependencyUpdatesFilter -= moduleFilter(organization = "org.eclipse.jetty*", revision = "10.0.*"),
    dependencyUpdatesFilter -= moduleFilter(organization = "org.eclipse.jetty*", revision = "11.0.*"),
    dependencyUpdatesFilter -= moduleFilter(organization = "org.apache.tomcat", revision = "10.0.*"),
    // Cursed release. Calls ByteBuffer incompatibly with JDK8
    dependencyUpdatesFilter -= moduleFilter(name = "boopickle", revision = "1.3.2"),

    headerSources / excludeFilter := HiddenFileFilter ||
      new FileFilter {
        def accept(file: File) = {
          attributedSources.contains(baseDirectory.value.toPath.relativize(file.toPath).toString)
        }

        val attributedSources = Set(
          "src/main/scala/org/http4s/CacheDirective.scala",
          "src/main/scala/org/http4s/Challenge.scala",
          "src/main/scala/org/http4s/Charset.scala",
          "src/main/scala/org/http4s/ContentCoding.scala",
          "src/main/scala/org/http4s/Credentials.scala",
          "src/main/scala/org/http4s/Header.scala",
          "src/main/scala/org/http4s/LanguageTag.scala",
          "src/main/scala/org/http4s/MediaType.scala",
          "src/main/scala/org/http4s/RangeUnit.scala",
          "src/main/scala/org/http4s/ResponseCookie.scala",
          "src/main/scala/org/http4s/TransferCoding.scala",
          "src/main/scala/org/http4s/Uri.scala",
          "src/main/scala/org/http4s/dsl/impl/Path.scala",
          "src/main/scala/org/http4s/ember/core/ChunkedEncoding.scala",
          "src/main/scala/org/http4s/internal/CharPredicate.scala",
          "src/main/scala/org/http4s/parser/AcceptCharsetHeader.scala",
          "src/main/scala/org/http4s/parser/AcceptEncodingHeader.scala",
          "src/main/scala/org/http4s/parser/AcceptHeader.scala",
          "src/main/scala/org/http4s/parser/AcceptLanguageHeader.scala",
          "src/main/scala/org/http4s/parser/AdditionalRules.scala",
          "src/main/scala/org/http4s/parser/AuthorizationHeader.scala",
          "src/main/scala/org/http4s/parser/CacheControlHeader.scala",
          "src/main/scala/org/http4s/parser/ContentTypeHeader.scala",
          "src/main/scala/org/http4s/parser/CookieHeader.scala",
          "src/main/scala/org/http4s/parser/HttpHeaderParser.scala",
          "src/main/scala/org/http4s/parser/Rfc2616BasicRules.scala",
          "src/main/scala/org/http4s/parser/SimpleHeaders.scala",
          "src/main/scala/org/http4s/parser/WwwAuthenticateHeader.scala",
          "src/main/scala/org/http4s/play/Parser.scala",
          "src/main/scala/org/http4s/util/UrlCoding.scala",
          "src/test/scala/org/http4s/Http4sSpec.scala",
          "src/test/scala/org/http4s/UriSpec.scala",
          "src/test/scala/org/http4s/dsl/PathSpec.scala",
          "src/test/scala/org/http4s/testing/ErrorReporting.scala",
        )
      },

    nowarnCompatAnnotationProvider := None,
  )

  def extractApiVersion(version: String) = {
    val VersionExtractor = """(\d+)\.(\d+)[-.].*""".r
    version match {
      case VersionExtractor(major, minor) => (major.toInt, minor.toInt)
    }
  }

  def extractDocsPrefix(version: String) =
    extractApiVersion(version).productIterator.mkString("/v", ".", "")

  /**
    * @return the version we want to document, for example in mdoc,
    * given the version being built.
    *
    * For snapshots after a stable release, return the previous stable
    * release.  For snapshots of 0.16.0 and 0.17.0, return the latest
    * milestone.  Otherwise, just return the current version.
    */
  def docExampleVersion(currentVersion: String) = {
    val MilestoneVersionExtractor = """(0).(16|17).(0)a?-SNAPSHOT""".r
    val latestMilestone = "M1"
    val VersionExtractor = """(\d+)\.(\d+)\.(\d+).*""".r
    currentVersion match {
      case MilestoneVersionExtractor(major, minor, patch) =>
        s"${major.toInt}.${minor.toInt}.${patch.toInt}-$latestMilestone"
      case VersionExtractor(major, minor, patch) if patch.toInt > 0 =>
        s"${major.toInt}.${minor.toInt}.${patch.toInt - 1}"
      case _ =>
        currentVersion
    }
  }

  def latestPerMinorVersion(file: File): Map[(Long, Long), VersionNumber] = {
    def majorMinor(v: VersionNumber) = v match {
      case VersionNumber(Seq(major, minor, _), _, _) =>
        Some((major, minor))
      case _ =>
        None
    }

    // M before RC before final
    def patchSortKey(v: VersionNumber) = v match {
      case VersionNumber(Seq(_, _, patch), Seq(q), _) if q startsWith "M" =>
        (patch, 0L, q.drop(1).toLong)
      case VersionNumber(Seq(_, _, patch), Seq(q), _) if q startsWith "RC" =>
        (patch, 1L, q.drop(2).toLong)
      case VersionNumber(Seq(_, _, patch), Seq(), _) => (patch, 2L, 0L)
      case _ => (-1L, -1L, -1L)
    }

    JGit(file).tags.collect {
      case ref if ref.getName.startsWith("refs/tags/v") =>
        VersionNumber(ref.getName.substring("refs/tags/v".size))
    }.foldLeft(Map.empty[(Long, Long), VersionNumber]) {
      case (m, v) =>
        majorMinor(v) match {
          case Some(key) =>
            val max = m.get(key).fold(v) { v0 => Ordering[(Long, Long, Long)].on(patchSortKey).max(v, v0) }
            m.updated(key, max)
          case None => m
        }
    }
  }

  def docsProjectSettings: Seq[Setting[_]] = {
    import com.typesafe.sbt.site.hugo.HugoPlugin.autoImport._
    Seq(
      git.remoteRepo := "git@github.com:http4s/http4s.git",
      Hugo / includeFilter := (
        "*.html" | "*.png" | "*.jpg" | "*.gif" | "*.ico" | "*.svg" |
          "*.js" | "*.swf" | "*.json" | "*.md" |
          "*.css" | "*.woff" | "*.woff2" | "*.ttf" |
          "CNAME" | "_config.yml" | "_redirects"
      )
    )
  }

  def sbtghactionsSettings: Seq[Setting[_]] = {
    import sbtghactions._
    import sbtghactions.GenerativeKeys._

    val setupHugoStep = WorkflowStep.Run(List("""
      |echo "$HOME/bin" > $GITHUB_PATH
      |HUGO_VERSION=0.26 scripts/install-hugo
    """.stripMargin), name = Some("Setup Hugo"))

    def siteBuildJob(subproject: String) =
      WorkflowJob(
        id = subproject,
        name = s"Build $subproject",
        scalas = List(scala_212),
        steps = List(
          WorkflowStep.CheckoutFull,
          WorkflowStep.SetupScala,
          setupHugoStep,
          WorkflowStep.Sbt(List(s"$subproject/makeSite"), name = Some(s"Build $subproject"))
        )
      )

    def sitePublishStep(subproject: String) = WorkflowStep.Run(List(s"""
      |eval "$$(ssh-agent -s)"
      |echo "$$SSH_PRIVATE_KEY" | ssh-add -
      |git config --global user.name "GitHub Actions CI"
      |git config --global user.email "ghactions@invalid"
      |sbt ++$scala_212 $subproject/makeSite $subproject/ghpagesPushSite
      |
      """.stripMargin),
      name = Some(s"Publish $subproject"),
      env = Map("SSH_PRIVATE_KEY" -> "${{ secrets.SSH_PRIVATE_KEY }}")
    )

    Http4sOrgPlugin.githubActionsSettings ++ Seq(
      githubWorkflowBuild := Seq(
        WorkflowStep
          .Sbt(List("scalafmtCheckAll"), name = Some("Check formatting")),
        WorkflowStep.Sbt(List("headerCheck", "test:headerCheck"), name = Some("Check headers")),
        WorkflowStep.Sbt(List("test:compile"), name = Some("Compile")),
        WorkflowStep.Sbt(List("mimaReportBinaryIssues"), name = Some("Check binary compatibility")),
        WorkflowStep.Sbt(List("unusedCompileDependenciesTest"), name = Some("Check unused dependencies")),
        WorkflowStep.Sbt(List("test"), name = Some("Run tests")),
        // WorkflowStep.Sbt(List("doc"), name = Some("Build docs"))
      ),
      githubWorkflowTargetBranches :=
        // "*" doesn't include slashes
        List("*", "series/*"),
      githubWorkflowPublishPreamble := {
        githubWorkflowPublishPreamble.value ++ Seq(
          WorkflowStep.Run(List("git status"))
        )
      },
      githubWorkflowPublishTargetBranches := Seq(
        RefPredicate.Equals(Ref.Branch("main")),
        RefPredicate.StartsWith(Ref.Tag("v"))
      ),
      githubWorkflowPublishPostamble := Seq(
        setupHugoStep,
        sitePublishStep("website"),
        // sitePublishStep("docs")
      ),
      // this results in nonexistant directories trying to be compressed
      githubWorkflowArtifactUpload := false,
      githubWorkflowAddedJobs := Seq(
        siteBuildJob("website"),
        // siteBuildJob("docs")
      ),
    )
  }

  object V { // Dependency versions
    // We pull multiple modules from several projects. This is a convenient
    // reference of all the projects we depend on, and hopefully will reduce
    // error-prone merge conflicts in the dependencies below.
    val asyncHttpClient = "2.12.3"
    val blaze = "0.15.0-M3"
    val boopickle = "1.3.3"
    val caseInsensitive = "1.1.2"
    val cats = "2.5.0"
    val catsEffect = "3.0.2"
    val catsParse = "0.3.2"
    val circe = "0.14.0-M5"
    val cryptobits = "1.3"
    val disciplineCore = "1.1.4"
    val dropwizardMetrics = "4.1.18"
<<<<<<< HEAD
    val fs2 = "3.0.1"
    val ip4s = "3.0.1"
    val jacksonDatabind = "2.12.2"
=======
    val fs2 = "2.5.4"
    val ip4s = "2.0.1"
    val jacksonDatabind = "2.12.3"
>>>>>>> 544331ad
    val jawn = "1.1.1"
    val jawnFs2 = "2.0.1"
    val jetty = "9.4.39.v20210325"
    val keypool = "0.4.1"
    val literally = "1.0.0"
    val logback = "1.2.3"
    val log4cats = "2.0.1"
    val log4s = "1.10.0-M6"
    val munit = "0.7.18"
    val munitCatsEffect = "1.0.1"
    val munitDiscipline = "1.0.7"
    val netty = "4.1.63.Final"
    val okio = "2.10.0"
    val okhttp = "4.9.1"
    val playJson = "2.10.0-RC2"
    val prometheusClient = "0.10.0"
    val reactiveStreams = "1.0.3"
    val quasiquotes = "2.1.0"
    val scalacheck = "1.15.3"
    val scalacheckEffect = "1.0.0"
    val scalatags = "0.9.4"
    val scalaXml = "2.0.0-RC1"
    val scodecBits = "1.1.25"
    val servlet = "3.1.0"
    val slf4j = "1.7.30"
    val tomcat = "9.0.45"
    val treehugger = "0.4.4"
    val twirl = "1.4.2"
    val vault = "3.0.1"
  }

  lazy val asyncHttpClient                  = "org.asynchttpclient"    %  "async-http-client"         % V.asyncHttpClient
  lazy val blazeCore                        = "org.http4s"             %% "blaze-core"                % V.blaze
  lazy val blazeHttp                        = "org.http4s"             %% "blaze-http"                % V.blaze
  lazy val boopickle                        = "io.suzaku"              %% "boopickle"                 % V.boopickle
  lazy val caseInsensitive                  = "org.typelevel"          %% "case-insensitive"          % V.caseInsensitive
  lazy val caseInsensitiveTesting           = "org.typelevel"          %% "case-insensitive-testing"  % V.caseInsensitive
  lazy val catsCore                         = "org.typelevel"          %% "cats-core"                 % V.cats
  lazy val catsEffect                       = "org.typelevel"          %% "cats-effect"               % V.catsEffect
  lazy val catsEffectStd                    = "org.typelevel"          %% "cats-effect-std"           % V.catsEffect
  lazy val catsEffectLaws                   = "org.typelevel"          %% "cats-effect-laws"          % V.catsEffect
  lazy val catsEffectTestkit                = "org.typelevel"          %% "cats-effect-testkit"       % V.catsEffect
  lazy val catsLaws                         = "org.typelevel"          %% "cats-laws"                 % V.cats
  lazy val catsParse                        = "org.typelevel"          %% "cats-parse"                % V.catsParse
  lazy val circeCore                        = "io.circe"               %% "circe-core"                % V.circe
  lazy val circeGeneric                     = "io.circe"               %% "circe-generic"             % V.circe
  lazy val circeJawn                        = "io.circe"               %% "circe-jawn"                % V.circe
  lazy val circeLiteral                     = "io.circe"               %% "circe-literal"             % V.circe
  lazy val circeParser                      = "io.circe"               %% "circe-parser"              % V.circe
  lazy val circeTesting                     = "io.circe"               %% "circe-testing"             % V.circe
  lazy val cryptobits                       = "org.reactormonk"        %% "cryptobits"                % V.cryptobits
  lazy val disciplineCore                   = "org.typelevel"          %% "discipline-core"           % V.disciplineCore
  lazy val dropwizardMetricsCore            = "io.dropwizard.metrics"  %  "metrics-core"              % V.dropwizardMetrics
  lazy val dropwizardMetricsJson            = "io.dropwizard.metrics"  %  "metrics-json"              % V.dropwizardMetrics
  lazy val fs2Core                          = "co.fs2"                 %% "fs2-core"                  % V.fs2
  lazy val fs2Io                            = "co.fs2"                 %% "fs2-io"                    % V.fs2
  lazy val fs2ReactiveStreams               = "co.fs2"                 %% "fs2-reactive-streams"      % V.fs2
  lazy val ip4sCore                         = "com.comcast"            %% "ip4s-core"                 % V.ip4s
  lazy val ip4sTestKit                      = "com.comcast"            %% "ip4s-test-kit"             % V.ip4s
  lazy val jacksonDatabind                  = "com.fasterxml.jackson.core" % "jackson-databind"       % V.jacksonDatabind
  lazy val javaxServletApi                  = "javax.servlet"          %  "javax.servlet-api"         % V.servlet
  lazy val jawnFs2                          = "org.typelevel"          %% "jawn-fs2"                  % V.jawnFs2
  lazy val jawnParser                       = "org.typelevel"          %% "jawn-parser"               % V.jawn
  lazy val jawnPlay                         = "org.typelevel"          %% "jawn-play"                 % V.jawn
  lazy val jettyClient                      = "org.eclipse.jetty"      %  "jetty-client"              % V.jetty
  lazy val jettyHttp                        = "org.eclipse.jetty"      %  "jetty-http"                % V.jetty
  lazy val jettyHttp2Server                 = "org.eclipse.jetty.http2" %  "http2-server"             % V.jetty
  lazy val jettyRunner                      = "org.eclipse.jetty"      %  "jetty-runner"              % V.jetty
  lazy val jettyServer                      = "org.eclipse.jetty"      %  "jetty-server"              % V.jetty
  lazy val jettyServlet                     = "org.eclipse.jetty"      %  "jetty-servlet"             % V.jetty
  lazy val jettyUtil                        = "org.eclipse.jetty"      %  "jetty-util"                % V.jetty
  lazy val keypool                          = "org.typelevel"          %% "keypool"                   % V.keypool
  lazy val literally                        = "org.typelevel"          %% "literally"                 % V.literally
  lazy val log4catsCore                     = "org.typelevel"          %% "log4cats-core"             % V.log4cats
  lazy val log4catsSlf4j                    = "org.typelevel"          %% "log4cats-slf4j"            % V.log4cats
  lazy val log4catsTesting                  = "org.typelevel"          %% "log4cats-testing"          % V.log4cats
  lazy val log4s                            = "org.log4s"              %% "log4s"                     % V.log4s
  lazy val logbackClassic                   = "ch.qos.logback"         %  "logback-classic"           % V.logback
  lazy val munit                            = "org.scalameta"          %% "munit"                     % V.munit
  lazy val munitCatsEffect                  = "org.typelevel"          %% "munit-cats-effect-3"       % V.munitCatsEffect
  lazy val munitDiscipline                  = "org.typelevel"          %% "discipline-munit"          % V.munitDiscipline
  lazy val nettyBuffer                      = "io.netty"               %  "netty-buffer"              % V.netty
  lazy val nettyCodecHttp                   = "io.netty"               %  "netty-codec-http"          % V.netty
  lazy val okio                             = "com.squareup.okio"      %  "okio"                      % V.okio
  lazy val okhttp                           = "com.squareup.okhttp3"   %  "okhttp"                    % V.okhttp
  lazy val playJson                         = "com.typesafe.play"      %% "play-json"                 % V.playJson
  lazy val prometheusClient                 = "io.prometheus"          %  "simpleclient"              % V.prometheusClient
  lazy val prometheusCommon                 = "io.prometheus"          %  "simpleclient_common"       % V.prometheusClient
  lazy val prometheusHotspot                = "io.prometheus"          %  "simpleclient_hotspot"      % V.prometheusClient
  lazy val reactiveStreams                  = "org.reactivestreams"    %  "reactive-streams"          % V.reactiveStreams
  lazy val quasiquotes                      = "org.scalamacros"        %% "quasiquotes"               % V.quasiquotes
  lazy val scalacheck                       = "org.scalacheck"         %% "scalacheck"                % V.scalacheck
  lazy val scalacheckEffect                 = "org.typelevel"          %% "scalacheck-effect"         % V.scalacheckEffect
  lazy val scalacheckEffectMunit            = "org.typelevel"          %% "scalacheck-effect-munit"   % V.scalacheckEffect
  def scalaReflect(sv: String)              = "org.scala-lang"         %  "scala-reflect"             % sv
  lazy val scalatagsApi                     = "com.lihaoyi"            %% "scalatags"                 % V.scalatags
  lazy val scalaXml                         = "org.scala-lang.modules" %% "scala-xml"                 % V.scalaXml
  lazy val scodecBits                       = "org.scodec"             %% "scodec-bits"               % V.scodecBits
  lazy val slf4jApi                         = "org.slf4j"              %  "slf4j-api"                 % V.slf4j
  lazy val tomcatCatalina                   = "org.apache.tomcat"      %  "tomcat-catalina"           % V.tomcat
  lazy val tomcatCoyote                     = "org.apache.tomcat"      %  "tomcat-coyote"             % V.tomcat
  lazy val tomcatUtilScan                   = "org.apache.tomcat"      %  "tomcat-util-scan"          % V.tomcat
  lazy val treeHugger                       = "com.eed3si9n"           %% "treehugger"                % V.treehugger
  lazy val twirlApi                         = "com.typesafe.play"      %% "twirl-api"                 % V.twirl
  lazy val vault                            = "org.typelevel"          %% "vault"                     % V.vault
}<|MERGE_RESOLUTION|>--- conflicted
+++ resolved
@@ -286,15 +286,9 @@
     val cryptobits = "1.3"
     val disciplineCore = "1.1.4"
     val dropwizardMetrics = "4.1.18"
-<<<<<<< HEAD
     val fs2 = "3.0.1"
     val ip4s = "3.0.1"
-    val jacksonDatabind = "2.12.2"
-=======
-    val fs2 = "2.5.4"
-    val ip4s = "2.0.1"
     val jacksonDatabind = "2.12.3"
->>>>>>> 544331ad
     val jawn = "1.1.1"
     val jawnFs2 = "2.0.1"
     val jetty = "9.4.39.v20210325"
