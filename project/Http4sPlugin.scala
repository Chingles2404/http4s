package org.http4s.build

import sbt._, Keys._

import com.typesafe.tools.mima.plugin.MimaPlugin, MimaPlugin.autoImport._
import sbtrelease._
import sbtrelease.ReleasePlugin.autoImport._
import scala.util.Properties.envOrNone
import verizon.build.RigPlugin, RigPlugin._

object Http4sPlugin extends AutoPlugin {
  object autoImport {
    val http4sMimaVersion = settingKey[Option[String]]("Version to target for MiMa compatibility")
  }
  import autoImport._

  override def trigger = allRequirements

  override def requires = RigPlugin && MimaPlugin

  override lazy val projectSettings: Seq[Setting[_]] = Seq(
    // Override rig's default of the Travis build number being the bugfix number
    releaseVersion := { ver =>
      Version(ver).map(_.withoutQualifier.string).getOrElse(versionFormatError)
    },
    scalaVersion := (sys.env.get("TRAVIS_SCALA_VERSION") orElse sys.env.get("SCALA_VERSION") getOrElse "2.12.3"),

    scalacOptions in Compile ++= Seq(
      "-Yno-adapted-args", // Curiously missing from RigPlugin
      "-Ypartial-unification" // Needed on 2.11 for Either, good idea in general
    ) ++ {
      // https://issues.scala-lang.org/browse/SI-8340
      CrossVersion.partialVersion(scalaVersion.value) match {
        case Some((2, n)) if n >= 11 => Seq("-Ywarn-numeric-widen")
        case _ => Seq.empty
      }
    },

    http4sMimaVersion := {
<<<<<<< HEAD
=======
      val VRegex = """(\d+)\.(\d+)\.(\d+)a-?.*""".r
>>>>>>> release-0.16.x
      version.value match {
        case VersionNumber(Seq(major, minor, patch), _, _) if patch.toInt > 0 =>
          Some(s"${major}.${minor}.0")
        case _ =>
          None
      }
    },
    mimaFailOnProblem := http4sMimaVersion.value.isDefined,
    mimaPreviousArtifacts := (http4sMimaVersion.value map {
      organization.value % s"${moduleName.value}_${scalaBinaryVersion.value}" % _
    }).toSet
  )

  def extractApiVersion(version: String) = {
    val VersionExtractor = """(\d+)\.(\d+)\..*""".r
    version match {
      case VersionExtractor(major, minor) => (major.toInt, minor.toInt)
    }
  }

  def extractDocsPrefix(version: String) =
    extractApiVersion(version).productIterator.mkString("/v", ".", "")

  /**
   * @return the version we want to document, for example in tuts,
   * given the version being built.
   *
   * For snapshots after a stable release, return the previous stable
   * release.  For snapshots of 0.16.0 and 0.17.0, return the latest
   * milestone.  Otherwise, just return the current version.  Favors
   * scalaz-7.2 "a" versions for 0.15.x and 0.16.x.
   */
  def docExampleVersion(currentVersion: String) = {
    val MilestoneVersionExtractor = """(0).(16|17).(0)a?-SNAPSHOT""".r
    val latestMilestone = "M1"
    val VersionExtractor = """(\d+)\.(\d+)\.(\d+).*""".r
    currentVersion match {
      case MilestoneVersionExtractor(major, minor, patch) if minor.toInt == 16 =>
        s"${major.toInt}.${minor.toInt}.${patch.toInt}a-$latestMilestone" // scalaz-7.2 for 0.16.x
      case MilestoneVersionExtractor(major, minor, patch) =>
        s"${major.toInt}.${minor.toInt}.${patch.toInt}-$latestMilestone"
      case VersionExtractor(major, minor, patch) if minor.toInt == 15 =>
        s"${major.toInt}.${minor.toInt}.${patch.toInt - 1}a"              // scalaz-7.2 for 0.15.x
      case VersionExtractor(major, minor, patch) if patch.toInt > 0 =>
        s"${major.toInt}.${minor.toInt}.${patch.toInt - 1}"
      case _ =>
        currentVersion
    }
  }

  val macroParadiseSetting =
    libraryDependencies += compilerPlugin("org.scalamacros" % "paradise" % "2.1.1" cross CrossVersion.patch)

  lazy val alpnBoot                         = "org.mortbay.jetty.alpn" %  "alpn-boot"                 % "8.1.11.v20170118"
  lazy val argonaut                         = "io.argonaut"            %% "argonaut"                  % "6.2"
  lazy val asyncHttpClient                  = "org.asynchttpclient"    %  "async-http-client"         % "2.0.35"
  lazy val blaze                            = "org.http4s"             %% "blaze-http"                % "0.12.7"
  lazy val catsKernelLaws                   = "org.typelevel"          %% "cats-kernel-laws"          % catsLaws.revision
  lazy val catsLaws                         = "org.typelevel"          %% "cats-laws"                 % "0.9.0"
  lazy val circeGeneric                     = "io.circe"               %% "circe-generic"             % circeJawn.revision
  lazy val circeJawn                        = "io.circe"               %% "circe-jawn"                % "0.8.0"
  lazy val circeLiteral                     = "io.circe"               %% "circe-literal"             % circeJawn.revision
  lazy val circeParser                      = "io.circe"               %% "circe-parser"              % circeJawn.revision
  lazy val cryptobits                       = "org.reactormonk"        %% "cryptobits"                % "1.1"
  lazy val discipline                       = "org.typelevel"          %% "discipline"                % "0.8"
  lazy val fs2Cats                          = "co.fs2"                 %% "fs2-cats"                  % "0.3.0"
  lazy val fs2Io                            = "co.fs2"                 %% "fs2-io"                    % "0.9.7"
  lazy val fs2ReactiveStreams               = "com.github.zainab-ali"  %% "fs2-reactive-streams"      % "0.1.0"
  lazy val gatlingTest                      = "io.gatling"             %  "gatling-test-framework"    % "2.2.5"
  lazy val gatlingHighCharts                = "io.gatling.highcharts"  %  "gatling-charts-highcharts" % gatlingTest.revision
  lazy val http4sWebsocket                  = "org.http4s"             %% "http4s-websocket"          % "0.2.0"
  lazy val javaxServletApi                  = "javax.servlet"          %  "javax.servlet-api"         % "3.1.0"
  lazy val jawnJson4s                       = "org.spire-math"         %% "jawn-json4s"               % "0.10.4"
  lazy val jawnFs2                          = "org.http4s"             %% "jawn-fs2"                  % "0.10.1"
  lazy val jettyServer                      = "org.eclipse.jetty"      %  "jetty-server"              % "9.4.6.v20170531"
  lazy val jettyServlet                     = "org.eclipse.jetty"      %  "jetty-servlet"             % jettyServer.revision
  lazy val json4sCore                       = "org.json4s"             %% "json4s-core"               % "3.5.3"
  lazy val json4sJackson                    = "org.json4s"             %% "json4s-jackson"            % json4sCore.revision
  lazy val json4sNative                     = "org.json4s"             %% "json4s-native"             % json4sCore.revision
  lazy val jspApi                           = "javax.servlet.jsp"      %  "javax.servlet.jsp-api"     % "2.3.1" // YourKit hack
  lazy val log4s                            = "org.log4s"              %% "log4s"                     % "1.3.6"
  lazy val logbackClassic                   = "ch.qos.logback"         %  "logback-classic"           % "1.2.3"
  lazy val macroCompat                      = "org.typelevel"          %% "macro-compat"              % "1.1.1"
  lazy val metricsCore                      = "io.dropwizard.metrics"  %  "metrics-core"              % "3.2.4"
  lazy val metricsJson                      = "io.dropwizard.metrics"  %  "metrics-json"              % metricsCore.revision
  lazy val quasiquotes                      = "org.scalamacros"        %% "quasiquotes"               % "2.1.0"
  lazy val scalacheck                       = "org.scalacheck"         %% "scalacheck"                % "1.13.5"
  def scalaCompiler(so: String, sv: String) = so                       %  "scala-compiler"            % sv
  def scalaReflect(so: String, sv: String)  = so                       %  "scala-reflect"             % sv
  lazy val scalaXml                         = "org.scala-lang.modules" %% "scala-xml"                 % "1.0.6"
  lazy val scodecBits                       = "org.scodec"             %% "scodec-bits"               % "1.1.5"
  lazy val specs2Core                       = "org.specs2"             %% "specs2-core"               % "3.9.4"
  lazy val specs2MatcherExtra               = "org.specs2"             %% "specs2-matcher-extra"      % specs2Core.revision
  lazy val specs2Scalacheck                 = "org.specs2"             %% "specs2-scalacheck"         % specs2Core.revision
  lazy val tomcatCatalina                   = "org.apache.tomcat"      %  "tomcat-catalina"           % "8.5.20"
  lazy val tomcatCoyote                     = "org.apache.tomcat"      %  "tomcat-coyote"             % tomcatCatalina.revision
  lazy val twirlApi                         = "com.typesafe.play"      %% "twirl-api"                 % "1.3.4"
}<|MERGE_RESOLUTION|>--- conflicted
+++ resolved
@@ -37,10 +37,6 @@
     },
 
     http4sMimaVersion := {
-<<<<<<< HEAD
-=======
-      val VRegex = """(\d+)\.(\d+)\.(\d+)a-?.*""".r
->>>>>>> release-0.16.x
       version.value match {
         case VersionNumber(Seq(major, minor, patch), _, _) if patch.toInt > 0 =>
           Some(s"${major}.${minor}.0")
