--- conflicted
+++ resolved
@@ -205,11 +205,7 @@
 
   lazy val alpnBoot                         = "org.mortbay.jetty.alpn" %  "alpn-boot"                 % "8.1.13.v20181017"
   lazy val argonaut                         = "io.argonaut"            %% "argonaut"                  % "6.2.5"
-<<<<<<< HEAD
   lazy val asyncHttpClient                  = "org.asynchttpclient"    %  "async-http-client"         % "2.11.0"
-=======
-  lazy val asyncHttpClient                  = "org.asynchttpclient"    %  "async-http-client"         % "2.10.5"
->>>>>>> 447a06f4
   lazy val blaze                            = "org.http4s"             %% "blaze-http"                % "0.14.12"
   lazy val boopickle                        = "io.suzaku"              %% "boopickle"                 % "1.3.1"
   lazy val cats                             = "org.typelevel"          %% "cats-core"                 % "2.1.1"
