--- conflicted
+++ resolved
@@ -320,13 +320,8 @@
   lazy val jspApi                           = "javax.servlet.jsp"      %  "javax.servlet.jsp-api"     % "2.3.3" // YourKit hack
   lazy val log4s                            = "org.log4s"              %% "log4s"                     % "1.7.0"
   lazy val logbackClassic                   = "ch.qos.logback"         %  "logback-classic"           % "1.2.3"
-<<<<<<< HEAD
   lazy val mockito                          = "org.mockito"            %  "mockito-core"              % "2.28.1"
-  lazy val okhttp                           = "com.squareup.okhttp3"   %  "okhttp"                    % "3.14.1"
-=======
-  lazy val mockito                          = "org.mockito"            %  "mockito-core"              % "2.27.0"
   lazy val okhttp                           = "com.squareup.okhttp3"   %  "okhttp"                    % "3.14.2"
->>>>>>> 714f096a
   lazy val playJson                         = "com.typesafe.play"      %% "play-json"                 % "2.7.2"
   lazy val prometheusClient                 = "io.prometheus"          %  "simpleclient"              % "0.6.0"
   lazy val prometheusCommon                 = "io.prometheus"          %  "simpleclient_common"       % prometheusClient.revision
