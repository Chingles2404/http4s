package org.http4s.sbt

import com.github.tkawachi.doctest.DoctestPlugin.autoImport._
import com.typesafe.sbt.SbtGit.git
import com.typesafe.sbt.git.JGit
import de.heikoseeberger.sbtheader.HeaderPlugin.autoImport._
import org.portablescala.sbtplatformdeps.PlatformDepsPlugin.autoImport._
import sbt.Keys._
import sbt._
import org.typelevel.sbt.TypelevelKernelPlugin.autoImport._
import org.typelevel.sbt.gha.GenerativeKeys._
import org.typelevel.sbt.gha.GitHubActionsKeys._
import org.typelevel.sbt.gha.JavaSpec
import explicitdeps.ExplicitDepsPlugin.autoImport._

object Http4sPlugin extends AutoPlugin {
  object autoImport {
    val isCi = settingKey[Boolean]("true if this build is running on CI")
    val http4sApiVersion = settingKey[(Int, Int)]("API version of http4s")
  }
  import autoImport._

  override def trigger = allRequirements

  override def requires = Http4sOrgPlugin

  val scala_213 = "2.13.10"
<<<<<<< HEAD
  val scala_3 = "3.2.1"
=======
  val scala_212 = "2.12.17"
  val scala_3 = "3.2.2"
>>>>>>> 2ebabbeb

  override lazy val globalSettings = Seq(
    isCi := githubIsWorkflowBuild.value
  )

  override lazy val buildSettings = Seq(
    // Many steps only run on one build. We distinguish the primary build from
    // secondary builds by the Travis build number.
    http4sApiVersion := {
      version.value match {
        case VersionNumber(Seq(major, minor, _*), _, _) =>
          (major.toInt, minor.toInt)
      }
    }
  )

  override lazy val projectSettings: Seq[Setting[_]] = Seq(
    headerSources / excludeFilter := HiddenFileFilter,
    doctestTestFramework := DoctestTestFramework.Munit,
    libraryDependencies += scalacCompatAnnotation,
    unusedCompileDependenciesFilter ~= { _ & (_ == scalacCompatAnnotation) },
  )

  def extractApiVersion(version: String) = {
    val VersionExtractor = """(\d+)\.(\d+)[-.].*""".r
    version match {
      case VersionExtractor(major, minor) => (major.toInt, minor.toInt)
    }
  }

  def extractDocsPrefix(version: String) =
    extractApiVersion(version).productIterator.mkString("/v", ".", "")

  def latestPerMinorVersion(file: File): Map[(Long, Long), VersionNumber] = {
    def majorMinor(v: VersionNumber) = v match {
      case VersionNumber(Seq(major, minor, _), _, _) =>
        Some((major, minor))
      case _ =>
        None
    }

    // M before RC before final
    def patchSortKey(v: VersionNumber) = v match {
      case VersionNumber(Seq(_, _, patch), Seq(q), _) if q.startsWith("M") =>
        (patch, 0L, q.drop(1).toLong)
      case VersionNumber(Seq(_, _, patch), Seq(q), _) if q.startsWith("RC") =>
        (patch, 1L, q.drop(2).toLong)
      case VersionNumber(Seq(_, _, patch), Seq(), _) => (patch, 2L, 0L)
      case _ => (-1L, -1L, -1L)
    }

    JGit(file).tags
      .collect {
        case ref if ref.getName.startsWith("refs/tags/v") =>
          VersionNumber(ref.getName.substring("refs/tags/v".size))
      }
      .foldLeft(Map.empty[(Long, Long), VersionNumber]) { case (m, v) =>
        majorMinor(v) match {
          case Some(key) =>
            val max =
              m.get(key).fold(v)(v0 => Ordering[(Long, Long, Long)].on(patchSortKey).max(v, v0))
            m.updated(key, max)
          case None => m
        }
      }
  }

  object V { // Dependency versions
    // We pull multiple modules from several projects. This is a convenient
    // reference of all the projects we depend on, and hopefully will reduce
    // error-prone merge conflicts in the dependencies below.
    val blaze = "0.15.3"
    val caseInsensitive = "1.3.0"
    val cats = "2.9.0"
    val catsEffect = "3.4.6"
    val catsParse = "0.3.9"
    val circe = "0.14.3"
    val crypto = "0.2.4"
    val cryptobits = "1.3"
    val disciplineCore = "1.5.1"
    val epollcat = "0.1.3"
    val fs2 = "3.6.1"
    val ip4s = "3.2.0"
    val hpack = "1.0.4"
    val javaWebSocket = "1.5.3"
    val jawn = "1.4.0"
    val jawnFs2 = "2.4.0"
    val jnrUnixSocket = "0.38.19"
    val keypool = "0.4.8"
    val literally = "1.1.0"
    val logback = "1.2.6"
    val log4cats = "2.5.0"
    val log4s = "1.10.0"
    val munit = "1.0.0-M7"
    val munitCatsEffect = "2.0.0-M3"
    val munitDiscipline = "2.0.0-M3"
    val netty = "4.1.87.Final"
    val quasiquotes = "2.1.0"
    val scalacCompat = "0.1.0"
    val scalacheck = "1.17.0"
    val scalacheckEffect = "2.0.0-M2"
    val scalaJavaLocales = "1.5.1"
    val scalaJavaTime = "2.5.0"
    val scodecBits = "1.1.35"
    val slf4j = "1.7.36"
    val treehugger = "0.4.4"
    val twitterHpack = "1.0.2"
    val vault = "3.5.0"
  }

  lazy val blazeCore = "org.http4s" %% "blaze-core" % V.blaze
  lazy val blazeHttp = "org.http4s" %% "blaze-http" % V.blaze
  lazy val caseInsensitive = Def.setting("org.typelevel" %%% "case-insensitive" % V.caseInsensitive)
  lazy val caseInsensitiveTesting =
    Def.setting("org.typelevel" %%% "case-insensitive-testing" % V.caseInsensitive)
  lazy val catsCore = Def.setting("org.typelevel" %%% "cats-core" % V.cats)
  lazy val catsEffect = Def.setting("org.typelevel" %%% "cats-effect" % V.catsEffect)
  lazy val catsEffectStd = Def.setting("org.typelevel" %%% "cats-effect-std" % V.catsEffect)
  lazy val catsEffectLaws = Def.setting("org.typelevel" %%% "cats-effect-laws" % V.catsEffect)
  lazy val catsEffectTestkit = Def.setting("org.typelevel" %%% "cats-effect-testkit" % V.catsEffect)
  lazy val catsLaws = Def.setting("org.typelevel" %%% "cats-laws" % V.cats)
  lazy val catsParse = Def.setting("org.typelevel" %%% "cats-parse" % V.catsParse)
  lazy val circeCore = Def.setting("io.circe" %%% "circe-core" % V.circe)
  lazy val circeGeneric = "io.circe" %% "circe-generic" % V.circe
  lazy val circeJawn = Def.setting("io.circe" %%% "circe-jawn" % V.circe)
  lazy val circeLiteral = "io.circe" %% "circe-literal" % V.circe
  lazy val circeParser = "io.circe" %% "circe-parser" % V.circe
  lazy val circeTesting = Def.setting("io.circe" %%% "circe-testing" % V.circe)
  lazy val crypto = Def.setting("org.http4s" %%% "http4s-crypto" % V.crypto)
  lazy val cryptobits = "org.reactormonk" %% "cryptobits" % V.cryptobits
  lazy val disciplineCore = Def.setting("org.typelevel" %%% "discipline-core" % V.disciplineCore)
  lazy val epollcat = Def.setting("com.armanbilge" %%% "epollcat" % V.epollcat)
  lazy val fs2Core = Def.setting("co.fs2" %%% "fs2-core" % V.fs2)
  lazy val fs2Io = Def.setting("co.fs2" %%% "fs2-io" % V.fs2)
  lazy val ip4sCore = Def.setting("com.comcast" %%% "ip4s-core" % V.ip4s)
  lazy val ip4sTestKit = Def.setting("com.comcast" %%% "ip4s-test-kit" % V.ip4s)
  lazy val hpack = Def.setting("org.http4s" %%% "hpack" % V.hpack)
  lazy val jawnFs2 = Def.setting("org.typelevel" %%% "jawn-fs2" % V.jawnFs2)
  lazy val javaWebSocket = "org.java-websocket" % "Java-WebSocket" % V.javaWebSocket
  lazy val jawnParser = Def.setting("org.typelevel" %%% "jawn-parser" % V.jawn)
  lazy val jnrUnixSocket = "com.github.jnr" % "jnr-unixsocket" % V.jnrUnixSocket
  lazy val keypool = Def.setting("org.typelevel" %%% "keypool" % V.keypool)
  lazy val literally = Def.setting("org.typelevel" %%% "literally" % V.literally)
  lazy val log4catsCore = Def.setting("org.typelevel" %%% "log4cats-core" % V.log4cats)
  lazy val log4catsNoop = Def.setting("org.typelevel" %%% "log4cats-noop" % V.log4cats)
  lazy val log4catsSlf4j = "org.typelevel" %% "log4cats-slf4j" % V.log4cats
  lazy val log4catsTesting = Def.setting("org.typelevel" %%% "log4cats-testing" % V.log4cats)
  lazy val log4s = Def.setting("org.log4s" %%% "log4s" % V.log4s)
  lazy val logbackClassic = "ch.qos.logback" % "logback-classic" % V.logback
  lazy val munit = Def.setting("org.scalameta" %%% "munit" % V.munit)
  lazy val munitCatsEffect =
    Def.setting("org.typelevel" %%% "munit-cats-effect" % V.munitCatsEffect)
  lazy val munitDiscipline = Def.setting("org.typelevel" %%% "discipline-munit" % V.munitDiscipline)
  lazy val nettyBuffer = "io.netty" % "netty-buffer" % V.netty
  lazy val nettyCodecHttp = "io.netty" % "netty-codec-http" % V.netty
  lazy val quasiquotes = "org.scalamacros" %% "quasiquotes" % V.quasiquotes
  lazy val scalacCompatAnnotation =
    "org.typelevel" %% "scalac-compat-annotation" % V.scalacCompat % CompileTime
  lazy val scalacheck = Def.setting("org.scalacheck" %%% "scalacheck" % V.scalacheck)
  lazy val scalacheckEffect =
    Def.setting("org.typelevel" %%% "scalacheck-effect" % V.scalacheckEffect)
  lazy val scalacheckEffectMunit =
    Def.setting("org.typelevel" %%% "scalacheck-effect-munit" % V.scalacheckEffect)
  lazy val scalaJavaLocalesEnUS =
    Def.setting("io.github.cquiroz" %%% "locales-minimal-en_us-db" % V.scalaJavaLocales)
  lazy val scalaJavaTime = Def.setting("io.github.cquiroz" %%% "scala-java-time" % V.scalaJavaTime)
  def scalaReflect(sv: String) = "org.scala-lang" % "scala-reflect" % sv
  lazy val scodecBits = Def.setting("org.scodec" %%% "scodec-bits" % V.scodecBits)
  lazy val slf4jApi = "org.slf4j" % "slf4j-api" % V.slf4j
  lazy val treeHugger = "com.eed3si9n" %% "treehugger" % V.treehugger
  lazy val twitterHpack = "com.twitter" % "hpack" % V.twitterHpack
  lazy val vault = Def.setting("org.typelevel" %%% "vault" % V.vault)
}<|MERGE_RESOLUTION|>--- conflicted
+++ resolved
@@ -25,12 +25,7 @@
   override def requires = Http4sOrgPlugin
 
   val scala_213 = "2.13.10"
-<<<<<<< HEAD
-  val scala_3 = "3.2.1"
-=======
-  val scala_212 = "2.12.17"
   val scala_3 = "3.2.2"
->>>>>>> 2ebabbeb
 
   override lazy val globalSettings = Seq(
     isCi := githubIsWorkflowBuild.value
