package org.http4s.sbt

import com.github.tkawachi.doctest.DoctestPlugin.autoImport._
import com.typesafe.sbt.SbtGit.git
import com.typesafe.sbt.git.JGit
import com.typesafe.tools.mima.plugin.MimaKeys._
import de.heikoseeberger.sbtheader.{License, LicenseStyle}
import de.heikoseeberger.sbtheader.HeaderPlugin.autoImport._
import explicitdeps.ExplicitDepsPlugin.autoImport.unusedCompileDependenciesFilter
import org.portablescala.sbtplatformdeps.PlatformDepsPlugin.autoImport._
import sbt.Keys._
import sbt._
import org.typelevel.sbt.gha.GenerativeKeys._
import org.typelevel.sbt.gha.GitHubActionsKeys._
import org.typelevel.sbt.gha.JavaSpec

object Http4sPlugin extends AutoPlugin {
  object autoImport {
    val isCi = settingKey[Boolean]("true if this build is running on CI")
    val http4sApiVersion = settingKey[(Int, Int)]("API version of http4s")
  }
  import autoImport._

  override def trigger = allRequirements

  override def requires = Http4sOrgPlugin

  val scala_213 = "2.13.8"
  val scala_212 = "2.12.15"
  val scala_3 = "3.1.2"

  override lazy val globalSettings = Seq(
    isCi := githubIsWorkflowBuild.value
  )

  override lazy val buildSettings = Seq(
    // Many steps only run on one build. We distinguish the primary build from
    // secondary builds by the Travis build number.
    http4sApiVersion := {
      version.value match {
        case VersionNumber(Seq(major, minor, _*), _, _) =>
          (major.toInt, minor.toInt)
      }
    }
  )

  override lazy val projectSettings: Seq[Setting[_]] = Seq(
    headerSources / excludeFilter := HiddenFileFilter,
    doctestTestFramework := DoctestTestFramework.Munit,
  )

  def extractApiVersion(version: String) = {
    val VersionExtractor = """(\d+)\.(\d+)[-.].*""".r
    version match {
      case VersionExtractor(major, minor) => (major.toInt, minor.toInt)
    }
  }

  def extractDocsPrefix(version: String) =
    extractApiVersion(version).productIterator.mkString("/v", ".", "")

  def latestPerMinorVersion(file: File): Map[(Long, Long), VersionNumber] = {
    def majorMinor(v: VersionNumber) = v match {
      case VersionNumber(Seq(major, minor, _), _, _) =>
        Some((major, minor))
      case _ =>
        None
    }

    // M before RC before final
    def patchSortKey(v: VersionNumber) = v match {
      case VersionNumber(Seq(_, _, patch), Seq(q), _) if q.startsWith("M") =>
        (patch, 0L, q.drop(1).toLong)
      case VersionNumber(Seq(_, _, patch), Seq(q), _) if q.startsWith("RC") =>
        (patch, 1L, q.drop(2).toLong)
      case VersionNumber(Seq(_, _, patch), Seq(), _) => (patch, 2L, 0L)
      case _ => (-1L, -1L, -1L)
    }

    JGit(file).tags
      .collect {
        case ref if ref.getName.startsWith("refs/tags/v") =>
          VersionNumber(ref.getName.substring("refs/tags/v".size))
      }
      .foldLeft(Map.empty[(Long, Long), VersionNumber]) { case (m, v) =>
        majorMinor(v) match {
          case Some(key) =>
            val max =
              m.get(key).fold(v)(v0 => Ordering[(Long, Long, Long)].on(patchSortKey).max(v, v0))
            m.updated(key, max)
          case None => m
        }
      }
  }

  object V { // Dependency versions
    // We pull multiple modules from several projects. This is a convenient
    // reference of all the projects we depend on, and hopefully will reduce
    // error-prone merge conflicts in the dependencies below.
    val blaze = "0.15.3"
    val caseInsensitive = "1.2.0"
    val cats = "2.7.0"
    val catsEffect = "3.3.12"
    val catsParse = "0.3.7"
    val circe = "0.14.2"
    val crypto = "0.2.3"
    val cryptobits = "1.3"
    val disciplineCore = "1.5.1"
    val fs2 = "3.2.7"
    val ip4s = "3.1.3"
    val hpack = "1.0.3"
    val javaWebSocket = "1.5.3"
    val jawn = "1.3.2"
    val jawnFs2 = "2.2.0"
    val jnrUnixSocket = "0.38.17"
    val keypool = "0.4.7"
    val literally = "1.0.2"
    val logback = "1.2.6"
    val log4cats = "2.3.1"
    val log4s = "1.10.0"
    val munit = "0.7.29"
    val munitCatsEffect = "1.0.7"
    val munitDiscipline = "1.0.9"
    val netty = "4.1.77.Final"
    val quasiquotes = "2.1.0"
    val scalacheck = "1.16.0"
    val scalacheckEffect = "1.0.4"
    val scalaJavaLocales = "1.4.0"
<<<<<<< HEAD
    val scalaJavaTime = "2.3.0"
    val scodecBits = "1.1.33"
=======
    val scalaJavaTime = "2.4.0"
    val scodecBits = "1.1.31"
>>>>>>> 22c02d44
    val slf4j = "1.7.36"
    val treehugger = "0.4.4"
    val twitterHpack = "1.0.2"
    val vault = "3.2.1"
  }

  lazy val blazeCore = "org.http4s" %% "blaze-core" % V.blaze
  lazy val blazeHttp = "org.http4s" %% "blaze-http" % V.blaze
  lazy val caseInsensitive = Def.setting("org.typelevel" %%% "case-insensitive" % V.caseInsensitive)
  lazy val caseInsensitiveTesting =
    Def.setting("org.typelevel" %%% "case-insensitive-testing" % V.caseInsensitive)
  lazy val catsCore = Def.setting("org.typelevel" %%% "cats-core" % V.cats)
  lazy val catsEffect = Def.setting("org.typelevel" %%% "cats-effect" % V.catsEffect)
  lazy val catsEffectStd = Def.setting("org.typelevel" %%% "cats-effect-std" % V.catsEffect)
  lazy val catsEffectLaws = Def.setting("org.typelevel" %%% "cats-effect-laws" % V.catsEffect)
  lazy val catsEffectTestkit = Def.setting("org.typelevel" %%% "cats-effect-testkit" % V.catsEffect)
  lazy val catsLaws = Def.setting("org.typelevel" %%% "cats-laws" % V.cats)
  lazy val catsParse = Def.setting("org.typelevel" %%% "cats-parse" % V.catsParse)
  lazy val circeCore = Def.setting("io.circe" %%% "circe-core" % V.circe)
  lazy val circeGeneric = "io.circe" %% "circe-generic" % V.circe
  lazy val circeJawn = Def.setting("io.circe" %%% "circe-jawn" % V.circe)
  lazy val circeLiteral = "io.circe" %% "circe-literal" % V.circe
  lazy val circeParser = "io.circe" %% "circe-parser" % V.circe
  lazy val circeTesting = Def.setting("io.circe" %%% "circe-testing" % V.circe)
  lazy val crypto = Def.setting("org.http4s" %%% "http4s-crypto" % V.crypto)
  lazy val cryptobits = "org.reactormonk" %% "cryptobits" % V.cryptobits
  lazy val disciplineCore = Def.setting("org.typelevel" %%% "discipline-core" % V.disciplineCore)
  lazy val fs2Core = Def.setting("co.fs2" %%% "fs2-core" % V.fs2)
  lazy val fs2Io = Def.setting("co.fs2" %%% "fs2-io" % V.fs2)
  lazy val ip4sCore = Def.setting("com.comcast" %%% "ip4s-core" % V.ip4s)
  lazy val ip4sTestKit = Def.setting("com.comcast" %%% "ip4s-test-kit" % V.ip4s)
  lazy val hpack = Def.setting("org.http4s" %%% "hpack" % V.hpack)
  lazy val jawnFs2 = Def.setting("org.typelevel" %%% "jawn-fs2" % V.jawnFs2)
  lazy val javaWebSocket = "org.java-websocket" % "Java-WebSocket" % V.javaWebSocket
  lazy val jawnParser = Def.setting("org.typelevel" %%% "jawn-parser" % V.jawn)
  lazy val jnrUnixSocket = "com.github.jnr" % "jnr-unixsocket" % V.jnrUnixSocket
  lazy val keypool = Def.setting("org.typelevel" %%% "keypool" % V.keypool)
  lazy val literally = Def.setting("org.typelevel" %%% "literally" % V.literally)
  lazy val log4catsCore = Def.setting("org.typelevel" %%% "log4cats-core" % V.log4cats)
  lazy val log4catsNoop = Def.setting("org.typelevel" %%% "log4cats-noop" % V.log4cats)
  lazy val log4catsSlf4j = "org.typelevel" %% "log4cats-slf4j" % V.log4cats
  lazy val log4catsTesting = Def.setting("org.typelevel" %%% "log4cats-testing" % V.log4cats)
  lazy val log4s = Def.setting("org.log4s" %%% "log4s" % V.log4s)
  lazy val logbackClassic = "ch.qos.logback" % "logback-classic" % V.logback
  lazy val munit = Def.setting("org.scalameta" %%% "munit" % V.munit)
  lazy val munitCatsEffect =
    Def.setting("org.typelevel" %%% "munit-cats-effect-3" % V.munitCatsEffect)
  lazy val munitDiscipline = Def.setting("org.typelevel" %%% "discipline-munit" % V.munitDiscipline)
  lazy val nettyBuffer = "io.netty" % "netty-buffer" % V.netty
  lazy val nettyCodecHttp = "io.netty" % "netty-codec-http" % V.netty
  lazy val quasiquotes = "org.scalamacros" %% "quasiquotes" % V.quasiquotes
  lazy val scalacheck = Def.setting("org.scalacheck" %%% "scalacheck" % V.scalacheck)
  lazy val scalacheckEffect =
    Def.setting("org.typelevel" %%% "scalacheck-effect" % V.scalacheckEffect)
  lazy val scalacheckEffectMunit =
    Def.setting("org.typelevel" %%% "scalacheck-effect-munit" % V.scalacheckEffect)
  lazy val scalaJavaLocalesEnUS =
    Def.setting("io.github.cquiroz" %%% "locales-minimal-en_us-db" % V.scalaJavaLocales)
  lazy val scalaJavaTime = Def.setting("io.github.cquiroz" %%% "scala-java-time" % V.scalaJavaTime)
  def scalaReflect(sv: String) = "org.scala-lang" % "scala-reflect" % sv
  lazy val scodecBits = Def.setting("org.scodec" %%% "scodec-bits" % V.scodecBits)
  lazy val slf4jApi = "org.slf4j" % "slf4j-api" % V.slf4j
  lazy val treeHugger = "com.eed3si9n" %% "treehugger" % V.treehugger
  lazy val twitterHpack = "com.twitter" % "hpack" % V.twitterHpack
  lazy val vault = Def.setting("org.typelevel" %%% "vault" % V.vault)
}<|MERGE_RESOLUTION|>--- conflicted
+++ resolved
@@ -126,13 +126,8 @@
     val scalacheck = "1.16.0"
     val scalacheckEffect = "1.0.4"
     val scalaJavaLocales = "1.4.0"
-<<<<<<< HEAD
-    val scalaJavaTime = "2.3.0"
+    val scalaJavaTime = "2.4.0"
     val scodecBits = "1.1.33"
-=======
-    val scalaJavaTime = "2.4.0"
-    val scodecBits = "1.1.31"
->>>>>>> 22c02d44
     val slf4j = "1.7.36"
     val treehugger = "0.4.4"
     val twitterHpack = "1.0.2"
