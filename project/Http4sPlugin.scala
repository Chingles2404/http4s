package org.http4s.sbt

import com.github.tkawachi.doctest.DoctestPlugin.autoImport._
import com.typesafe.sbt.SbtGit.git
import com.typesafe.sbt.git.JGit
import com.typesafe.tools.mima.plugin.MimaKeys._
import de.heikoseeberger.sbtheader.{License, LicenseStyle}
import de.heikoseeberger.sbtheader.HeaderPlugin.autoImport._
import explicitdeps.ExplicitDepsPlugin.autoImport.unusedCompileDependenciesFilter
import org.portablescala.sbtplatformdeps.PlatformDepsPlugin.autoImport._
import sbt.Keys._
import sbt._
import org.typelevel.sbt.gha.GenerativeKeys._
import org.typelevel.sbt.gha.GitHubActionsKeys._
import org.typelevel.sbt.gha.JavaSpec

object Http4sPlugin extends AutoPlugin {
  object autoImport {
    val isCi = settingKey[Boolean]("true if this build is running on CI")
    val http4sApiVersion = settingKey[(Int, Int)]("API version of http4s")
  }
  import autoImport._

  override def trigger = allRequirements

  override def requires = Http4sOrgPlugin

  val scala_213 = "2.13.8"
  val scala_212 = "2.12.16"
  val scala_3 = "3.1.3"

  override lazy val globalSettings = Seq(
    isCi := githubIsWorkflowBuild.value
  )

  override lazy val buildSettings = Seq(
    // Many steps only run on one build. We distinguish the primary build from
    // secondary builds by the Travis build number.
    http4sApiVersion := {
      version.value match {
        case VersionNumber(Seq(major, minor, _*), _, _) =>
          (major.toInt, minor.toInt)
      }
    }
  )

  override lazy val projectSettings: Seq[Setting[_]] = Seq(
    headerSources / excludeFilter := HiddenFileFilter,
    doctestTestFramework := DoctestTestFramework.Munit,
  )

  def extractApiVersion(version: String) = {
    val VersionExtractor = """(\d+)\.(\d+)[-.].*""".r
    version match {
      case VersionExtractor(major, minor) => (major.toInt, minor.toInt)
    }
  }

  def extractDocsPrefix(version: String) =
    extractApiVersion(version).productIterator.mkString("/v", ".", "")

  def latestPerMinorVersion(file: File): Map[(Long, Long), VersionNumber] = {
    def majorMinor(v: VersionNumber) = v match {
      case VersionNumber(Seq(major, minor, _), _, _) =>
        Some((major, minor))
      case _ =>
        None
    }

    // M before RC before final
    def patchSortKey(v: VersionNumber) = v match {
      case VersionNumber(Seq(_, _, patch), Seq(q), _) if q.startsWith("M") =>
        (patch, 0L, q.drop(1).toLong)
      case VersionNumber(Seq(_, _, patch), Seq(q), _) if q.startsWith("RC") =>
        (patch, 1L, q.drop(2).toLong)
      case VersionNumber(Seq(_, _, patch), Seq(), _) => (patch, 2L, 0L)
      case _ => (-1L, -1L, -1L)
    }

    JGit(file).tags
      .collect {
        case ref if ref.getName.startsWith("refs/tags/v") =>
          VersionNumber(ref.getName.substring("refs/tags/v".size))
      }
      .foldLeft(Map.empty[(Long, Long), VersionNumber]) { case (m, v) =>
        majorMinor(v) match {
          case Some(key) =>
            val max =
              m.get(key).fold(v)(v0 => Ordering[(Long, Long, Long)].on(patchSortKey).max(v, v0))
            m.updated(key, max)
          case None => m
        }
      }
  }

  object V { // Dependency versions
    // We pull multiple modules from several projects. This is a convenient
    // reference of all the projects we depend on, and hopefully will reduce
    // error-prone merge conflicts in the dependencies below.
    val blaze = "0.15.3"
    val caseInsensitive = "1.3.0"
    val cats = "2.8.0"
    val catsEffect = "3.3.14-5-4591364"
    val catsParse = "0.3.8"
    val circe = "0.14.2-158-f15be0d"
    val crypto = "0.2.4-M1"
    val cryptobits = "1.3"
    val disciplineCore = "1.5.1"
<<<<<<< HEAD
    val epollcat = "0.0-ab1026e"
    val fs2 = "3.2.14-75-7902cbf"
    val ip4s = "3.1.3-83-cfa2ec1"
    val hpack = "1.0.4-M1"
    val javaWebSocket = "1.5.3"
    val jawn = "1.4.0"
    val jawnFs2 = "2.2.0-129-fdba7f4"
    val jnrUnixSocket = "0.38.17"
    val keypool = "0.4.7-270-390cae0"
    val literally = "1.1.0"
    val logback = "1.2.6"
    val log4cats = "2.5-a595fcf"
    val log4s = "1.10.0"
    val munit = "1.0.0-M6"
    val munitCatsEffect = "2.0-5e03bfc"
=======
    val fs2 = "3.3.0"
    val ip4s = "3.2.0"
    val hpack = "1.0.3"
    val javaWebSocket = "1.5.3"
    val jawn = "1.4.0"
    val jawnFs2 = "2.3.0"
    val jnrUnixSocket = "0.38.17"
    val keypool = "0.4.8"
    val literally = "1.1.0"
    val logback = "1.2.6"
    val log4cats = "2.5.0"
    val log4s = "1.10.0"
    val munit = "1.0.0-M6"
    val munitCatsEffect = "2.0.0-M3"
>>>>>>> c7284535
    val munitDiscipline = "2.0.0-M3"
    val netty = "4.1.82.Final"
    val quasiquotes = "2.1.0"
    val scalacheck = "1.16.0"
<<<<<<< HEAD
    val scalacheckEffect = "2.0-9366e44"
=======
    val scalacheckEffect = "2.0.0-M2"
>>>>>>> c7284535
    val scalaJavaLocales = "1.4.1"
    val scalaJavaTime = "2.4.0"
    val scodecBits = "1.1.34"
    val slf4j = "1.7.36"
    val treehugger = "0.4.4"
    val twitterHpack = "1.0.2"
<<<<<<< HEAD
    val vault = "3.2.1-33-97a8eb2"
=======
    val vault = "3.3.0"
>>>>>>> c7284535
  }

  lazy val blazeCore = "org.http4s" %% "blaze-core" % V.blaze
  lazy val blazeHttp = "org.http4s" %% "blaze-http" % V.blaze
  lazy val caseInsensitive = Def.setting("org.typelevel" %%% "case-insensitive" % V.caseInsensitive)
  lazy val caseInsensitiveTesting =
    Def.setting("org.typelevel" %%% "case-insensitive-testing" % V.caseInsensitive)
  lazy val catsCore = Def.setting("org.typelevel" %%% "cats-core" % V.cats)
  lazy val catsEffect = Def.setting("org.typelevel" %%% "cats-effect" % V.catsEffect)
  lazy val catsEffectStd = Def.setting("org.typelevel" %%% "cats-effect-std" % V.catsEffect)
  lazy val catsEffectLaws = Def.setting("org.typelevel" %%% "cats-effect-laws" % V.catsEffect)
  lazy val catsEffectTestkit = Def.setting("org.typelevel" %%% "cats-effect-testkit" % V.catsEffect)
  lazy val catsLaws = Def.setting("org.typelevel" %%% "cats-laws" % V.cats)
  lazy val catsParse = Def.setting("org.typelevel" %%% "cats-parse" % V.catsParse)
  lazy val circeCore = Def.setting("com.armanbilge" %%% "circe-core" % V.circe)
  lazy val circeGeneric = "com.armanbilge" %% "circe-generic" % V.circe
  lazy val circeJawn = Def.setting("com.armanbilge" %%% "circe-jawn" % V.circe)
  lazy val circeLiteral = "com.armanbilge" %% "circe-literal" % V.circe
  lazy val circeParser = "com.armanbilge" %% "circe-parser" % V.circe
  lazy val circeTesting = Def.setting("com.armanbilge" %%% "circe-testing" % V.circe)
  lazy val crypto = Def.setting("org.http4s" %%% "http4s-crypto" % V.crypto)
  lazy val cryptobits = "org.reactormonk" %% "cryptobits" % V.cryptobits
  lazy val disciplineCore = Def.setting("org.typelevel" %%% "discipline-core" % V.disciplineCore)
  lazy val epollcat = Def.setting("com.armanbilge" %%% "epollcat" % V.epollcat)
  lazy val fs2Core = Def.setting("co.fs2" %%% "fs2-core" % V.fs2)
  lazy val fs2Io = Def.setting("co.fs2" %%% "fs2-io" % V.fs2)
  lazy val ip4sCore = Def.setting("com.armanbilge" %%% "ip4s-core" % V.ip4s)
  lazy val ip4sTestKit = Def.setting("com.armanbilge" %%% "ip4s-test-kit" % V.ip4s)
  lazy val hpack = Def.setting("org.http4s" %%% "hpack" % V.hpack)
  lazy val jawnFs2 = Def.setting("org.typelevel" %%% "jawn-fs2" % V.jawnFs2)
  lazy val javaWebSocket = "org.java-websocket" % "Java-WebSocket" % V.javaWebSocket
  lazy val jawnParser = Def.setting("org.typelevel" %%% "jawn-parser" % V.jawn)
  lazy val jnrUnixSocket = "com.github.jnr" % "jnr-unixsocket" % V.jnrUnixSocket
  lazy val keypool = Def.setting("org.typelevel" %%% "keypool" % V.keypool)
  lazy val literally = Def.setting("org.typelevel" %%% "literally" % V.literally)
  lazy val log4catsCore = Def.setting("org.typelevel" %%% "log4cats-core" % V.log4cats)
  lazy val log4catsNoop = Def.setting("org.typelevel" %%% "log4cats-noop" % V.log4cats)
  lazy val log4catsSlf4j = "org.typelevel" %% "log4cats-slf4j" % V.log4cats
  lazy val log4catsTesting = Def.setting("org.typelevel" %%% "log4cats-testing" % V.log4cats)
  lazy val log4s = Def.setting("org.log4s" %%% "log4s" % V.log4s)
  lazy val logbackClassic = "ch.qos.logback" % "logback-classic" % V.logback
  lazy val munit = Def.setting("org.scalameta" %%% "munit" % V.munit)
  lazy val munitCatsEffect =
    Def.setting("org.typelevel" %%% "munit-cats-effect" % V.munitCatsEffect)
  lazy val munitDiscipline = Def.setting("org.typelevel" %%% "discipline-munit" % V.munitDiscipline)
  lazy val nettyBuffer = "io.netty" % "netty-buffer" % V.netty
  lazy val nettyCodecHttp = "io.netty" % "netty-codec-http" % V.netty
  lazy val quasiquotes = "org.scalamacros" %% "quasiquotes" % V.quasiquotes
  lazy val scalacheck = Def.setting("org.scalacheck" %%% "scalacheck" % V.scalacheck)
  lazy val scalacheckEffect =
    Def.setting("org.typelevel" %%% "scalacheck-effect" % V.scalacheckEffect)
  lazy val scalacheckEffectMunit =
    Def.setting("org.typelevel" %%% "scalacheck-effect-munit" % V.scalacheckEffect)
  lazy val scalaJavaLocalesEnUS =
    Def.setting("io.github.cquiroz" %%% "locales-minimal-en_us-db" % V.scalaJavaLocales)
  lazy val scalaJavaTime = Def.setting("io.github.cquiroz" %%% "scala-java-time" % V.scalaJavaTime)
  def scalaReflect(sv: String) = "org.scala-lang" % "scala-reflect" % sv
  lazy val scodecBits = Def.setting("org.scodec" %%% "scodec-bits" % V.scodecBits)
  lazy val slf4jApi = "org.slf4j" % "slf4j-api" % V.slf4j
  lazy val treeHugger = "com.eed3si9n" %% "treehugger" % V.treehugger
  lazy val twitterHpack = "com.twitter" % "hpack" % V.twitterHpack
  lazy val vault = Def.setting("org.typelevel" %%% "vault" % V.vault)
}<|MERGE_RESOLUTION|>--- conflicted
+++ resolved
@@ -100,32 +100,16 @@
     val blaze = "0.15.3"
     val caseInsensitive = "1.3.0"
     val cats = "2.8.0"
-    val catsEffect = "3.3.14-5-4591364"
+    val catsEffect = "3.3.14"
     val catsParse = "0.3.8"
-    val circe = "0.14.2-158-f15be0d"
-    val crypto = "0.2.4-M1"
+    val circe = "0.14.3"
+    val crypto = "0.2.4"
     val cryptobits = "1.3"
     val disciplineCore = "1.5.1"
-<<<<<<< HEAD
-    val epollcat = "0.0-ab1026e"
-    val fs2 = "3.2.14-75-7902cbf"
-    val ip4s = "3.1.3-83-cfa2ec1"
-    val hpack = "1.0.4-M1"
-    val javaWebSocket = "1.5.3"
-    val jawn = "1.4.0"
-    val jawnFs2 = "2.2.0-129-fdba7f4"
-    val jnrUnixSocket = "0.38.17"
-    val keypool = "0.4.7-270-390cae0"
-    val literally = "1.1.0"
-    val logback = "1.2.6"
-    val log4cats = "2.5-a595fcf"
-    val log4s = "1.10.0"
-    val munit = "1.0.0-M6"
-    val munitCatsEffect = "2.0-5e03bfc"
-=======
+    val epollcat = "0.1.0"
     val fs2 = "3.3.0"
     val ip4s = "3.2.0"
-    val hpack = "1.0.3"
+    val hpack = "1.0.4"
     val javaWebSocket = "1.5.3"
     val jawn = "1.4.0"
     val jawnFs2 = "2.3.0"
@@ -137,27 +121,18 @@
     val log4s = "1.10.0"
     val munit = "1.0.0-M6"
     val munitCatsEffect = "2.0.0-M3"
->>>>>>> c7284535
     val munitDiscipline = "2.0.0-M3"
     val netty = "4.1.82.Final"
     val quasiquotes = "2.1.0"
     val scalacheck = "1.16.0"
-<<<<<<< HEAD
-    val scalacheckEffect = "2.0-9366e44"
-=======
     val scalacheckEffect = "2.0.0-M2"
->>>>>>> c7284535
     val scalaJavaLocales = "1.4.1"
     val scalaJavaTime = "2.4.0"
     val scodecBits = "1.1.34"
     val slf4j = "1.7.36"
     val treehugger = "0.4.4"
     val twitterHpack = "1.0.2"
-<<<<<<< HEAD
-    val vault = "3.2.1-33-97a8eb2"
-=======
     val vault = "3.3.0"
->>>>>>> c7284535
   }
 
   lazy val blazeCore = "org.http4s" %% "blaze-core" % V.blaze
@@ -172,20 +147,20 @@
   lazy val catsEffectTestkit = Def.setting("org.typelevel" %%% "cats-effect-testkit" % V.catsEffect)
   lazy val catsLaws = Def.setting("org.typelevel" %%% "cats-laws" % V.cats)
   lazy val catsParse = Def.setting("org.typelevel" %%% "cats-parse" % V.catsParse)
-  lazy val circeCore = Def.setting("com.armanbilge" %%% "circe-core" % V.circe)
-  lazy val circeGeneric = "com.armanbilge" %% "circe-generic" % V.circe
-  lazy val circeJawn = Def.setting("com.armanbilge" %%% "circe-jawn" % V.circe)
-  lazy val circeLiteral = "com.armanbilge" %% "circe-literal" % V.circe
-  lazy val circeParser = "com.armanbilge" %% "circe-parser" % V.circe
-  lazy val circeTesting = Def.setting("com.armanbilge" %%% "circe-testing" % V.circe)
+  lazy val circeCore = Def.setting("io.circe" %%% "circe-core" % V.circe)
+  lazy val circeGeneric = "io.circe" %% "circe-generic" % V.circe
+  lazy val circeJawn = Def.setting("io.circe" %%% "circe-jawn" % V.circe)
+  lazy val circeLiteral = "io.circe" %% "circe-literal" % V.circe
+  lazy val circeParser = "io.circe" %% "circe-parser" % V.circe
+  lazy val circeTesting = Def.setting("io.circe" %%% "circe-testing" % V.circe)
   lazy val crypto = Def.setting("org.http4s" %%% "http4s-crypto" % V.crypto)
   lazy val cryptobits = "org.reactormonk" %% "cryptobits" % V.cryptobits
   lazy val disciplineCore = Def.setting("org.typelevel" %%% "discipline-core" % V.disciplineCore)
   lazy val epollcat = Def.setting("com.armanbilge" %%% "epollcat" % V.epollcat)
   lazy val fs2Core = Def.setting("co.fs2" %%% "fs2-core" % V.fs2)
   lazy val fs2Io = Def.setting("co.fs2" %%% "fs2-io" % V.fs2)
-  lazy val ip4sCore = Def.setting("com.armanbilge" %%% "ip4s-core" % V.ip4s)
-  lazy val ip4sTestKit = Def.setting("com.armanbilge" %%% "ip4s-test-kit" % V.ip4s)
+  lazy val ip4sCore = Def.setting("com.comcast" %%% "ip4s-core" % V.ip4s)
+  lazy val ip4sTestKit = Def.setting("com.comcast" %%% "ip4s-test-kit" % V.ip4s)
   lazy val hpack = Def.setting("org.http4s" %%% "hpack" % V.hpack)
   lazy val jawnFs2 = Def.setting("org.typelevel" %%% "jawn-fs2" % V.jawnFs2)
   lazy val javaWebSocket = "org.java-websocket" % "Java-WebSocket" % V.javaWebSocket
