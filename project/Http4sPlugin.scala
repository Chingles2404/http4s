--- conflicted
+++ resolved
@@ -297,12 +297,8 @@
     val jawn = "1.2.0"
     val jawnFs2 = "2.1.0"
     val jetty = "9.4.43.v20210629"
-<<<<<<< HEAD
     val jnrUnixSocket = "0.38.11"
-    val keypool = "0.4.6"
-=======
     val keypool = "0.4.7"
->>>>>>> 56c50a9c
     val literally = "1.0.2"
     val logback = "1.2.5"
     val log4cats = "2.1.1"
