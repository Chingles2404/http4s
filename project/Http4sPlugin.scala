--- conflicted
+++ resolved
@@ -135,11 +135,6 @@
     val scalacheckEffect = "1.0.4"
     val scalaJavaLocales = "1.3.0"
     val scalaJavaTime = "2.3.0"
-<<<<<<< HEAD
-    val scalatags = "0.10.0"
-=======
-    val scalaXml = "2.1.0"
->>>>>>> 4f103813
     val scodecBits = "1.1.31"
     val servlet = "3.1.0"
     val slf4j = "1.7.36"
@@ -217,11 +212,6 @@
     Def.setting("io.github.cquiroz" %%% "locales-minimal-en_us-db" % V.scalaJavaLocales)
   lazy val scalaJavaTime = Def.setting("io.github.cquiroz" %%% "scala-java-time" % V.scalaJavaTime)
   def scalaReflect(sv: String) = "org.scala-lang" % "scala-reflect" % sv
-<<<<<<< HEAD
-  lazy val scalatagsApi = "com.lihaoyi" %% "scalatags" % V.scalatags
-=======
-  lazy val scalaXml = "org.scala-lang.modules" %% "scala-xml" % V.scalaXml
->>>>>>> 4f103813
   lazy val scodecBits = Def.setting("org.scodec" %%% "scodec-bits" % V.scodecBits)
   lazy val slf4jApi = "org.slf4j" % "slf4j-api" % V.slf4j
   lazy val treeHugger = "com.eed3si9n" %% "treehugger" % V.treehugger
