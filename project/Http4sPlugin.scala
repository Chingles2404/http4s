package org.http4s.build

import com.timushev.sbt.updates.UpdatesPlugin.autoImport._ // autoImport vs. UpdateKeys necessary here for implicit
import com.typesafe.sbt.SbtGit.git
import com.typesafe.sbt.SbtPgp.autoImport._
import com.typesafe.sbt.git.JGit
import com.typesafe.sbt.pgp.PgpKeys.publishSigned
import com.typesafe.tools.mima.core.{DirectMissingMethodProblem, ProblemFilters}
import com.typesafe.tools.mima.plugin.MimaPlugin
import com.typesafe.tools.mima.plugin.MimaPlugin.autoImport._
import explicitdeps.ExplicitDepsPlugin.autoImport.unusedCompileDependenciesFilter
import java.lang.{Runtime => JRuntime}
import org.scalafmt.sbt.ScalafmtPlugin
import org.scalafmt.sbt.ScalafmtPlugin.autoImport._
import sbt.Keys._
import sbt._
import sbtrelease.ReleasePlugin.autoImport._
import sbtrelease.ReleaseStateTransformations._
import sbtrelease._

object Http4sPlugin extends AutoPlugin {
  object autoImport {
    val isTravisBuild = settingKey[Boolean]("true if this build is running as either a PR or a release build within Travis CI")
    val http4sMimaVersion = settingKey[Option[String]]("Version to target for MiMa compatibility")
    val http4sPublish = settingKey[Boolean]("Is this a publishing build?")
    val http4sApiVersion = taskKey[(Int, Int)]("API version of http4s")
    val http4sJvmTarget = taskKey[String]("JVM target")
    val http4sBuildData = taskKey[Unit]("Export build metadata for Hugo")
  }
  import autoImport._

  override def trigger = allRequirements

  override def requires = MimaPlugin && ScalafmtPlugin

  val scala_213 = "2.13.1"
  val scala_212 = "2.12.10"

  override lazy val buildSettings = Seq(
    // Many steps only run on one build. We distinguish the primary build from
    // secondary builds by the Travis build number.
    isTravisBuild := sys.env.get("TRAVIS").isDefined,

    // Publishing to gh-pages and sonatype only done from select branches and
    // never from pull requests.
    http4sPublish := {
      sys.env.get("TRAVIS").contains("true") &&
        sys.env.get("TRAVIS_PULL_REQUEST").contains("false") &&
        sys.env.get("TRAVIS_REPO_SLUG").contains("http4s/http4s") &&
        sys.env.get("TEST").contains("publish")
    },
    ThisBuild / http4sApiVersion := (ThisBuild / version).map {
      case VersionNumber(Seq(major, minor, _*), _, _) => (major.toInt, minor.toInt)
    }.value,
    git.remoteRepo := "git@github.com:http4s/http4s.git"
  ) ++ signingSettings

  override lazy val projectSettings: Seq[Setting[_]] = Seq(
    scalaVersion := scala_213,
    crossScalaVersions := Seq(scala_213, scala_212),

    // https://github.com/tkawachi/sbt-doctest/issues/102
    Test / compile / scalacOptions -= "-Ywarn-unused:params",

    scalacOptions ++= {
      CrossVersion.partialVersion(scalaVersion.value) match {
        case Some((2, minor)) if minor >= 12 =>
          Seq("-Ybackend-parallelism", math.min(JRuntime.getRuntime.availableProcessors, 16).toString)
        case _ =>
          Seq.empty
      },
    },

    http4sMimaVersion := {
      version.value match {
        case VersionNumber(Seq(major, minor, patch), _, _) if patch.toInt > 0 =>
          Some(s"$major.$minor.${patch.toInt - 1}")
        case _ =>
          None
      }
    },
    mimaFailOnProblem := http4sMimaVersion.value.isDefined,
    mimaFailOnNoPrevious := false,
    mimaPreviousArtifacts := (http4sMimaVersion.value.map {
      organization.value % s"${moduleName.value}_${scalaBinaryVersion.value}" % _
    }).toSet,
    mimaBinaryIssueFilters ++= Seq(
      ProblemFilters.exclude[DirectMissingMethodProblem]("org.http4s.client.blaze.BlazeClientBuilder.this"),
      ProblemFilters.exclude[DirectMissingMethodProblem]("org.http4s.client.blaze.Http1Support.this")
    ),

    addCompilerPlugin("org.typelevel" % "kind-projector" % "0.11.0" cross CrossVersion.full),
    addCompilerPlugin("com.olegpy" %% "better-monadic-for" % "0.3.1"),

    http4sBuildData := {
      val dest = target.value / "hugo-data" / "build.toml"
      val (major, minor) = http4sApiVersion.value

      val releases = latestPerMinorVersion(baseDirectory.value)
        .map { case ((major, minor), v) => s""""$major.$minor" = "${v.string}""""}
        .mkString("\n")

      // Would be more elegant if `[versions.http4s]` was nested, but then
      // the index lookups in `shortcodes/version.html` get complicated.
      val buildData: String =
        s"""
           |[versions]
           |"http4s.api" = "$major.$minor"
           |"http4s.current" = "${version.value}"
           |"http4s.doc" = "${docExampleVersion(version.value)}"
           |circe = "${circeJawn.revision}"
           |cryptobits = "${cryptobits.revision}"
           |"argonaut-shapeless_6.2" = "1.2.0-M6"
           |
           |[releases]
           |$releases
         """.stripMargin

      IO.write(dest, buildData)
    },

    dependencyUpdatesFilter -= moduleFilter(organization = "javax.servlet"), // servlet-4.0 is not yet supported by jetty-9 or tomcat-9, so don't accidentally depend on its new features
    unusedCompileDependenciesFilter -= moduleFilter(
      organization = "org.scala-lang",
      name = "scala-reflect",
      revision = "2.12.*",
    ), // false positive on 2.12.10
  ) ++ releaseSettings

  val releaseSettings = Seq(
    // Reset a couple sbt-release defaults that rig changed
    releaseVersion := { ver =>
      Version(ver).map(v =>
        v.copy(qualifier = v.qualifier.map(_.replaceAllLiterally("-SNAPSHOT", "")))
          .string
      ).getOrElse(versionFormatError(ver))
    },
    releaseTagName := s"v${if (releaseUseGlobalVersion.value) (ThisBuild / version).value else version.value}",
    releasePublishArtifactsAction := Def.taskDyn {
      if (isSnapshot.value) publish
      else publishSigned
    }.value,
    releaseProcess := {
      implicit class StepSyntax(val step: ReleaseStep) {
        def when(cond: Boolean) =
          if (cond) step else ReleaseStep(identity)
      }

      implicit class StateFCommand(val step: State => State) {
        def when(cond: Boolean) =
          StepSyntax(step).when(cond)
      }

      val release = !isSnapshot.value
      val publishable = http4sPublish.value

      Seq(
        checkSnapshotDependencies.when(release),
        inquireVersions.when(release),
        setReleaseVersion.when(release),
        tagRelease.when(publishable && release),
        runClean,
        releaseStepCommandAndRemaining("+mimaReportBinaryIssues"),
        releaseStepCommandAndRemaining("+publishSigned").when(publishable),
        releaseStepCommand("sonatypeBundleRelease").when(publishable && release),
        setNextVersion.when(publishable && release),
        commitNextVersion.when(publishable && release),
        pushChanges.when(publishable && release),
        // We need a superfluous final step to ensure exit code
        // propagation from failed steps above.
        //
        // https://github.com/sbt/sbt-release/issues/95
        releaseStepCommand("show core/version")
      )
    }
  )

  val signingSettings = Seq(
    useGpg := false,
    usePgpKeyHex("42FAD8A85B13261D"),
    pgpPublicRing := baseDirectory.value / "project" / ".gnupg" / "pubring.gpg",
    pgpSecretRing := baseDirectory.value / "project" / ".gnupg" / "secring.gpg",
    pgpPassphrase := sys.env.get("PGP_PASS").map(_.toArray),
  )

  def extractApiVersion(version: String) = {
    val VersionExtractor = """(\d+)\.(\d+)\..*""".r
    version match {
      case VersionExtractor(major, minor) => (major.toInt, minor.toInt)
    }
  }

  def extractDocsPrefix(version: String) =
    extractApiVersion(version).productIterator.mkString("/v", ".", "")

  /**
    * @return the version we want to document, for example in tuts,
    * given the version being built.
    *
    * For snapshots after a stable release, return the previous stable
    * release.  For snapshots of 0.16.0 and 0.17.0, return the latest
    * milestone.  Otherwise, just return the current version.
    */
  def docExampleVersion(currentVersion: String) = {
    val MilestoneVersionExtractor = """(0).(16|17).(0)a?-SNAPSHOT""".r
    val latestMilestone = "M1"
    val VersionExtractor = """(\d+)\.(\d+)\.(\d+).*""".r
    currentVersion match {
      case MilestoneVersionExtractor(major, minor, patch) =>
        s"${major.toInt}.${minor.toInt}.${patch.toInt}-$latestMilestone"
      case VersionExtractor(major, minor, patch) if patch.toInt > 0 =>
        s"${major.toInt}.${minor.toInt}.${patch.toInt - 1}"
      case _ =>
        currentVersion
    }
  }

  def latestPerMinorVersion(file: File): Map[(Int, Int), Version] =
    JGit(file).tags.collect {
      case ref if ref.getName.startsWith("refs/tags/v") =>
        Version(ref.getName.substring("refs/tags/v".size))
    }.foldLeft(Map.empty[(Int, Int), Version]) {
      case (m, Some(v)) =>
        def toMinor(v: Version) = (v.major, v.subversions.headOption.getOrElse(0))
        def patch(v: Version) = v.subversions.drop(1).headOption.getOrElse(0)
        // M before RC before final
        def milestone(v: Version) = v.qualifier match {
          case Some(q) if q.startsWith("-M") => (0, q.substring(2).toInt)
          case Some(q) if q.startsWith("-RC") => (1, q.substring(3).toInt)
          case None => (2, 0)
        }
        val versionOrdering: Ordering[Version] =
          Ordering[(Int, (Int, Int))].on(v => (patch(v), milestone(v)))
        val key = toMinor(v)
        val max = m.get(key).fold(v) { v0 => versionOrdering.max(v, v0) }
        m.updated(key, max)
      case (m, None) => m
    }

  def addAlpnPath(attList: Keys.Classpath): Seq[String] = {
    for {
      file <- attList.map(_.data)
      path = file.getAbsolutePath if path.contains("jetty") && path.contains("alpn-boot")
    } yield {
      println(s"Adding Alpn classes to boot classpath: $path")
      "-Xbootclasspath/p:" + path
    }
  }

  lazy val alpnBoot                         = "org.mortbay.jetty.alpn" %  "alpn-boot"                 % "8.1.13.v20181017"
  lazy val argonaut                         = "io.argonaut"            %% "argonaut"                  % "6.2.3"
  lazy val asyncHttpClient                  = "org.asynchttpclient"    %  "async-http-client"         % "2.10.4"
  lazy val blaze                            = "org.http4s"             %% "blaze-http"                % "0.14.11"
  lazy val boopickle                        = "io.suzaku"              %% "boopickle"                 % "1.3.1"
  lazy val cats                             = "org.typelevel"          %% "cats-core"                 % "2.1.0"
  lazy val catsEffect                       = "org.typelevel"          %% "cats-effect"               % "2.0.0"
  lazy val catsEffectLaws                   = "org.typelevel"          %% "cats-effect-laws"          % catsEffect.revision
  lazy val catsEffectTestingSpecs2          = "com.codecommit"         %% "cats-effect-testing-specs2" % "0.4.0"
  lazy val catsKernelLaws                   = "org.typelevel"          %% "cats-kernel-laws"          % cats.revision
  lazy val catsLaws                         = "org.typelevel"          %% "cats-laws"                 % cats.revision
  lazy val circeGeneric                     = "io.circe"               %% "circe-generic"             % "0.13.0-RC1"
  lazy val circeJawn                        = "io.circe"               %% "circe-jawn"                % circeGeneric.revision
  lazy val circeLiteral                     = "io.circe"               %% "circe-literal"             % circeGeneric.revision
  lazy val circeParser                      = "io.circe"               %% "circe-parser"              % circeGeneric.revision
  lazy val circeTesting                     = "io.circe"               %% "circe-testing"             % circeGeneric.revision
  lazy val cryptobits                       = "org.reactormonk"        %% "cryptobits"                % "1.3"
  lazy val dropwizardMetricsCore            = "io.dropwizard.metrics"  %  "metrics-core"              % "4.1.2"
  lazy val dropwizardMetricsJson            = "io.dropwizard.metrics"  %  "metrics-json"              % dropwizardMetricsCore.revision
  lazy val disciplineSpecs2                 = "org.typelevel"          %% "discipline-specs2"         % "1.0.0"
<<<<<<< HEAD
  lazy val fs2Crypto                        = "com.spinoco"            %% "fs2-crypto"                % "0.5.0-M1"
  lazy val fs2Io                            = "co.fs2"                 %% "fs2-io"                    % "2.2.1"
=======
  lazy val fs2Io                            = "co.fs2"                 %% "fs2-io"                    % "2.2.0"
>>>>>>> 9f01f0c5
  lazy val fs2ReactiveStreams               = "co.fs2"                 %% "fs2-reactive-streams"      % fs2Io.revision
  lazy val javaxServletApi                  = "javax.servlet"          %  "javax.servlet-api"         % "3.1.0"
  lazy val jawnFs2                          = "org.http4s"             %% "jawn-fs2"                  % "1.0.0-RC2"
  lazy val jawnJson4s                       = "org.typelevel"          %% "jawn-json4s"               % "1.0.0"
  lazy val jawnPlay                         = "org.typelevel"          %% "jawn-play"                 % "1.0.0"
  lazy val jettyClient                      = "org.eclipse.jetty"      %  "jetty-client"              % "9.4.25.v20191220"
  lazy val jettyRunner                      = "org.eclipse.jetty"      %  "jetty-runner"              % jettyServer.revision
  lazy val jettyServer                      = "org.eclipse.jetty"      %  "jetty-server"              % "9.4.25.v20191220"
  lazy val jettyServlet                     = "org.eclipse.jetty"      %  "jetty-servlet"             % jettyServer.revision
  lazy val json4sCore                       = "org.json4s"             %% "json4s-core"               % "3.6.7"
  lazy val json4sJackson                    = "org.json4s"             %% "json4s-jackson"            % json4sCore.revision
  lazy val json4sNative                     = "org.json4s"             %% "json4s-native"             % json4sCore.revision
  lazy val jspApi                           = "javax.servlet.jsp"      %  "javax.servlet.jsp-api"     % "2.3.3" // YourKit hack
  lazy val keypool                          = "io.chrisdavenport"      %% "keypool"                   % "0.2.0"
  lazy val log4catsCore                     = "io.chrisdavenport"      %% "log4cats-core"             % "1.0.1"
  lazy val log4catsSlf4j                    = "io.chrisdavenport"      %% "log4cats-slf4j"            % log4catsCore.revision
  lazy val log4catsTesting                  = "io.chrisdavenport"      %% "log4cats-testing"          % log4catsCore.revision
  lazy val log4s                            = "org.log4s"              %% "log4s"                     % "1.8.2"
  lazy val logbackClassic                   = "ch.qos.logback"         %  "logback-classic"           % "1.2.3"
  lazy val mockito                          = "org.mockito"            %  "mockito-core"              % "3.2.4"
  lazy val okhttp                           = "com.squareup.okhttp3"   %  "okhttp"                    % "4.3.1"
  lazy val playJson                         = "com.typesafe.play"      %% "play-json"                 % "2.8.1"
  lazy val prometheusClient                 = "io.prometheus"          %  "simpleclient"              % "0.8.0"
  lazy val prometheusCommon                 = "io.prometheus"          %  "simpleclient_common"       % prometheusClient.revision
  lazy val prometheusHotspot                = "io.prometheus"          %  "simpleclient_hotspot"      % prometheusClient.revision
  lazy val parboiled                        = "org.http4s"             %% "parboiled"                 % "2.0.1"
  lazy val quasiquotes                      = "org.scalamacros"        %% "quasiquotes"               % "2.1.0"
  lazy val scalacheck                       = "org.scalacheck"         %% "scalacheck"                % "1.14.3"
  def scalaReflect(sv: String)              = "org.scala-lang"         %  "scala-reflect"             % sv
  lazy val scalatagsApi                     = "com.lihaoyi"            %% "scalatags"                 % "0.8.4"
  lazy val scalaXml                         = "org.scala-lang.modules" %% "scala-xml"                 % "1.2.0"
  lazy val specs2Core                       = "org.specs2"             %% "specs2-core"               % "4.8.3"
  lazy val specs2Matcher                    = "org.specs2"             %% "specs2-matcher"            % specs2Core.revision
  lazy val specs2MatcherExtra               = "org.specs2"             %% "specs2-matcher-extra"      % specs2Core.revision
  lazy val specs2Scalacheck                 = "org.specs2"             %% "specs2-scalacheck"         % specs2Core.revision
  lazy val tomcatCatalina                   = "org.apache.tomcat"      %  "tomcat-catalina"           % "9.0.30"
  lazy val tomcatCoyote                     = "org.apache.tomcat"      %  "tomcat-coyote"             % tomcatCatalina.revision
  lazy val twirlApi                         = "com.typesafe.play"      %% "twirl-api"                 % "1.4.2"
  lazy val vault                            = "io.chrisdavenport"      %% "vault"                     % "2.0.0"
}<|MERGE_RESOLUTION|>--- conflicted
+++ resolved
@@ -267,12 +267,7 @@
   lazy val dropwizardMetricsCore            = "io.dropwizard.metrics"  %  "metrics-core"              % "4.1.2"
   lazy val dropwizardMetricsJson            = "io.dropwizard.metrics"  %  "metrics-json"              % dropwizardMetricsCore.revision
   lazy val disciplineSpecs2                 = "org.typelevel"          %% "discipline-specs2"         % "1.0.0"
-<<<<<<< HEAD
-  lazy val fs2Crypto                        = "com.spinoco"            %% "fs2-crypto"                % "0.5.0-M1"
   lazy val fs2Io                            = "co.fs2"                 %% "fs2-io"                    % "2.2.1"
-=======
-  lazy val fs2Io                            = "co.fs2"                 %% "fs2-io"                    % "2.2.0"
->>>>>>> 9f01f0c5
   lazy val fs2ReactiveStreams               = "co.fs2"                 %% "fs2-reactive-streams"      % fs2Io.revision
   lazy val javaxServletApi                  = "javax.servlet"          %  "javax.servlet-api"         % "3.1.0"
   lazy val jawnFs2                          = "org.http4s"             %% "jawn-fs2"                  % "1.0.0-RC2"
