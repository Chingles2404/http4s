--- conflicted
+++ resolved
@@ -203,69 +203,7 @@
     }
   }
 
-<<<<<<< HEAD
-  lazy val alpnBoot                         = "org.mortbay.jetty.alpn" %  "alpn-boot"                 % "8.1.13.v20181017"
-  lazy val argonaut                         = "io.argonaut"            %% "argonaut"                  % "6.2.5"
-  lazy val asyncHttpClient                  = "org.asynchttpclient"    %  "async-http-client"         % "2.10.5"
-  lazy val blaze                            = "org.http4s"             %% "blaze-http"                % "0.14.12"
-  lazy val boopickle                        = "io.suzaku"              %% "boopickle"                 % "1.3.1"
-  lazy val cats                             = "org.typelevel"          %% "cats-core"                 % "2.1.1"
-  lazy val catsEffect                       = "org.typelevel"          %% "cats-effect"               % "2.1.3"
-  lazy val catsEffectLaws                   = "org.typelevel"          %% "cats-effect-laws"          % catsEffect.revision
-  lazy val catsEffectTestingSpecs2          = "com.codecommit"         %% "cats-effect-testing-specs2" % "0.4.0"
-  lazy val catsKernelLaws                   = "org.typelevel"          %% "cats-kernel-laws"          % cats.revision
-  lazy val catsLaws                         = "org.typelevel"          %% "cats-laws"                 % cats.revision
-  lazy val circeGeneric                     = "io.circe"               %% "circe-generic"             % "0.13.0"
-  lazy val circeJawn                        = "io.circe"               %% "circe-jawn"                % circeGeneric.revision
-  lazy val circeLiteral                     = "io.circe"               %% "circe-literal"             % circeGeneric.revision
-  lazy val circeParser                      = "io.circe"               %% "circe-parser"              % circeGeneric.revision
-  lazy val circeTesting                     = "io.circe"               %% "circe-testing"             % circeGeneric.revision
-  lazy val cryptobits                       = "org.reactormonk"        %% "cryptobits"                % "1.3"
-  lazy val dropwizardMetricsCore            = "io.dropwizard.metrics"  %  "metrics-core"              % "4.1.6"
-  lazy val dropwizardMetricsJson            = "io.dropwizard.metrics"  %  "metrics-json"              % dropwizardMetricsCore.revision
-  lazy val disciplineSpecs2                 = "org.typelevel"          %% "discipline-specs2"         % "1.1.0"
-  lazy val fs2Io                            = "co.fs2"                 %% "fs2-io"                    % "2.3.0"
-  lazy val fs2ReactiveStreams               = "co.fs2"                 %% "fs2-reactive-streams"      % fs2Io.revision
-  lazy val javaxServletApi                  = "javax.servlet"          %  "javax.servlet-api"         % "3.1.0"
-  lazy val jawnFs2                          = "org.http4s"             %% "jawn-fs2"                  % "1.0.0"
-  lazy val jawnJson4s                       = "org.typelevel"          %% "jawn-json4s"               % "1.0.0"
-  lazy val jawnPlay                         = "org.typelevel"          %% "jawn-play"                 % "1.0.0"
-  lazy val jettyClient                      = "org.eclipse.jetty"      %  "jetty-client"              % "9.4.28.v20200408"
-  lazy val jettyRunner                      = "org.eclipse.jetty"      %  "jetty-runner"              % jettyServer.revision
-  lazy val jettyServer                      = "org.eclipse.jetty"      %  "jetty-server"              % "9.4.27.v20200227"
-  lazy val jettyServlet                     = "org.eclipse.jetty"      %  "jetty-servlet"             % jettyServer.revision
-  lazy val json4sCore                       = "org.json4s"             %% "json4s-core"               % "3.6.7"
-  lazy val json4sJackson                    = "org.json4s"             %% "json4s-jackson"            % json4sCore.revision
-  lazy val json4sNative                     = "org.json4s"             %% "json4s-native"             % json4sCore.revision
-  lazy val jspApi                           = "javax.servlet.jsp"      %  "javax.servlet.jsp-api"     % "2.3.3" // YourKit hack
-  lazy val keypool                          = "io.chrisdavenport"      %% "keypool"                   % "0.2.0"
-  lazy val log4catsCore                     = "io.chrisdavenport"      %% "log4cats-core"             % "1.0.1"
-  lazy val log4catsSlf4j                    = "io.chrisdavenport"      %% "log4cats-slf4j"            % log4catsCore.revision
-  lazy val log4catsTesting                  = "io.chrisdavenport"      %% "log4cats-testing"          % log4catsCore.revision
-  lazy val log4s                            = "org.log4s"              %% "log4s"                     % "1.8.2"
-  lazy val logbackClassic                   = "ch.qos.logback"         %  "logback-classic"           % "1.2.3"
-  lazy val mockito                          = "org.mockito"            %  "mockito-core"              % "3.3.3"
-  lazy val okhttp                           = "com.squareup.okhttp3"   %  "okhttp"                    % "4.4.1"
-  lazy val playJson                         = "com.typesafe.play"      %% "play-json"                 % "2.8.1"
-  lazy val prometheusClient                 = "io.prometheus"          %  "simpleclient"              % "0.8.1"
-  lazy val prometheusCommon                 = "io.prometheus"          %  "simpleclient_common"       % prometheusClient.revision
-  lazy val prometheusHotspot                = "io.prometheus"          %  "simpleclient_hotspot"      % prometheusClient.revision
-  lazy val parboiled                        = "org.http4s"             %% "parboiled"                 % "2.0.1"
-  lazy val quasiquotes                      = "org.scalamacros"        %% "quasiquotes"               % "2.1.0"
-  lazy val scalacheck                       = "org.scalacheck"         %% "scalacheck"                % "1.14.3"
-  def scalaReflect(sv: String)              = "org.scala-lang"         %  "scala-reflect"             % sv
-  lazy val scalatagsApi                     = "com.lihaoyi"            %% "scalatags"                 % "0.8.5"
-  lazy val scalaXml                         = "org.scala-lang.modules" %% "scala-xml"                 % "1.2.0"
-  lazy val specs2Cats                       = "org.specs2"             %% "specs2-cats"               % specs2Core.revision
-  lazy val specs2Core                       = "org.specs2"             %% "specs2-core"               % "4.9.2"
-  lazy val specs2Matcher                    = "org.specs2"             %% "specs2-matcher"            % specs2Core.revision
-  lazy val specs2MatcherExtra               = "org.specs2"             %% "specs2-matcher-extra"      % specs2Core.revision
-  lazy val specs2Scalacheck                 = "org.specs2"             %% "specs2-scalacheck"         % specs2Core.revision
-  lazy val tomcatCatalina                   = "org.apache.tomcat"      %  "tomcat-catalina"           % "9.0.34"
-  lazy val tomcatCoyote                     = "org.apache.tomcat"      %  "tomcat-coyote"             % tomcatCatalina.revision
-  lazy val twirlApi                         = "com.typesafe.play"      %% "twirl-api"                 % "1.4.2"
-  lazy val vault                            = "io.chrisdavenport"      %% "vault"                     % "2.0.0"
-=======
+
   object V { // Dependency versions
     private def priorTo2_13(scalaVersion: String): Boolean =
       CrossVersion.partialVersion(scalaVersion) match {
@@ -281,39 +219,38 @@
     val asyncHttpClient = "2.10.5"
     val blaze = "0.14.12"
     val boopickle = "1.3.1"
-    val cats = "1.6.1"
-    val catsEffect = "1.4.0"
-    val circe = "0.11.2"
-    val cryptobits = "1.2"
-    def discipline(scalaVersion: String): String =
-      if (priorTo2_13(scalaVersion)) "0.9.0" else "0.11.0"
+    val cats = "2.1.1"
+    val catsEffect = "2.1.3"
+    val catsEffectTesting = "0.4.0"
+    val circe = "0.13.0"
+    val cryptobits = "1.3"
+    val disciplineSpecs2 = "1.1.0"
     val dropwizardMetrics = "4.1.6"
-    def fs2(scalaVersion: String): String =
-      if (priorTo2_13(scalaVersion)) "1.0.5" else "1.0.4"
-    val jawn = "0.14.3"
-    val jawnFs2 = "0.14.2"
+    val fs2 = "2.3.0"
+    val jawn = "1.0.0"
+    val jawnFs2 = "1.0.0"
     val jetty = "9.4.28.v20200408"
     val json4s = "3.6.7"
     val jsp = "2.3.3"
+    val log4cats = "1.0.1"
+    val keypool = "0.2.0"
     val logback = "1.2.3"
     val log4s = "1.8.2"
-    val mockito = "2.28.2"
-    val okhttp = "3.14.7"
-    val parboiledHttp4s = "1.0.1"
-    val playJson = "2.7.4"
+    val mockito = "3.3.3"
+    val okhttp = "4.4.1"
+    val parboiledHttp4s = "2.0.1"
+    val playJson = "2.8.1"
     val prometheusClient = "0.8.1"
     val quasiquotes = "2.1.0"
-    def scalacheck(scalaVersion: String): String =
-      if (priorTo2_13(scalaVersion)) "1.13.5" else "1.14.0"
-    val scalatags = "0.6.8"
-    val scalaXml = "1.1.1"
+    val scalacheck = "1.14.3"
+    val scalatags = "0.9.0"
+    val scalaXml = "1.2.0"
     val servlet = "3.1.0"
-    def specs2(scalaVersion: String): String =
-      if (priorTo2_13(scalaVersion)) "4.1.0" else "4.4.1"
+    val specs2 = "4.9.2"
     val tomcat = "9.0.34"
     val treehugger = "0.4.4"
     val twirl = "1.4.2"
-    val vault = "1.0.0"
+    val vault = "2.0.0"
   }
 
   lazy val alpnBoot                         = "org.mortbay.jetty.alpn" %  "alpn-boot"                 % V.alpn
@@ -324,6 +261,7 @@
   lazy val cats                             = "org.typelevel"          %% "cats-core"                 % V.cats
   lazy val catsEffect                       = "org.typelevel"          %% "cats-effect"               % V.catsEffect
   lazy val catsEffectLaws                   = "org.typelevel"          %% "cats-effect-laws"          % V.catsEffect
+  lazy val catsEffectTestingSpecs2          = "com.codecommit"         %% "cats-effect-testing-specs2" % V.catsEffectTesting
   lazy val catsKernelLaws                   = "org.typelevel"          %% "cats-kernel-laws"          % V.cats
   lazy val catsLaws                         = "org.typelevel"          %% "cats-laws"                 % V.cats
   lazy val circeGeneric                     = "io.circe"               %% "circe-generic"             % V.circe
@@ -332,11 +270,11 @@
   lazy val circeParser                      = "io.circe"               %% "circe-parser"              % V.circe
   lazy val circeTesting                     = "io.circe"               %% "circe-testing"             % V.circe
   lazy val cryptobits                       = "org.reactormonk"        %% "cryptobits"                % V.cryptobits
+  lazy val disciplineSpecs2                 = "org.typelevel"          %% "discipline-specs2"         % V.disciplineSpecs2
   lazy val dropwizardMetricsCore            = "io.dropwizard.metrics"  %  "metrics-core"              % V.dropwizardMetrics
   lazy val dropwizardMetricsJson            = "io.dropwizard.metrics"  %  "metrics-json"              % V.dropwizardMetrics
-  def discipline(sv: String)                = "org.typelevel"          %% "discipline"                % V.discipline(sv)
-  def fs2Io(sv: String)                     = "co.fs2"                 %% "fs2-io"                    % V.fs2(sv)
-  def fs2ReactiveStreams(sv: String)        = "co.fs2"                 %% "fs2-reactive-streams"      % V.fs2(sv)
+  lazy val fs2Io                            = "co.fs2"                 %% "fs2-io"                    % V.fs2
+  lazy val fs2ReactiveStreams               = "co.fs2"                 %% "fs2-reactive-streams"      % V.fs2
   lazy val javaxServletApi                  = "javax.servlet"          %  "javax.servlet-api"         % V.servlet
   lazy val jawnFs2                          = "org.http4s"             %% "jawn-fs2"                  % V.jawnFs2
   lazy val jawnJson4s                       = "org.typelevel"          %% "jawn-json4s"               % V.jawn
@@ -349,6 +287,10 @@
   lazy val json4sJackson                    = "org.json4s"             %% "json4s-jackson"            % V.json4s
   lazy val json4sNative                     = "org.json4s"             %% "json4s-native"             % V.json4s
   lazy val jspApi                           = "javax.servlet.jsp"      %  "javax.servlet.jsp-api"     % V.jsp // YourKit hack
+  lazy val keypool                          = "io.chrisdavenport"      %% "keypool"                   % "0.2.0"
+  lazy val log4catsCore                     = "io.chrisdavenport"      %% "log4cats-core"             % V.log4cats
+  lazy val log4catsSlf4j                    = "io.chrisdavenport"      %% "log4cats-slf4j"            % V.log4cats
+  lazy val log4catsTesting                  = "io.chrisdavenport"      %% "log4cats-testing"          % V.log4cats
   lazy val log4s                            = "org.log4s"              %% "log4s"                     % V.log4s
   lazy val logbackClassic                   = "ch.qos.logback"         %  "logback-classic"           % V.logback
   lazy val mockito                          = "org.mockito"            %  "mockito-core"              % V.mockito
@@ -359,19 +301,18 @@
   lazy val prometheusHotspot                = "io.prometheus"          %  "simpleclient_hotspot"      % V.prometheusClient
   lazy val parboiled                        = "org.http4s"             %% "parboiled"                 % V.parboiledHttp4s
   lazy val quasiquotes                      = "org.scalamacros"        %% "quasiquotes"               % V.quasiquotes
-  def scalacheck(sv:String)                 = "org.scalacheck"         %% "scalacheck"                % V.scalacheck(sv)
-  def scalaCompiler(so: String, sv: String) = so             %  "scala-compiler"            % sv
-  def scalaReflect(so: String, sv: String)  = so             %  "scala-reflect"             % sv
+  lazy val scalacheck                       = "org.scalacheck"         %% "scalacheck"                % V.scalacheck
+  def scalaReflect(sv: String)              = "org.scala-lang"         %  "scala-reflect"             % sv
   lazy val scalatagsApi                     = "com.lihaoyi"            %% "scalatags"                 % V.scalatags
   lazy val scalaXml                         = "org.scala-lang.modules" %% "scala-xml"                 % V.scalaXml
-  def specs2Core(sv: String)                = "org.specs2"             %% "specs2-core"               % V.specs2(sv)
-  def specs2Matcher(sv: String)             = "org.specs2"             %% "specs2-matcher"            % V.specs2(sv)
-  def specs2MatcherExtra(sv: String)        = "org.specs2"             %% "specs2-matcher-extra"      % V.specs2(sv)
-  def specs2Scalacheck(sv: String)          = "org.specs2"             %% "specs2-scalacheck"         % V.specs2(sv)
+  lazy val specs2Cats                       = "org.specs2"             %% "specs2-cats"               % V.specs2
+  lazy val specs2Core                       = "org.specs2"             %% "specs2-core"               % V.specs2
+  lazy val specs2Matcher                    = "org.specs2"             %% "specs2-matcher"            % V.specs2
+  lazy val specs2MatcherExtra               = "org.specs2"             %% "specs2-matcher-extra"      % V.specs2
+  lazy val specs2Scalacheck                 = "org.specs2"             %% "specs2-scalacheck"         % V.specs2
   lazy val tomcatCatalina                   = "org.apache.tomcat"      %  "tomcat-catalina"           % V.tomcat
   lazy val tomcatCoyote                     = "org.apache.tomcat"      %  "tomcat-coyote"             % V.tomcat
   lazy val treeHugger                       = "com.eed3si9n"           %% "treehugger"                % V.treehugger
   lazy val twirlApi                         = "com.typesafe.play"      %% "twirl-api"                 % V.twirl
   lazy val vault                            = "io.chrisdavenport"      %% "vault"                     % V.vault
->>>>>>> b3501c19
 }