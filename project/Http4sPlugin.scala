package org.http4s.sbt

import dotty.tools.sbtplugin.DottyPlugin.autoImport._
import com.timushev.sbt.updates.UpdatesPlugin.autoImport._ // autoImport vs. UpdateKeys necessary here for implicit
import com.typesafe.sbt.SbtGit.git
import com.typesafe.sbt.git.JGit
import de.heikoseeberger.sbtheader.{License, LicenseStyle}
import de.heikoseeberger.sbtheader.HeaderPlugin.autoImport._
import explicitdeps.ExplicitDepsPlugin.autoImport.unusedCompileDependenciesFilter
import sbt.Keys._
import sbt._
import sbtspiewak.NowarnCompatPlugin.autoImport.nowarnCompatAnnotationProvider

object Http4sPlugin extends AutoPlugin {
  object autoImport {
    val isCi = settingKey[Boolean]("true if this build is running on CI")
    val http4sApiVersion = taskKey[(Int, Int)]("API version of http4s")
    val http4sBuildData = taskKey[Unit]("Export build metadata for Hugo")
  }
  import autoImport._

  override def trigger = allRequirements

  override def requires = Http4sOrgPlugin

  val scala_213 = "2.13.3"
  val scala_212 = "2.12.12"

  override lazy val globalSettings = Seq(
    isCi := sys.env.get("CI").isDefined
  )

  override lazy val buildSettings = Seq(
    // Many steps only run on one build. We distinguish the primary build from
    // secondary builds by the Travis build number.
    http4sApiVersion := version.map {
      case VersionNumber(Seq(major, minor, _*), _, _) => (major.toInt, minor.toInt)
    }.value,
  ) ++ sbtghactionsSettings

  override lazy val projectSettings: Seq[Setting[_]] = Seq(
    http4sBuildData := {
      val dest = target.value / "hugo-data" / "build.toml"
      val (major, minor) = http4sApiVersion.value

      val releases = latestPerMinorVersion(baseDirectory.value)
        .map { case ((major, minor), v) => s""""$major.$minor" = "${v.toString}""""}
        .mkString("\n")

      // Would be more elegant if `[versions.http4s]` was nested, but then
      // the index lookups in `shortcodes/version.html` get complicated.
      val buildData: String =
        s"""
           |[versions]
           |"http4s.api" = "$major.$minor"
           |"http4s.current" = "${version.value}"
           |"http4s.doc" = "${docExampleVersion(version.value)}"
           |circe = "${circeJawn.revision}"
           |cryptobits = "${cryptobits.revision}"
           |"argonaut-shapeless_6.2" = "1.2.0-M6"
           |
           |[releases]
           |$releases
         """.stripMargin

      IO.write(dest, buildData)
    },

    // servlet-4.0 is not yet supported by jetty-9 or tomcat-9, so don't accidentally depend on its new features
    dependencyUpdatesFilter -= moduleFilter(organization = "javax.servlet", revision = "4.0.0"),
    dependencyUpdatesFilter -= moduleFilter(organization = "javax.servlet", revision = "4.0.1"),
    // servlet containers skipped until we figure out our Jakarta EE strategy
    dependencyUpdatesFilter -= moduleFilter(organization = "org.eclipse.jetty*", revision = "10.0.*"),
    dependencyUpdatesFilter -= moduleFilter(organization = "org.eclipse.jetty*", revision = "11.0.*"),
    dependencyUpdatesFilter -= moduleFilter(organization = "org.apache.tomcat", revision = "10.0.*"),
    // Cursed release. Calls ByteBuffer incompatibly with JDK8
    dependencyUpdatesFilter -= moduleFilter(name = "boopickle", revision = "1.3.2"),
    // Incompatible with latest circe: https://github.com/circe/circe/pull/1591
    dependencyUpdatesFilter -= moduleFilter(name = "jawn*", revision = "1.0.2"),
    dependencyUpdatesFilter -= moduleFilter(name = "jawn*", revision = "1.0.3"),
    // https://github.com/scalacenter/scalafix/issues/1299
    dependencyUpdatesFilter -= moduleFilter(name = "scalafix-core", revision = "0.9.24"),

    excludeFilter.in(headerSources) := HiddenFileFilter ||
      new FileFilter {
        def accept(file: File) = {
          attributedSources.contains(baseDirectory.value.toPath.relativize(file.toPath).toString)
        }

        val attributedSources = Set(
          "src/main/scala/org/http4s/argonaut/Parser.scala",
          "src/main/scala/org/http4s/CacheDirective.scala",
          "src/main/scala/org/http4s/Challenge.scala",
          "src/main/scala/org/http4s/Charset.scala",
          "src/main/scala/org/http4s/ContentCoding.scala",
          "src/main/scala/org/http4s/Credentials.scala",
          "src/main/scala/org/http4s/Header.scala",
          "src/main/scala/org/http4s/LanguageTag.scala",
          "src/main/scala/org/http4s/MediaType.scala",
          "src/main/scala/org/http4s/RangeUnit.scala",
          "src/main/scala/org/http4s/ResponseCookie.scala",
          "src/main/scala/org/http4s/TransferCoding.scala",
          "src/main/scala/org/http4s/Uri.scala",
          "src/main/scala/org/http4s/internal/CharPredicate.scala",
          "src/main/scala/org/http4s/parser/AcceptCharsetHeader.scala",
          "src/main/scala/org/http4s/parser/AcceptEncodingHeader.scala",
          "src/main/scala/org/http4s/parser/AcceptHeader.scala",
          "src/main/scala/org/http4s/parser/AcceptLanguageHeader.scala",
          "src/main/scala/org/http4s/parser/AdditionalRules.scala",
          "src/main/scala/org/http4s/parser/AuthorizationHeader.scala",
          "src/main/scala/org/http4s/parser/CacheControlHeader.scala",
          "src/main/scala/org/http4s/parser/ContentTypeHeader.scala",
          "src/main/scala/org/http4s/parser/CookieHeader.scala",
          "src/main/scala/org/http4s/parser/HttpHeaderParser.scala",
          "src/main/scala/org/http4s/parser/Rfc2616BasicRules.scala",
          "src/main/scala/org/http4s/parser/SimpleHeaders.scala",
          "src/main/scala/org/http4s/parser/WwwAuthenticateHeader.scala",
          "src/main/scala/org/http4s/util/UrlCoding.scala",
          "src/main/scala/org/http4s/dsl/impl/Path.scala",
          "src/test/scala/org/http4s/dsl/PathSpec.scala",
          "src/main/scala/org/http4s/ember/core/ChunkedEncoding.scala",
          "src/main/scala/org/http4s/testing/ErrorReportingUtils.scala",
          "src/main/scala/org/http4s/testing/IOMatchers.scala",
          "src/main/scala/org/http4s/testing/RunTimedMatchers.scala",
          "src/test/scala/org/http4s/Http4sSpec.scala",
          "src/test/scala/org/http4s/util/illTyped.scala",
          "src/test/scala/org/http4s/testing/ErrorReporting.scala",
          "src/test/scala/org/http4s/UriSpec.scala"
        )
      },

    nowarnCompatAnnotationProvider := None,
  )

  def extractApiVersion(version: String) = {
    val VersionExtractor = """(\d+)\.(\d+)[-.].*""".r
    version match {
      case VersionExtractor(major, minor) => (major.toInt, minor.toInt)
    }
  }

  def extractDocsPrefix(version: String) =
    extractApiVersion(version).productIterator.mkString("/v", ".", "")

  /**
    * @return the version we want to document, for example in tuts,
    * given the version being built.
    *
    * For snapshots after a stable release, return the previous stable
    * release.  For snapshots of 0.16.0 and 0.17.0, return the latest
    * milestone.  Otherwise, just return the current version.
    */
  def docExampleVersion(currentVersion: String) = {
    val MilestoneVersionExtractor = """(0).(16|17).(0)a?-SNAPSHOT""".r
    val latestMilestone = "M1"
    val VersionExtractor = """(\d+)\.(\d+)\.(\d+).*""".r
    currentVersion match {
      case MilestoneVersionExtractor(major, minor, patch) =>
        s"${major.toInt}.${minor.toInt}.${patch.toInt}-$latestMilestone"
      case VersionExtractor(major, minor, patch) if patch.toInt > 0 =>
        s"${major.toInt}.${minor.toInt}.${patch.toInt - 1}"
      case _ =>
        currentVersion
    }
  }

  def latestPerMinorVersion(file: File): Map[(Long, Long), VersionNumber] = {
    def majorMinor(v: VersionNumber) = v match {
      case VersionNumber(Seq(major, minor, _), _, _) =>
        Some((major, minor))
      case _ =>
        None
    }

    // M before RC before final
    def patchSortKey(v: VersionNumber) = v match {
      case VersionNumber(Seq(_, _, patch), Seq(q), _) if q startsWith "M" =>
        (patch, 0L, q.drop(1).toLong)
      case VersionNumber(Seq(_, _, patch), Seq(q), _) if q startsWith "RC" =>
        (patch, 1L, q.drop(2).toLong)
      case VersionNumber(Seq(_, _, patch), Seq(), _) => (patch, 2L, 0L)
      case _ => (-1L, -1L, -1L)
    }

    JGit(file).tags.collect {
      case ref if ref.getName.startsWith("refs/tags/v") =>
        VersionNumber(ref.getName.substring("refs/tags/v".size))
    }.foldLeft(Map.empty[(Long, Long), VersionNumber]) {
      case (m, v) =>
        majorMinor(v) match {
          case Some(key) =>
            val max = m.get(key).fold(v) { v0 => Ordering[(Long, Long, Long)].on(patchSortKey).max(v, v0) }
            m.updated(key, max)
          case None => m
        }
    }
  }

  def docsProjectSettings: Seq[Setting[_]] = {
    import com.typesafe.sbt.site.hugo.HugoPlugin.autoImport._
    Seq(
      git.remoteRepo := "git@github.com:http4s/http4s.git",
      Hugo / includeFilter := (
        "*.html" | "*.png" | "*.jpg" | "*.gif" | "*.ico" | "*.svg" |
          "*.js" | "*.swf" | "*.json" | "*.md" |
          "*.css" | "*.woff" | "*.woff2" | "*.ttf" |
          "CNAME" | "_config.yml" | "_redirects"
      )
    )
  }

  def sbtghactionsSettings: Seq[Setting[_]] = {
    import sbtghactions._
    import sbtghactions.GenerativeKeys._

    val setupHugoStep = WorkflowStep.Run(List("""
      |echo "$HOME/bin" > $GITHUB_PATH
      |HUGO_VERSION=0.26 scripts/install-hugo
    """.stripMargin), name = Some("Setup Hugo"))

    def siteBuildJob(subproject: String) =
      WorkflowJob(
        id = subproject,
        name = s"Build $subproject",
        scalas = List(scala_212),
        steps = List(
          WorkflowStep.CheckoutFull,
          WorkflowStep.SetupScala,
          setupHugoStep,
          WorkflowStep.Sbt(List(s"$subproject/makeSite"), name = Some(s"Build $subproject"))
        )
      )

    def sitePublishStep(subproject: String) = WorkflowStep.Run(List(s"""
      |eval "$$(ssh-agent -s)"
      |echo "$$SSH_PRIVATE_KEY" | ssh-add -
      |git config --global user.name "GitHub Actions CI"
      |git config --global user.email "ghactions@invalid"
      |sbt ++$scala_212 $subproject/makeSite $subproject/ghpagesPushSite
      |
      """.stripMargin),
      name = Some(s"Publish $subproject"),
      env = Map("SSH_PRIVATE_KEY" -> "${{ secrets.SSH_PRIVATE_KEY }}")
    )

    Http4sOrgPlugin.githubActionsSettings ++ Seq(
      githubWorkflowBuild := Seq(
        WorkflowStep
          .Sbt(List("scalafmtCheckAll"), name = Some("Check formatting")),
        WorkflowStep.Sbt(List("headerCheck", "test:headerCheck"), name = Some("Check headers")),
        WorkflowStep.Sbt(List("test:compile"), name = Some("Compile")),
        WorkflowStep.Sbt(List("mimaReportBinaryIssues"), name = Some("Check binary compatibility")),
        WorkflowStep.Sbt(List("unusedCompileDependenciesTest"), name = Some("Check unused dependencies")),
        WorkflowStep.Sbt(List("test"), name = Some("Run tests")),
        // WorkflowStep.Sbt(List("doc"), name = Some("Build docs"))
      ),
      githubWorkflowTargetBranches :=
        // "*" doesn't include slashes
        List("*", "series/*"),
      githubWorkflowPublishPreamble := {
        githubWorkflowPublishPreamble.value ++ Seq(
          WorkflowStep.Run(List("git status"))
        )
      },
      githubWorkflowPublishTargetBranches := Seq(
        RefPredicate.Equals(Ref.Branch("main")),
        RefPredicate.StartsWith(Ref.Tag("v"))
      ),
      githubWorkflowPublishPostamble := Seq(
        setupHugoStep,
        sitePublishStep("website"),
        // sitePublishStep("docs")
      ),
      // this results in nonexistant directories trying to be compressed
      githubWorkflowArtifactUpload := false,
      githubWorkflowAddedJobs := Seq(
        siteBuildJob("website"), 
        // siteBuildJob("docs")
      ),
    )
  }

  object V { // Dependency versions
    // We pull multiple modules from several projects. This is a convenient
    // reference of all the projects we depend on, and hopefully will reduce
    // error-prone merge conflicts in the dependencies below.
    val argonaut = "6.3.3"
    val asyncHttpClient = "2.12.2"
    val blaze = "0.14.14"
    val boopickle = "1.3.3"
    val caseInsensitive = "0.3.0"
    val cats = "2.3.1"
    val catsEffect = "3.0.0-M5"
    val catsEffectTesting = "1.0-23-f76ace5"
    val catsParse = "0.3.0"
    val circe = "0.13.0"
    val cryptobits = "1.3"
    val disciplineCore = "1.1.3"
    val disciplineSpecs2 = "1.1.3"
    val dropwizardMetrics = "4.1.17"
    val fs2 = "3.0.0-M7"
    val jacksonDatabind = "2.12.1"
    val jawn = "1.0.3"
    val jawnFs2 = "2.0.0-M2"
    val jetty = "9.4.35.v20201120"
    val json4s = "3.6.10"
    val log4cats = "1.1.1"
    val keypool = "0.2.0"
    val logback = "1.2.3"
    val log4s = "1.10.0-M4"
    val mockito = "3.5.15"
    val munit = "0.7.18"
    val munitCatsEffect = "0.12.0"
    val munitDiscipline = "1.0.4"
    val netty = "4.1.58.Final"
    val okio = "2.10.0"
    val okhttp = "4.9.0"
    val parboiledHttp4s = "2.0.1"
    val playJson = "2.9.2"
    val prometheusClient = "0.9.0"
    val reactiveStreams = "1.0.3"
    val quasiquotes = "2.1.0"
    val scalacheck = "1.15.2"
    val scalacheckEffect = "0.7.0"
    val scalafix = _root_.scalafix.sbt.BuildInfo.scalafixVersion
    val scalatags = "0.9.2"
    val scalaXml = "1.3.0"
    val scodecBits = "1.1.23"
    val servlet = "3.1.0"
    val slf4j = "1.7.30"
    val specs2 = "4.10.6"
    val tomcat = "9.0.41"
    val treehugger = "0.4.4"
    val twirl = "1.4.2"
<<<<<<< HEAD
    val unique = "2.1.0-M10"
    val vault = "2.1.0-M11"
=======
    val vault = "2.1.0-M14"
>>>>>>> 6512b7b9
  }

  lazy val argonaut                         = "io.argonaut"            %% "argonaut"                  % V.argonaut
  lazy val argonautJawn                     = "io.argonaut"            %% "argonaut-jawn"             % V.argonaut
  lazy val asyncHttpClient                  = "org.asynchttpclient"    %  "async-http-client"         % V.asyncHttpClient
  lazy val blazeCore                        = "org.http4s"             %% "blaze-core"                % V.blaze
  lazy val blazeHttp                        = "org.http4s"             %% "blaze-http"                % V.blaze
  lazy val boopickle                        = "io.suzaku"              %% "boopickle"                 % V.boopickle
  lazy val caseInsensitive                  = "org.typelevel"          %% "case-insensitive"          % V.caseInsensitive
  lazy val caseInsensitiveTesting           = "org.typelevel"          %% "case-insensitive-testing"  % V.caseInsensitive
  lazy val catsCore                         = "org.typelevel"          %% "cats-core"                 % V.cats
  lazy val catsEffect                       = "org.typelevel"          %% "cats-effect"               % V.catsEffect
  lazy val catsEffectLaws                   = "org.typelevel"          %% "cats-effect-laws"          % V.catsEffect
  lazy val catsEffectTestkit                = "org.typelevel"          %% "cats-effect-testkit"       % V.catsEffect
  lazy val catsEffectTestingSpecs2          = "com.codecommit"         %% "cats-effect-testing-specs2" % V.catsEffectTesting
  lazy val catsLaws                         = "org.typelevel"          %% "cats-laws"                 % V.cats
  lazy val catsParse                        = "org.typelevel"          %% "cats-parse"                % V.catsParse
  lazy val circeCore                        = "io.circe"               %% "circe-core"                % V.circe
  lazy val circeGeneric                     = "io.circe"               %% "circe-generic"             % V.circe
  lazy val circeJawn                        = "io.circe"               %% "circe-jawn"                % V.circe
  lazy val circeLiteral                     = "io.circe"               %% "circe-literal"             % V.circe
  lazy val circeParser                      = "io.circe"               %% "circe-parser"              % V.circe
  lazy val circeTesting                     = "io.circe"               %% "circe-testing"             % V.circe
  lazy val cryptobits                       = "org.reactormonk"        %% "cryptobits"                % V.cryptobits
  lazy val disciplineCore                   = "org.typelevel"          %% "discipline-core"           % V.disciplineCore
  lazy val disciplineSpecs2                 = "org.typelevel"          %% "discipline-specs2"         % V.disciplineSpecs2
  lazy val dropwizardMetricsCore            = "io.dropwizard.metrics"  %  "metrics-core"              % V.dropwizardMetrics
  lazy val dropwizardMetricsJson            = "io.dropwizard.metrics"  %  "metrics-json"              % V.dropwizardMetrics
  lazy val fs2Core                          = "co.fs2"                 %% "fs2-core"                  % V.fs2
  lazy val fs2Io                            = "co.fs2"                 %% "fs2-io"                    % V.fs2
  lazy val fs2ReactiveStreams               = "co.fs2"                 %% "fs2-reactive-streams"      % V.fs2
  lazy val jacksonDatabind                  = "com.fasterxml.jackson.core" % "jackson-databind"       % V.jacksonDatabind
  lazy val javaxServletApi                  = "javax.servlet"          %  "javax.servlet-api"         % V.servlet
  lazy val jawnFs2                          = "org.typelevel"          %% "jawn-fs2"                  % V.jawnFs2
  lazy val jawnJson4s                       = "org.typelevel"          %% "jawn-json4s"               % V.jawn
  lazy val jawnParser                       = "org.typelevel"          %% "jawn-parser"               % V.jawn
  lazy val jawnPlay                         = "org.typelevel"          %% "jawn-play"                 % V.jawn
  lazy val jettyClient                      = "org.eclipse.jetty"      %  "jetty-client"              % V.jetty
  lazy val jettyHttp                        = "org.eclipse.jetty"      %  "jetty-http"                % V.jetty
  lazy val jettyHttp2Server                 = "org.eclipse.jetty.http2" %  "http2-server"             % V.jetty
  lazy val jettyRunner                      = "org.eclipse.jetty"      %  "jetty-runner"              % V.jetty
  lazy val jettyServer                      = "org.eclipse.jetty"      %  "jetty-server"              % V.jetty
  lazy val jettyServlet                     = "org.eclipse.jetty"      %  "jetty-servlet"             % V.jetty
  lazy val jettyUtil                        = "org.eclipse.jetty"      %  "jetty-util"                % V.jetty
  lazy val json4sCore                       = "org.json4s"             %% "json4s-core"               % V.json4s
  lazy val json4sJackson                    = "org.json4s"             %% "json4s-jackson"            % V.json4s
  lazy val json4sNative                     = "org.json4s"             %% "json4s-native"             % V.json4s
  lazy val keypool                          = "io.chrisdavenport"      %% "keypool"                   % V.keypool
  lazy val log4catsCore                     = "io.chrisdavenport"      %% "log4cats-core"             % V.log4cats
  lazy val log4catsSlf4j                    = "io.chrisdavenport"      %% "log4cats-slf4j"            % V.log4cats
  lazy val log4catsTesting                  = "io.chrisdavenport"      %% "log4cats-testing"          % V.log4cats
  lazy val log4s                            = "org.log4s"              %% "log4s"                     % V.log4s
  lazy val logbackClassic                   = "ch.qos.logback"         %  "logback-classic"           % V.logback
  lazy val munit                            = "org.scalameta"          %% "munit"                     % V.munit
  lazy val munitCatsEffect                  = "org.typelevel"          %% "munit-cats-effect-3"       % V.munitCatsEffect
  lazy val munitDiscipline                  = "org.typelevel"          %% "discipline-munit"          % V.munitDiscipline
  lazy val nettyBuffer                      = "io.netty"               %  "netty-buffer"              % V.netty
  lazy val nettyCodecHttp                   = "io.netty"               %  "netty-codec-http"          % V.netty
  lazy val okio                             = "com.squareup.okio"      %  "okio"                      % V.okio
  lazy val okhttp                           = "com.squareup.okhttp3"   %  "okhttp"                    % V.okhttp
  lazy val playJson                         = "com.typesafe.play"      %% "play-json"                 % V.playJson
  lazy val prometheusClient                 = "io.prometheus"          %  "simpleclient"              % V.prometheusClient
  lazy val prometheusCommon                 = "io.prometheus"          %  "simpleclient_common"       % V.prometheusClient
  lazy val prometheusHotspot                = "io.prometheus"          %  "simpleclient_hotspot"      % V.prometheusClient
  lazy val parboiled                        = "org.http4s"             %% "parboiled"                 % V.parboiledHttp4s
  lazy val reactiveStreams                  = "org.reactivestreams"    %  "reactive-streams"          % V.reactiveStreams
  lazy val quasiquotes                      = "org.scalamacros"        %% "quasiquotes"               % V.quasiquotes
  lazy val scalacheck                       = "org.scalacheck"         %% "scalacheck"                % V.scalacheck
  lazy val scalacheckEffect                 = "org.typelevel"          %% "scalacheck-effect"         % V.scalacheckEffect
  lazy val scalacheckEffectMunit            = "org.typelevel"          %% "scalacheck-effect-munit"   % V.scalacheckEffect
  def scalaReflect(sv: String)              = "org.scala-lang"         %  "scala-reflect"             % sv
  lazy val scalatagsApi                     = "com.lihaoyi"            %% "scalatags"                 % V.scalatags
  lazy val scalaXml                         = "org.scala-lang.modules" %% "scala-xml"                 % V.scalaXml
  lazy val scodecBits                       = "org.scodec"             %% "scodec-bits"               % V.scodecBits
  lazy val slf4jApi                         = "org.slf4j"              %  "slf4j-api"                 % V.slf4j
  lazy val specs2Cats                       = "org.specs2"             %% "specs2-cats"               % V.specs2
  lazy val specs2Common                     = "org.specs2"             %% "specs2-common"             % V.specs2
  lazy val specs2Core                       = "org.specs2"             %% "specs2-core"               % V.specs2
  lazy val specs2Matcher                    = "org.specs2"             %% "specs2-matcher"            % V.specs2
  lazy val specs2MatcherExtra               = "org.specs2"             %% "specs2-matcher-extra"      % V.specs2
  lazy val specs2Scalacheck                 = "org.specs2"             %% "specs2-scalacheck"         % V.specs2
  lazy val tomcatCatalina                   = "org.apache.tomcat"      %  "tomcat-catalina"           % V.tomcat
  lazy val tomcatCoyote                     = "org.apache.tomcat"      %  "tomcat-coyote"             % V.tomcat
  lazy val tomcatUtilScan                   = "org.apache.tomcat"      %  "tomcat-util-scan"          % V.tomcat
  lazy val treeHugger                       = "com.eed3si9n"           %% "treehugger"                % V.treehugger
  lazy val twirlApi                         = "com.typesafe.play"      %% "twirl-api"                 % V.twirl
  lazy val vault                            = "org.typelevel"          %% "vault"                     % V.vault
}<|MERGE_RESOLUTION|>--- conflicted
+++ resolved
@@ -332,12 +332,7 @@
     val tomcat = "9.0.41"
     val treehugger = "0.4.4"
     val twirl = "1.4.2"
-<<<<<<< HEAD
-    val unique = "2.1.0-M10"
-    val vault = "2.1.0-M11"
-=======
     val vault = "2.1.0-M14"
->>>>>>> 6512b7b9
   }
 
   lazy val argonaut                         = "io.argonaut"            %% "argonaut"                  % V.argonaut
