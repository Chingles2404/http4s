package org.http4s.sbt

import com.timushev.sbt.updates.UpdatesPlugin.autoImport._ // autoImport vs. UpdateKeys necessary here for implicit
import com.typesafe.sbt.SbtGit.git
import com.typesafe.sbt.git.JGit
import com.typesafe.tools.mima.plugin.MimaKeys._
import de.heikoseeberger.sbtheader.{License, LicenseStyle}
import de.heikoseeberger.sbtheader.HeaderPlugin.autoImport._
import explicitdeps.ExplicitDepsPlugin.autoImport.unusedCompileDependenciesFilter
import sbt.Keys._
import sbt._
import sbtspiewak.NowarnCompatPlugin.autoImport.nowarnCompatAnnotationProvider
import org.portablescala.sbtplatformdeps.PlatformDepsPlugin.autoImport._

object Http4sPlugin extends AutoPlugin {
  object autoImport {
    val isCi = settingKey[Boolean]("true if this build is running on CI")
    val http4sApiVersion = taskKey[(Int, Int)]("API version of http4s")
    val http4sBuildData = taskKey[Unit]("Export build metadata for Hugo")
  }
  import autoImport._

  override def trigger = allRequirements

  override def requires = Http4sOrgPlugin

  val scala_213 = "2.13.6"
  val scala_212 = "2.12.13"
  val scala_3 = "3.0.0"

  override lazy val globalSettings = Seq(
    isCi := sys.env.get("CI").isDefined
  )

  override lazy val buildSettings = Seq(
    // Many steps only run on one build. We distinguish the primary build from
    // secondary builds by the Travis build number.
    http4sApiVersion := version.map { case VersionNumber(Seq(major, minor, _*), _, _) =>
      (major.toInt, minor.toInt)
    }.value
  ) ++ sbtghactionsSettings

  override lazy val projectSettings: Seq[Setting[_]] = Seq(
    http4sBuildData := {
      val dest = target.value / "hugo-data" / "build.toml"
      val (major, minor) = http4sApiVersion.value

      val releases = latestPerMinorVersion(baseDirectory.value)
        .map { case ((major, minor), v) => s""""$major.$minor" = "${v.toString}"""" }
        .mkString("\n")

      // Would be more elegant if `[versions.http4s]` was nested, but then
      // the index lookups in `shortcodes/version.html` get complicated.
      val buildData: String =
        s"""
           |[versions]
           |"http4s.api" = "$major.$minor"
           |"http4s.current" = "${version.value}"
           |"http4s.doc" = "${docExampleVersion(version.value)}"
           |circe = "${circeJawn.value.revision}"
           |cryptobits = "${cryptobits.value.revision}"
           |
           |[releases]
           |$releases
         """.stripMargin

      IO.write(dest, buildData)
    },
    // servlet-4.0 is not yet supported by jetty-9 or tomcat-9, so don't accidentally depend on its new features
    dependencyUpdatesFilter -= moduleFilter(organization = "javax.servlet", revision = "4.0.0"),
    dependencyUpdatesFilter -= moduleFilter(organization = "javax.servlet", revision = "4.0.1"),
    // servlet containers skipped until we figure out our Jakarta EE strategy
    dependencyUpdatesFilter -= moduleFilter(
      organization = "org.eclipse.jetty*",
      revision = "10.0.*"),
    dependencyUpdatesFilter -= moduleFilter(
      organization = "org.eclipse.jetty*",
      revision = "11.0.*"),
    dependencyUpdatesFilter -= moduleFilter(
      organization = "org.apache.tomcat",
      revision = "10.0.*"),
    // Cursed release. Calls ByteBuffer incompatibly with JDK8
    dependencyUpdatesFilter -= moduleFilter(name = "boopickle", revision = "1.3.2"),
    headerSources / excludeFilter := HiddenFileFilter ||
      new FileFilter {
        def accept(file: File) =
          attributedSources.contains(baseDirectory.value.toPath.relativize(file.toPath).toString)

        val attributedSources = Set(
          "shared/src/main/scala/org/http4s/CacheDirective.scala",
          "shared/src/main/scala/org/http4s/Challenge.scala",
          "shared/src/main/scala/org/http4s/Charset.scala",
          "shared/src/main/scala/org/http4s/ContentCoding.scala",
          "shared/src/main/scala/org/http4s/Credentials.scala",
          "shared/src/main/scala/org/http4s/Header.scala",
          "shared/src/main/scala/org/http4s/LanguageTag.scala",
          "shared/src/main/scala/org/http4s/MediaType.scala",
          "shared/src/main/scala/org/http4s/RangeUnit.scala",
          "shared/src/main/scala/org/http4s/ResponseCookie.scala",
          "shared/src/main/scala/org/http4s/TransferCoding.scala",
          "shared/src/main/scala/org/http4s/Uri.scala",
          "src/main/scala/org/http4s/dsl/impl/Path.scala",
          "src/main/scala/org/http4s/ember/core/ChunkedEncoding.scala",
          "src/main/scala/org/http4s/internal/CharPredicate.scala",
          "src/main/scala/org/http4s/parser/AcceptCharsetHeader.scala",
          "src/main/scala/org/http4s/parser/AcceptEncodingHeader.scala",
          "src/main/scala/org/http4s/parser/AcceptHeader.scala",
          "src/main/scala/org/http4s/parser/AcceptLanguageHeader.scala",
          "src/main/scala/org/http4s/parser/AdditionalRules.scala",
          "src/main/scala/org/http4s/parser/AuthorizationHeader.scala",
          "src/main/scala/org/http4s/parser/CacheControlHeader.scala",
          "src/main/scala/org/http4s/parser/ContentTypeHeader.scala",
          "src/main/scala/org/http4s/parser/CookieHeader.scala",
          "src/main/scala/org/http4s/parser/HttpHeaderParser.scala",
          "src/main/scala/org/http4s/parser/Rfc2616BasicRules.scala",
          "src/main/scala/org/http4s/parser/SimpleHeaders.scala",
          "src/main/scala/org/http4s/parser/WwwAuthenticateHeader.scala",
          "src/main/scala/org/http4s/play/Parser.scala",
          "src/main/scala/org/http4s/util/UrlCoding.scala",
          "src/test/scala/org/http4s/Http4sSpec.scala",
          "src/test/scala/org/http4s/UriSpec.scala",
          "src/test/scala/org/http4s/dsl/PathSpec.scala",
          "src/test/scala/org/http4s/testing/ErrorReporting.scala"
        )
      },
    nowarnCompatAnnotationProvider := None,
    mimaPreviousArtifacts := {
      mimaPreviousArtifacts.value.filterNot(
        // cursed release
        _.revision == "0.21.10"
      )
    }
  )

  def extractApiVersion(version: String) = {
    val VersionExtractor = """(\d+)\.(\d+)[-.].*""".r
    version match {
      case VersionExtractor(major, minor) => (major.toInt, minor.toInt)
    }
  }

  def extractDocsPrefix(version: String) =
    extractApiVersion(version).productIterator.mkString("/v", ".", "")

  /** @return the version we want to document, for example in mdoc,
    * given the version being built.
    *
    * For snapshots after a stable release, return the previous stable
    * release.  For snapshots of 0.16.0 and 0.17.0, return the latest
    * milestone.  Otherwise, just return the current version.
    */
  def docExampleVersion(currentVersion: String) = {
    val MilestoneVersionExtractor = """(0).(16|17).(0)a?-SNAPSHOT""".r
    val latestMilestone = "M1"
    val VersionExtractor = """(\d+)\.(\d+)\.(\d+).*""".r
    currentVersion match {
      case MilestoneVersionExtractor(major, minor, patch) =>
        s"${major.toInt}.${minor.toInt}.${patch.toInt}-$latestMilestone"
      case VersionExtractor(major, minor, patch) if patch.toInt > 0 =>
        s"${major.toInt}.${minor.toInt}.${patch.toInt - 1}"
      case _ =>
        currentVersion
    }
  }

  def latestPerMinorVersion(file: File): Map[(Long, Long), VersionNumber] = {
    def majorMinor(v: VersionNumber) = v match {
      case VersionNumber(Seq(major, minor, _), _, _) =>
        Some((major, minor))
      case _ =>
        None
    }

    // M before RC before final
    def patchSortKey(v: VersionNumber) = v match {
      case VersionNumber(Seq(_, _, patch), Seq(q), _) if q.startsWith("M") =>
        (patch, 0L, q.drop(1).toLong)
      case VersionNumber(Seq(_, _, patch), Seq(q), _) if q.startsWith("RC") =>
        (patch, 1L, q.drop(2).toLong)
      case VersionNumber(Seq(_, _, patch), Seq(), _) => (patch, 2L, 0L)
      case _ => (-1L, -1L, -1L)
    }

    JGit(file).tags
      .collect {
        case ref if ref.getName.startsWith("refs/tags/v") =>
          VersionNumber(ref.getName.substring("refs/tags/v".size))
      }
      .foldLeft(Map.empty[(Long, Long), VersionNumber]) { case (m, v) =>
        majorMinor(v) match {
          case Some(key) =>
            val max =
              m.get(key).fold(v)(v0 => Ordering[(Long, Long, Long)].on(patchSortKey).max(v, v0))
            m.updated(key, max)
          case None => m
        }
      }
  }

  def docsProjectSettings: Seq[Setting[_]] = {
    import com.typesafe.sbt.site.hugo.HugoPlugin.autoImport._
    Seq(
      git.remoteRepo := "git@github.com:http4s/http4s.git",
      Hugo / includeFilter := (
        "*.html" | "*.png" | "*.jpg" | "*.gif" | "*.ico" | "*.svg" |
          "*.js" | "*.swf" | "*.json" | "*.md" |
          "*.css" | "*.woff" | "*.woff2" | "*.ttf" |
          "CNAME" | "_config.yml" | "_redirects"
      )
    )
  }

  def sbtghactionsSettings: Seq[Setting[_]] = {
    import sbtghactions._
    import sbtghactions.GenerativeKeys._

    val setupHugoStep = WorkflowStep.Run(
      List("""
      |echo "$HOME/bin" > $GITHUB_PATH
      |HUGO_VERSION=0.26 scripts/install-hugo
    """.stripMargin),
      name = Some("Setup Hugo"))

    def siteBuildJob(subproject: String) =
      WorkflowJob(
        id = subproject,
        name = s"Build $subproject",
        scalas = List(scala_212),
        steps = List(
          WorkflowStep.CheckoutFull,
          WorkflowStep.SetupScala,
          setupHugoStep,
          WorkflowStep.Sbt(List(s"$subproject/makeSite"), name = Some(s"Build $subproject"))
        )
      )

    def sitePublishStep(subproject: String) = WorkflowStep.Run(
      List(s"""
      |eval "$$(ssh-agent -s)"
      |echo "$$SSH_PRIVATE_KEY" | ssh-add -
      |git config --global user.name "GitHub Actions CI"
      |git config --global user.email "ghactions@invalid"
      |sbt ++$scala_212 $subproject/makeSite $subproject/ghpagesPushSite
      |
      """.stripMargin),
      name = Some(s"Publish $subproject"),
      env = Map("SSH_PRIVATE_KEY" -> "${{ secrets.SSH_PRIVATE_KEY }}")
    )

    Http4sOrgPlugin.githubActionsSettings ++ Seq(
      githubWorkflowBuild := Seq(
        WorkflowStep
          .Sbt(List("scalafmtCheckAll"), name = Some("Check formatting")),
        WorkflowStep.Sbt(List("headerCheck", "test:headerCheck"), name = Some("Check headers")),
        WorkflowStep.Sbt(List("test:compile"), name = Some("Compile")),
        WorkflowStep.Sbt(List("mimaReportBinaryIssues"), name = Some("Check binary compatibility")),
        WorkflowStep.Sbt(
          List("unusedCompileDependenciesTest"),
          name = Some("Check unused dependencies")),
        WorkflowStep.Sbt(List("test"), name = Some("Run tests")),
        WorkflowStep.Sbt(List("doc"), name = Some("Build docs"))
      ),
      githubWorkflowTargetBranches :=
        // "*" doesn't include slashes
        List("*", "series/*"),
      githubWorkflowPublishPreamble := {
        githubWorkflowPublishPreamble.value ++ Seq(
          WorkflowStep.Run(List("git status"))
        )
      },
      githubWorkflowPublishTargetBranches := Seq(
        RefPredicate.Equals(Ref.Branch("main")),
        RefPredicate.StartsWith(Ref.Tag("v"))
      ),
      githubWorkflowPublishPostamble := Seq(
        setupHugoStep,
        sitePublishStep("website")
        // sitePublishStep("docs")
      ),
      // this results in nonexistant directories trying to be compressed
      githubWorkflowArtifactUpload := false,
      githubWorkflowAddedJobs := Seq(
        siteBuildJob("website"),
        siteBuildJob("docs")
      )
    )
  }

  object V { // Dependency versions
    // We pull multiple modules from several projects. This is a convenient
    // reference of all the projects we depend on, and hopefully will reduce
    // error-prone merge conflicts in the dependencies below.
    val asyncHttpClient = "2.12.3"
    val blaze = "0.15.1"
    val boopickle = "1.3.3"
    val caseInsensitive = "1.1.4"
    val cats = "2.6.1"
    val catsEffect = "3.1.1"
    val catsEffectTestingSpecs2 = "1.1.1"
    val catsParse = "0.3.4"
    val circe = "0.15.0-M1"
    val cryptobits = "1.3"
    val disciplineCore = "1.1.5"
<<<<<<< HEAD
    val dropwizardMetrics = "4.2.2"
    val fs2 = "3.0-47-f44642e"
=======
    val dropwizardMetrics = "4.2.3"
    val fs2 = "3.0.5"
>>>>>>> 084f8d63
    val ip4s = "3.0.3"
    val jacksonDatabind = "2.12.3"
    val jawn = "1.2.0"
    val jawnFs2 = "2.1.0"
    val jetty = "9.4.41.v20210516"
    val keypool = "0.4.6"
    val literally = "1.0.2"
    val logback = "1.2.3"
    val log4cats = "2.1.1"
    val log4s = "1.10.0"
    val munit = "0.7.27"
    val munitCatsEffect = "1.0.3"
    val munitDiscipline = "1.0.9"
    val netty = "4.1.65.Final"
    val okio = "2.10.0"
    val okhttp = "4.9.1"
    val playJson = "2.9.2"
    val prometheusClient = "0.10.0"
    val reactiveStreams = "1.0.3"
    val quasiquotes = "2.1.0"
    val scalacheck = "1.15.4"
    val scalacheckEffect = "1.0.2"
    val scalaJavaTime = "2.3.0"
    val scalaJsDom = "1.1.0"
    val scalatags = "0.9.4"
    val scalaXml = "2.0.0"
    val scodecBits = "1.1.27"
    val servlet = "3.1.0"
    val slf4j = "1.7.31"
    val specs2 = "4.12.2"
    val tomcat = "9.0.46"
    val treehugger = "0.4.4"
    val twirl = "1.4.2"
    val vault = "3.0.3"
  }

  lazy val asyncHttpClient = "org.asynchttpclient" % "async-http-client" % V.asyncHttpClient
  lazy val blazeCore = Def.setting("org.http4s" %%% "blaze-core" % V.blaze)
  lazy val blazeHttp = Def.setting("org.http4s" %%% "blaze-http" % V.blaze)
  lazy val boopickle = Def.setting("io.suzaku" %%% "boopickle" % V.boopickle)
  lazy val caseInsensitive = Def.setting("org.typelevel" %%% "case-insensitive" % V.caseInsensitive)
  lazy val caseInsensitiveTesting =
    Def.setting("org.typelevel" %%% "case-insensitive-testing" % V.caseInsensitive)
  lazy val catsCore = Def.setting("org.typelevel" %%% "cats-core" % V.cats)
  lazy val catsEffect = Def.setting("org.typelevel" %%% "cats-effect" % V.catsEffect)
  lazy val catsEffectStd = Def.setting("org.typelevel" %%% "cats-effect-std" % V.catsEffect)
  lazy val catsEffectLaws = Def.setting("org.typelevel" %%% "cats-effect-laws" % V.catsEffect)
  lazy val catsEffectTestingSpecs2 =
    Def.setting("org.typelevel" %%% "cats-effect-testing-specs2" % V.catsEffectTestingSpecs2)
  lazy val catsEffectTestkit = Def.setting("org.typelevel" %%% "cats-effect-testkit" % V.catsEffect)
  lazy val catsLaws = Def.setting("org.typelevel" %%% "cats-laws" % V.cats)
  lazy val catsParse = Def.setting("org.typelevel" %%% "cats-parse" % V.catsParse)
  lazy val circeCore = Def.setting("io.circe" %%% "circe-core" % V.circe)
  lazy val circeGeneric = Def.setting("io.circe" %%% "circe-generic" % V.circe)
  lazy val circeJawn = Def.setting("io.circe" %%% "circe-jawn" % V.circe)
  lazy val circeLiteral = Def.setting("io.circe" %%% "circe-literal" % V.circe)
  lazy val circeParser = Def.setting("io.circe" %%% "circe-parser" % V.circe)
  lazy val circeTesting = Def.setting("io.circe" %%% "circe-testing" % V.circe)
  lazy val cryptobits = Def.setting("org.reactormonk" %%% "cryptobits" % V.cryptobits)
  lazy val disciplineCore = Def.setting("org.typelevel" %%% "discipline-core" % V.disciplineCore)
  lazy val dropwizardMetricsCore = "io.dropwizard.metrics" % "metrics-core" % V.dropwizardMetrics
  lazy val dropwizardMetricsJson = "io.dropwizard.metrics" % "metrics-json" % V.dropwizardMetrics
  lazy val fs2Core = Def.setting("co.fs2" %%% "fs2-core" % V.fs2)
  lazy val fs2Io = Def.setting("co.fs2" %%% "fs2-io" % V.fs2)
  lazy val fs2ReactiveStreams = Def.setting("co.fs2" %%% "fs2-reactive-streams" % V.fs2)
  lazy val ip4sCore = Def.setting("com.comcast" %%% "ip4s-core" % V.ip4s)
  lazy val ip4sTestKit = Def.setting("com.comcast" %%% "ip4s-test-kit" % V.ip4s)
  lazy val javaxServletApi = "javax.servlet" % "javax.servlet-api" % V.servlet
  lazy val jawnFs2 = Def.setting("org.typelevel" %%% "jawn-fs2" % V.jawnFs2)
  lazy val jawnParser = Def.setting("org.typelevel" %%% "jawn-parser" % V.jawn)
  lazy val jawnPlay = Def.setting("org.typelevel" %%% "jawn-play" % V.jawn)
  lazy val jettyClient = "org.eclipse.jetty" % "jetty-client" % V.jetty
  lazy val jettyHttp = "org.eclipse.jetty" % "jetty-http" % V.jetty
  lazy val jettyHttp2Server = "org.eclipse.jetty.http2" % "http2-server" % V.jetty
  lazy val jettyRunner = "org.eclipse.jetty" % "jetty-runner" % V.jetty
  lazy val jettyServer = "org.eclipse.jetty" % "jetty-server" % V.jetty
  lazy val jettyServlet = "org.eclipse.jetty" % "jetty-servlet" % V.jetty
  lazy val jettyUtil = "org.eclipse.jetty" % "jetty-util" % V.jetty
  lazy val keypool = Def.setting("org.typelevel" %%% "keypool" % V.keypool)
  lazy val literally = Def.setting("org.typelevel" %%% "literally" % V.literally)
  lazy val log4catsCore = Def.setting("org.typelevel" %%% "log4cats-core" % V.log4cats)
  lazy val log4catsNoop = Def.setting("org.typelevel" %%% "log4cats-noop" % V.log4cats)
  lazy val log4catsSlf4j = Def.setting("org.typelevel" %%% "log4cats-slf4j" % V.log4cats)
  lazy val log4catsTesting = Def.setting("org.typelevel" %%% "log4cats-testing" % V.log4cats)
  lazy val log4s = Def.setting("org.log4s" %%% "log4s" % V.log4s)
  lazy val logbackClassic = "ch.qos.logback" % "logback-classic" % V.logback
  lazy val munit = Def.setting("org.scalameta" %%% "munit" % V.munit)
  lazy val munitCatsEffect =
    Def.setting("org.typelevel" %%% "munit-cats-effect-3" % V.munitCatsEffect)
  lazy val munitDiscipline = Def.setting("org.typelevel" %%% "discipline-munit" % V.munitDiscipline)
  lazy val nettyBuffer = "io.netty" % "netty-buffer" % V.netty
  lazy val nettyCodecHttp = "io.netty" % "netty-codec-http" % V.netty
  lazy val okio = "com.squareup.okio" % "okio" % V.okio
  lazy val okhttp = "com.squareup.okhttp3" % "okhttp" % V.okhttp
  lazy val playJson = Def.setting("com.typesafe.play" %%% "play-json" % V.playJson)
  lazy val prometheusClient = "io.prometheus" % "simpleclient" % V.prometheusClient
  lazy val prometheusCommon = "io.prometheus" % "simpleclient_common" % V.prometheusClient
  lazy val prometheusHotspot = "io.prometheus" % "simpleclient_hotspot" % V.prometheusClient
  lazy val reactiveStreams = "org.reactivestreams" % "reactive-streams" % V.reactiveStreams
  lazy val quasiquotes = Def.setting("org.scalamacros" %%% "quasiquotes" % V.quasiquotes)
  lazy val scalacheck = Def.setting("org.scalacheck" %%% "scalacheck" % V.scalacheck)
  lazy val scalacheckEffect =
    Def.setting("org.typelevel" %%% "scalacheck-effect" % V.scalacheckEffect)
  lazy val scalacheckEffectMunit =
    Def.setting("org.typelevel" %%% "scalacheck-effect-munit" % V.scalacheckEffect)
  lazy val scalaJavaTime = Def.setting("io.github.cquiroz" %%% "scala-java-time" % V.scalaJavaTime)
  lazy val scalaJsDom = Def.setting("org.scala-js" %%% "scalajs-dom" % V.scalaJsDom)
  def scalaReflect(sv: String) = "org.scala-lang" % "scala-reflect" % sv
  lazy val scalatagsApi = Def.setting("com.lihaoyi" %%% "scalatags" % V.scalatags)
  lazy val scalaXml = Def.setting("org.scala-lang.modules" %%% "scala-xml" % V.scalaXml)
  lazy val scodecBits = Def.setting("org.scodec" %%% "scodec-bits" % V.scodecBits)
  lazy val slf4jApi = "org.slf4j" % "slf4j-api" % V.slf4j
  lazy val specs2 = Def.setting("org.specs2" %%% "specs2-core" % V.specs2)
  lazy val tomcatCatalina = "org.apache.tomcat" % "tomcat-catalina" % V.tomcat
  lazy val tomcatCoyote = "org.apache.tomcat" % "tomcat-coyote" % V.tomcat
  lazy val tomcatUtilScan = "org.apache.tomcat" % "tomcat-util-scan" % V.tomcat
  lazy val treeHugger = Def.setting("com.eed3si9n" %%% "treehugger" % V.treehugger)
  lazy val twirlApi = Def.setting("com.typesafe.play" %%% "twirl-api" % V.twirl)
  lazy val vault = Def.setting("org.typelevel" %%% "vault" % V.vault)
}<|MERGE_RESOLUTION|>--- conflicted
+++ resolved
@@ -301,13 +301,8 @@
     val circe = "0.15.0-M1"
     val cryptobits = "1.3"
     val disciplineCore = "1.1.5"
-<<<<<<< HEAD
-    val dropwizardMetrics = "4.2.2"
+    val dropwizardMetrics = "4.2.3"
     val fs2 = "3.0-47-f44642e"
-=======
-    val dropwizardMetrics = "4.2.3"
-    val fs2 = "3.0.5"
->>>>>>> 084f8d63
     val ip4s = "3.0.3"
     val jacksonDatabind = "2.12.3"
     val jawn = "1.2.0"
