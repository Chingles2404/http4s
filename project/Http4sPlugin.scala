package org.http4s.sbt

import com.timushev.sbt.updates.UpdatesPlugin.autoImport._ // autoImport vs. UpdateKeys necessary here for implicit
import com.typesafe.sbt.SbtGit.git
import com.typesafe.sbt.git.JGit
import com.typesafe.tools.mima.plugin.MimaKeys._
import de.heikoseeberger.sbtheader.{License, LicenseStyle}
import de.heikoseeberger.sbtheader.HeaderPlugin.autoImport._
import explicitdeps.ExplicitDepsPlugin.autoImport.unusedCompileDependenciesFilter
import sbt.Keys._
import sbt._
import sbtspiewak.NowarnCompatPlugin.autoImport.nowarnCompatAnnotationProvider

object Http4sPlugin extends AutoPlugin {
  object autoImport {
    val isCi = settingKey[Boolean]("true if this build is running on CI")
    val http4sApiVersion = taskKey[(Int, Int)]("API version of http4s")
    val http4sBuildData = taskKey[Unit]("Export build metadata for Hugo")
  }
  import autoImport._

  override def trigger = allRequirements

  override def requires = Http4sOrgPlugin

  val scala_213 = "2.13.6"
  val scala_212 = "2.12.14"
  val scala_3 = "3.0.0"

  override lazy val globalSettings = Seq(
    isCi := sys.env.get("CI").isDefined
  )

  override lazy val buildSettings = Seq(
    // Many steps only run on one build. We distinguish the primary build from
    // secondary builds by the Travis build number.
    http4sApiVersion := version.map {
      case VersionNumber(Seq(major, minor, _*), _, _) => (major.toInt, minor.toInt)
    }.value,
  ) ++ sbtghactionsSettings

  override lazy val projectSettings: Seq[Setting[_]] = Seq(
    http4sBuildData := {
      val dest = target.value / "hugo-data" / "build.toml"
      val (major, minor) = http4sApiVersion.value

      val releases = latestPerMinorVersion(baseDirectory.value)
        .map { case ((major, minor), v) => s""""$major.$minor" = "${v.toString}""""}
        .mkString("\n")

      // Would be more elegant if `[versions.http4s]` was nested, but then
      // the index lookups in `shortcodes/version.html` get complicated.
      val buildData: String =
        s"""
           |[versions]
           |"http4s.api" = "$major.$minor"
           |"http4s.current" = "${version.value}"
           |"http4s.doc" = "${docExampleVersion(version.value)}"
           |circe = "${circeJawn.revision}"
           |cryptobits = "${cryptobits.revision}"
           |
           |[releases]
           |$releases
         """.stripMargin

      IO.write(dest, buildData)
    },

    // servlet-4.0 is not yet supported by jetty-9 or tomcat-9, so don't accidentally depend on its new features
    dependencyUpdatesFilter -= moduleFilter(organization = "javax.servlet", revision = "4.0.0"),
    dependencyUpdatesFilter -= moduleFilter(organization = "javax.servlet", revision = "4.0.1"),
    // servlet containers skipped until we figure out our Jakarta EE strategy
    dependencyUpdatesFilter -= moduleFilter(organization = "org.eclipse.jetty*", revision = "10.0.*"),
    dependencyUpdatesFilter -= moduleFilter(organization = "org.eclipse.jetty*", revision = "11.0.*"),
    dependencyUpdatesFilter -= moduleFilter(organization = "org.apache.tomcat", revision = "10.0.*"),
    // Cursed release. Calls ByteBuffer incompatibly with JDK8
    dependencyUpdatesFilter -= moduleFilter(name = "boopickle", revision = "1.3.2"),

    headerSources / excludeFilter := HiddenFileFilter ||
      new FileFilter {
        def accept(file: File) = {
          attributedSources.contains(baseDirectory.value.toPath.relativize(file.toPath).toString)
        }

        val attributedSources = Set(
          "src/main/scala/org/http4s/CacheDirective.scala",
          "src/main/scala/org/http4s/Challenge.scala",
          "src/main/scala/org/http4s/Charset.scala",
          "src/main/scala/org/http4s/ContentCoding.scala",
          "src/main/scala/org/http4s/Credentials.scala",
          "src/main/scala/org/http4s/Header.scala",
          "src/main/scala/org/http4s/LanguageTag.scala",
          "src/main/scala/org/http4s/MediaType.scala",
          "src/main/scala/org/http4s/RangeUnit.scala",
          "src/main/scala/org/http4s/ResponseCookie.scala",
          "src/main/scala/org/http4s/TransferCoding.scala",
          "src/main/scala/org/http4s/Uri.scala",
          "src/main/scala/org/http4s/dsl/impl/Path.scala",
          "src/main/scala/org/http4s/ember/core/ChunkedEncoding.scala",
          "src/main/scala/org/http4s/internal/CharPredicate.scala",
          "src/main/scala/org/http4s/parser/AcceptCharsetHeader.scala",
          "src/main/scala/org/http4s/parser/AcceptEncodingHeader.scala",
          "src/main/scala/org/http4s/parser/AcceptHeader.scala",
          "src/main/scala/org/http4s/parser/AcceptLanguageHeader.scala",
          "src/main/scala/org/http4s/parser/AdditionalRules.scala",
          "src/main/scala/org/http4s/parser/AuthorizationHeader.scala",
          "src/main/scala/org/http4s/parser/CacheControlHeader.scala",
          "src/main/scala/org/http4s/parser/ContentTypeHeader.scala",
          "src/main/scala/org/http4s/parser/CookieHeader.scala",
          "src/main/scala/org/http4s/parser/HttpHeaderParser.scala",
          "src/main/scala/org/http4s/parser/Rfc2616BasicRules.scala",
          "src/main/scala/org/http4s/parser/SimpleHeaders.scala",
          "src/main/scala/org/http4s/parser/WwwAuthenticateHeader.scala",
          "src/main/scala/org/http4s/play/Parser.scala",
          "src/main/scala/org/http4s/util/UrlCoding.scala",
          "src/test/scala/org/http4s/Http4sSpec.scala",
          "src/test/scala/org/http4s/UriSpec.scala",
          "src/test/scala/org/http4s/dsl/PathSpec.scala",
          "src/test/scala/org/http4s/testing/ErrorReporting.scala",
        )
      },

    nowarnCompatAnnotationProvider := None,

    mimaPreviousArtifacts := {
      mimaPreviousArtifacts.value.filterNot(
        // cursed release
        _.revision == "0.21.10"
      )
    },
  )

  def extractApiVersion(version: String) = {
    val VersionExtractor = """(\d+)\.(\d+)[-.].*""".r
    version match {
      case VersionExtractor(major, minor) => (major.toInt, minor.toInt)
    }
  }

  def extractDocsPrefix(version: String) =
    extractApiVersion(version).productIterator.mkString("/v", ".", "")

  /**
    * @return the version we want to document, for example in mdoc,
    * given the version being built.
    *
    * For snapshots after a stable release, return the previous stable
    * release.  For snapshots of 0.16.0 and 0.17.0, return the latest
    * milestone.  Otherwise, just return the current version.
    */
  def docExampleVersion(currentVersion: String) = {
    val MilestoneVersionExtractor = """(0).(16|17).(0)a?-SNAPSHOT""".r
    val latestMilestone = "M1"
    val VersionExtractor = """(\d+)\.(\d+)\.(\d+).*""".r
    currentVersion match {
      case MilestoneVersionExtractor(major, minor, patch) =>
        s"${major.toInt}.${minor.toInt}.${patch.toInt}-$latestMilestone"
      case VersionExtractor(major, minor, patch) if patch.toInt > 0 =>
        s"${major.toInt}.${minor.toInt}.${patch.toInt - 1}"
      case _ =>
        currentVersion
    }
  }

  def latestPerMinorVersion(file: File): Map[(Long, Long), VersionNumber] = {
    def majorMinor(v: VersionNumber) = v match {
      case VersionNumber(Seq(major, minor, _), _, _) =>
        Some((major, minor))
      case _ =>
        None
    }

    // M before RC before final
    def patchSortKey(v: VersionNumber) = v match {
      case VersionNumber(Seq(_, _, patch), Seq(q), _) if q startsWith "M" =>
        (patch, 0L, q.drop(1).toLong)
      case VersionNumber(Seq(_, _, patch), Seq(q), _) if q startsWith "RC" =>
        (patch, 1L, q.drop(2).toLong)
      case VersionNumber(Seq(_, _, patch), Seq(), _) => (patch, 2L, 0L)
      case _ => (-1L, -1L, -1L)
    }

    JGit(file).tags.collect {
      case ref if ref.getName.startsWith("refs/tags/v") =>
        VersionNumber(ref.getName.substring("refs/tags/v".size))
    }.foldLeft(Map.empty[(Long, Long), VersionNumber]) {
      case (m, v) =>
        majorMinor(v) match {
          case Some(key) =>
            val max = m.get(key).fold(v) { v0 => Ordering[(Long, Long, Long)].on(patchSortKey).max(v, v0) }
            m.updated(key, max)
          case None => m
        }
    }
  }

  def docsProjectSettings: Seq[Setting[_]] = {
    import com.typesafe.sbt.site.hugo.HugoPlugin.autoImport._
    Seq(
      git.remoteRepo := "git@github.com:http4s/http4s.git",
      Hugo / includeFilter := (
        "*.html" | "*.png" | "*.jpg" | "*.gif" | "*.ico" | "*.svg" |
          "*.js" | "*.swf" | "*.json" | "*.md" |
          "*.css" | "*.woff" | "*.woff2" | "*.ttf" |
          "CNAME" | "_config.yml" | "_redirects"
      )
    )
  }

  def sbtghactionsSettings: Seq[Setting[_]] = {
    import sbtghactions._
    import sbtghactions.GenerativeKeys._

    val setupHugoStep = WorkflowStep.Run(List("""
      |echo "$HOME/bin" > $GITHUB_PATH
      |HUGO_VERSION=0.26 scripts/install-hugo
    """.stripMargin), name = Some("Setup Hugo"))

    def siteBuildJob(subproject: String) =
      WorkflowJob(
        id = subproject,
        name = s"Build $subproject",
        scalas = List(scala_212),
        steps = List(
          WorkflowStep.CheckoutFull,
          WorkflowStep.SetupScala,
          setupHugoStep,
          WorkflowStep.Sbt(List(s"$subproject/makeSite"), name = Some(s"Build $subproject"))
        )
      )

    def sitePublishStep(subproject: String) = WorkflowStep.Run(List(s"""
      |eval "$$(ssh-agent -s)"
      |echo "$$SSH_PRIVATE_KEY" | ssh-add -
      |git config --global user.name "GitHub Actions CI"
      |git config --global user.email "ghactions@invalid"
      |sbt ++$scala_212 $subproject/makeSite $subproject/ghpagesPushSite
      |
      """.stripMargin),
      name = Some(s"Publish $subproject"),
      env = Map("SSH_PRIVATE_KEY" -> "${{ secrets.SSH_PRIVATE_KEY }}")
    )

    Http4sOrgPlugin.githubActionsSettings ++ Seq(
      githubWorkflowBuild := Seq(
        WorkflowStep
          .Sbt(List("scalafmtCheckAll"), name = Some("Check formatting")),
        WorkflowStep.Sbt(List("headerCheck", "test:headerCheck"), name = Some("Check headers")),
        WorkflowStep.Sbt(List("test:compile"), name = Some("Compile")),
        WorkflowStep.Sbt(List("mimaReportBinaryIssues"), name = Some("Check binary compatibility")),
        WorkflowStep.Sbt(List("unusedCompileDependenciesTest"), name = Some("Check unused dependencies")),
        WorkflowStep.Sbt(List("test"), name = Some("Run tests")),
        WorkflowStep.Sbt(List("doc"), name = Some("Build docs"))
      ),
      githubWorkflowTargetBranches :=
        // "*" doesn't include slashes
        List("*", "series/*"),
      githubWorkflowPublishPreamble := {
        githubWorkflowPublishPreamble.value ++ Seq(
          WorkflowStep.Run(List("git status"))
        )
      },
      githubWorkflowPublishTargetBranches := Seq(
        RefPredicate.Equals(Ref.Branch("main")),
        RefPredicate.StartsWith(Ref.Tag("v"))
      ),
      githubWorkflowPublishPostamble := Seq(
        setupHugoStep,
        sitePublishStep("website"),
        // sitePublishStep("docs")
      ),
      // this results in nonexistant directories trying to be compressed
      githubWorkflowArtifactUpload := false,
      githubWorkflowAddedJobs := Seq(
        siteBuildJob("website"),
        siteBuildJob("docs")
      ),
    )
  }

  object V { // Dependency versions
    // We pull multiple modules from several projects. This is a convenient
    // reference of all the projects we depend on, and hopefully will reduce
    // error-prone merge conflicts in the dependencies below.
    val asyncHttpClient = "2.12.3"
    val blaze = "0.15.1"
    val boopickle = "1.3.3"
    val caseInsensitive = "1.1.4"
    val cats = "2.6.1"
<<<<<<< HEAD
    val catsEffect = "3.1.1"
=======
    val catsEffect = "2.5.2"
>>>>>>> 2f56fd19
    val catsParse = "0.3.4"
    val circe = "0.14.1"
    val cryptobits = "1.3"
    val disciplineCore = "1.1.5"
<<<<<<< HEAD
    val dropwizardMetrics = "4.2.2"
    val fs2 = "3.0.6"
    val ip4s = "3.0.3"
=======
    val dropwizardMetrics = "4.2.3"
    val fs2 = "2.5.9"
    val ip4s = "2.0.3"
>>>>>>> 2f56fd19
    val javaWebSocket = "1.5.2"
    val jawn = "1.1.2"
    val jawnFs2 = "2.0.2"
    val jetty = "9.4.43.v20210629"
    val keypool = "0.4.5"
    val literally = "1.0.2"
<<<<<<< HEAD
    val logback = "1.2.3"
    val log4cats = "2.1.1"
=======
    val logback = "1.2.5"
    val log4cats = "1.3.1"
>>>>>>> 2f56fd19
    val log4s = "1.10.0"
    val munit = "0.7.18"
    val munitCatsEffect = "1.0.5"
    val munitDiscipline = "1.0.9"
    val netty = "4.1.66.Final"
    val okio = "2.10.0"
    val okhttp = "4.9.1"
    val playJson = "2.9.2"
    val prometheusClient = "0.11.0"
    val reactiveStreams = "1.0.3"
    val quasiquotes = "2.1.0"
    val scalacheck = "1.15.4"
    val scalacheckEffect = "1.0.2"
    val scalatags = "0.9.4"
    val scalaXml = "2.0.1"
    val scodecBits = "1.1.27"
    val servlet = "3.1.0"
    val slf4j = "1.7.32"
    val tomcat = "9.0.50"
    val treehugger = "0.4.4"
    val twirl = "1.4.2"
    val vault = "3.0.3"
  }

  lazy val asyncHttpClient                  = "org.asynchttpclient"    %  "async-http-client"         % V.asyncHttpClient
  lazy val blazeCore                        = "org.http4s"             %% "blaze-core"                % V.blaze
  lazy val blazeHttp                        = "org.http4s"             %% "blaze-http"                % V.blaze
  lazy val boopickle                        = "io.suzaku"              %% "boopickle"                 % V.boopickle
  lazy val caseInsensitive                  = "org.typelevel"          %% "case-insensitive"          % V.caseInsensitive
  lazy val caseInsensitiveTesting           = "org.typelevel"          %% "case-insensitive-testing"  % V.caseInsensitive
  lazy val catsCore                         = "org.typelevel"          %% "cats-core"                 % V.cats
  lazy val catsEffect                       = "org.typelevel"          %% "cats-effect"               % V.catsEffect
  lazy val catsEffectStd                    = "org.typelevel"          %% "cats-effect-std"           % V.catsEffect
  lazy val catsEffectLaws                   = "org.typelevel"          %% "cats-effect-laws"          % V.catsEffect
  lazy val catsEffectTestkit                = "org.typelevel"          %% "cats-effect-testkit"       % V.catsEffect
  lazy val catsLaws                         = "org.typelevel"          %% "cats-laws"                 % V.cats
  lazy val catsParse                        = "org.typelevel"          %% "cats-parse"                % V.catsParse
  lazy val circeCore                        = "io.circe"               %% "circe-core"                % V.circe
  lazy val circeGeneric                     = "io.circe"               %% "circe-generic"             % V.circe
  lazy val circeJawn                        = "io.circe"               %% "circe-jawn"                % V.circe
  lazy val circeLiteral                     = "io.circe"               %% "circe-literal"             % V.circe
  lazy val circeParser                      = "io.circe"               %% "circe-parser"              % V.circe
  lazy val circeTesting                     = "io.circe"               %% "circe-testing"             % V.circe
  lazy val cryptobits                       = "org.reactormonk"        %% "cryptobits"                % V.cryptobits
  lazy val disciplineCore                   = "org.typelevel"          %% "discipline-core"           % V.disciplineCore
  lazy val dropwizardMetricsCore            = "io.dropwizard.metrics"  %  "metrics-core"              % V.dropwizardMetrics
  lazy val dropwizardMetricsJson            = "io.dropwizard.metrics"  %  "metrics-json"              % V.dropwizardMetrics
  lazy val fs2Core                          = "co.fs2"                 %% "fs2-core"                  % V.fs2
  lazy val fs2Io                            = "co.fs2"                 %% "fs2-io"                    % V.fs2
  lazy val fs2ReactiveStreams               = "co.fs2"                 %% "fs2-reactive-streams"      % V.fs2
  lazy val ip4sCore                         = "com.comcast"            %% "ip4s-core"                 % V.ip4s
  lazy val ip4sTestKit                      = "com.comcast"            %% "ip4s-test-kit"             % V.ip4s
  lazy val javaxServletApi                  = "javax.servlet"          %  "javax.servlet-api"         % V.servlet
  lazy val jawnFs2                          = "org.typelevel"          %% "jawn-fs2"                  % V.jawnFs2
  lazy val javaWebSocket                    = "org.java-websocket"     %  "Java-WebSocket"            % V.javaWebSocket
  lazy val jawnParser                       = "org.typelevel"          %% "jawn-parser"               % V.jawn
  lazy val jawnPlay                         = "org.typelevel"          %% "jawn-play"                 % V.jawn
  lazy val jettyClient                      = "org.eclipse.jetty"      %  "jetty-client"              % V.jetty
  lazy val jettyHttp                        = "org.eclipse.jetty"      %  "jetty-http"                % V.jetty
  lazy val jettyHttp2Server                 = "org.eclipse.jetty.http2" %  "http2-server"             % V.jetty
  lazy val jettyRunner                      = "org.eclipse.jetty"      %  "jetty-runner"              % V.jetty
  lazy val jettyServer                      = "org.eclipse.jetty"      %  "jetty-server"              % V.jetty
  lazy val jettyServlet                     = "org.eclipse.jetty"      %  "jetty-servlet"             % V.jetty
  lazy val jettyUtil                        = "org.eclipse.jetty"      %  "jetty-util"                % V.jetty
  lazy val keypool                          = "org.typelevel"          %% "keypool"                   % V.keypool
  lazy val literally                        = "org.typelevel"          %% "literally"                 % V.literally
  lazy val log4catsCore                     = "org.typelevel"          %% "log4cats-core"             % V.log4cats
  lazy val log4catsSlf4j                    = "org.typelevel"          %% "log4cats-slf4j"            % V.log4cats
  lazy val log4catsTesting                  = "org.typelevel"          %% "log4cats-testing"          % V.log4cats
  lazy val log4s                            = "org.log4s"              %% "log4s"                     % V.log4s
  lazy val logbackClassic                   = "ch.qos.logback"         %  "logback-classic"           % V.logback
  lazy val munit                            = "org.scalameta"          %% "munit"                     % V.munit
  lazy val munitCatsEffect                  = "org.typelevel"          %% "munit-cats-effect-3"       % V.munitCatsEffect
  lazy val munitDiscipline                  = "org.typelevel"          %% "discipline-munit"          % V.munitDiscipline
  lazy val nettyBuffer                      = "io.netty"               %  "netty-buffer"              % V.netty
  lazy val nettyCodecHttp                   = "io.netty"               %  "netty-codec-http"          % V.netty
  lazy val okio                             = "com.squareup.okio"      %  "okio"                      % V.okio
  lazy val okhttp                           = "com.squareup.okhttp3"   %  "okhttp"                    % V.okhttp
  lazy val playJson                         = "com.typesafe.play"      %% "play-json"                 % V.playJson
  lazy val prometheusClient                 = "io.prometheus"          %  "simpleclient"              % V.prometheusClient
  lazy val prometheusCommon                 = "io.prometheus"          %  "simpleclient_common"       % V.prometheusClient
  lazy val prometheusHotspot                = "io.prometheus"          %  "simpleclient_hotspot"      % V.prometheusClient
  lazy val reactiveStreams                  = "org.reactivestreams"    %  "reactive-streams"          % V.reactiveStreams
  lazy val quasiquotes                      = "org.scalamacros"        %% "quasiquotes"               % V.quasiquotes
  lazy val scalacheck                       = "org.scalacheck"         %% "scalacheck"                % V.scalacheck
  lazy val scalacheckEffect                 = "org.typelevel"          %% "scalacheck-effect"         % V.scalacheckEffect
  lazy val scalacheckEffectMunit            = "org.typelevel"          %% "scalacheck-effect-munit"   % V.scalacheckEffect
  def scalaReflect(sv: String)              = "org.scala-lang"         %  "scala-reflect"             % sv
  lazy val scalatagsApi                     = "com.lihaoyi"            %% "scalatags"                 % V.scalatags
  lazy val scalaXml                         = "org.scala-lang.modules" %% "scala-xml"                 % V.scalaXml
  lazy val scodecBits                       = "org.scodec"             %% "scodec-bits"               % V.scodecBits
  lazy val slf4jApi                         = "org.slf4j"              %  "slf4j-api"                 % V.slf4j
  lazy val tomcatCatalina                   = "org.apache.tomcat"      %  "tomcat-catalina"           % V.tomcat
  lazy val tomcatCoyote                     = "org.apache.tomcat"      %  "tomcat-coyote"             % V.tomcat
  lazy val tomcatUtilScan                   = "org.apache.tomcat"      %  "tomcat-util-scan"          % V.tomcat
  lazy val treeHugger                       = "com.eed3si9n"           %% "treehugger"                % V.treehugger
  lazy val twirlApi                         = "com.typesafe.play"      %% "twirl-api"                 % V.twirl
  lazy val vault                            = "org.typelevel"          %% "vault"                     % V.vault
}<|MERGE_RESOLUTION|>--- conflicted
+++ resolved
@@ -287,37 +287,22 @@
     val boopickle = "1.3.3"
     val caseInsensitive = "1.1.4"
     val cats = "2.6.1"
-<<<<<<< HEAD
     val catsEffect = "3.1.1"
-=======
-    val catsEffect = "2.5.2"
->>>>>>> 2f56fd19
     val catsParse = "0.3.4"
     val circe = "0.14.1"
     val cryptobits = "1.3"
     val disciplineCore = "1.1.5"
-<<<<<<< HEAD
-    val dropwizardMetrics = "4.2.2"
+    val dropwizardMetrics = "4.2.3"
     val fs2 = "3.0.6"
     val ip4s = "3.0.3"
-=======
-    val dropwizardMetrics = "4.2.3"
-    val fs2 = "2.5.9"
-    val ip4s = "2.0.3"
->>>>>>> 2f56fd19
     val javaWebSocket = "1.5.2"
     val jawn = "1.1.2"
     val jawnFs2 = "2.0.2"
     val jetty = "9.4.43.v20210629"
     val keypool = "0.4.5"
     val literally = "1.0.2"
-<<<<<<< HEAD
-    val logback = "1.2.3"
+    val logback = "1.2.5"
     val log4cats = "2.1.1"
-=======
-    val logback = "1.2.5"
-    val log4cats = "1.3.1"
->>>>>>> 2f56fd19
     val log4s = "1.10.0"
     val munit = "0.7.18"
     val munitCatsEffect = "1.0.5"
