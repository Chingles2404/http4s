--- conflicted
+++ resolved
@@ -22,12 +22,7 @@
   override def requires = Http4sOrgPlugin
 
   val scala_213 = "2.13.8"
-<<<<<<< HEAD
-  val scala_3 = "3.1.0"
-=======
-  val scala_212 = "2.12.15"
   val scala_3 = "3.1.1"
->>>>>>> 9c7c19c2
 
   override lazy val globalSettings = Seq(
     isCi := sys.env.contains("CI")
