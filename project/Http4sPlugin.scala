package org.http4s.sbt

import com.timushev.sbt.updates.UpdatesPlugin.autoImport._ // autoImport vs. UpdateKeys necessary here for implicit
import com.typesafe.sbt.SbtGit.git
import com.typesafe.sbt.git.JGit
import de.heikoseeberger.sbtheader.{License, LicenseStyle}
import de.heikoseeberger.sbtheader.HeaderPlugin.autoImport._
import explicitdeps.ExplicitDepsPlugin.autoImport.unusedCompileDependenciesFilter
import sbt.Keys._
import sbt._

object Http4sPlugin extends AutoPlugin {
  object autoImport {
    val isCi = settingKey[Boolean]("true if this build is running on CI")
    val http4sApiVersion = taskKey[(Int, Int)]("API version of http4s")
    val http4sBuildData = taskKey[Unit]("Export build metadata for Hugo")
  }
  import autoImport._

  override def trigger = allRequirements

  override def requires = Http4sOrgPlugin

  val scala_213 = "2.13.3"
  val scala_212 = "2.12.12"

  override lazy val buildSettings = Seq(
    // Many steps only run on one build. We distinguish the primary build from
    // secondary builds by the Travis build number.
    isCi := sys.env.get("CI").isDefined,
    ThisBuild / http4sApiVersion := (ThisBuild / version).map {
      case VersionNumber(Seq(major, minor, _*), _, _) => (major.toInt, minor.toInt)
    }.value,
  )

  override lazy val projectSettings: Seq[Setting[_]] = Seq(
    scalaVersion := scala_213,
    crossScalaVersions := Seq(scala_213, scala_212),

    addCompilerPlugin("org.typelevel" % "kind-projector" % "0.11.0" cross CrossVersion.full),
    addCompilerPlugin("com.olegpy" %% "better-monadic-for" % "0.3.1"),

    http4sBuildData := {
      val dest = target.value / "hugo-data" / "build.toml"
      val (major, minor) = http4sApiVersion.value

      val releases = latestPerMinorVersion(baseDirectory.value)
        .map { case ((major, minor), v) => s""""$major.$minor" = "${v.toString}""""}
        .mkString("\n")

      // Would be more elegant if `[versions.http4s]` was nested, but then
      // the index lookups in `shortcodes/version.html` get complicated.
      val buildData: String =
        s"""
           |[versions]
           |"http4s.api" = "$major.$minor"
           |"http4s.current" = "${version.value}"
           |"http4s.doc" = "${docExampleVersion(version.value)}"
           |circe = "${circeJawn.revision}"
           |cryptobits = "${cryptobits.revision}"
           |"argonaut-shapeless_6.2" = "1.2.0-M6"
           |
           |[releases]
           |$releases
         """.stripMargin

      IO.write(dest, buildData)
    },

    // servlet-4.0 is not yet supported by jetty-9 or tomcat-9, so don't accidentally depend on its new features
    dependencyUpdatesFilter -= moduleFilter(organization = "javax.servlet", revision = "4.0.0"),
    dependencyUpdatesFilter -= moduleFilter(organization = "javax.servlet", revision = "4.0.1"),
    // Jetty prereleases appear because of their non-semver prod releases
    dependencyUpdatesFilter -= moduleFilter(organization = "org.eclipse.jetty", revision = "=10.0.0-alpha0"),
    dependencyUpdatesFilter -= moduleFilter(organization = "org.eclipse.jetty", revision = "10.0.0.alpha1"),
    dependencyUpdatesFilter -= moduleFilter(organization = "org.eclipse.jetty", revision = "10.0.0.alpha2"),
    dependencyUpdatesFilter -= moduleFilter(organization = "org.eclipse.jetty", revision = "10.0.0.beta0"),
    dependencyUpdatesFilter -= moduleFilter(organization = "org.eclipse.jetty", revision = "10.0.0.beta1"),
    dependencyUpdatesFilter -= moduleFilter(organization = "org.eclipse.jetty", revision = "10.0.0.beta2"),
    dependencyUpdatesFilter -= moduleFilter(organization = "org.eclipse.jetty", revision = "11.0.0-alpha0"),
    dependencyUpdatesFilter -= moduleFilter(organization = "org.eclipse.jetty", revision = "11.0.0.beta1"),
    dependencyUpdatesFilter -= moduleFilter(organization = "org.eclipse.jetty", revision = "11.0.0.beta2"),
    dependencyUpdatesFilter -= moduleFilter(organization = "org.eclipse.jetty.http2", revision = "10.0.0-alpha0"),
    dependencyUpdatesFilter -= moduleFilter(organization = "org.eclipse.jetty.http2", revision = "10.0.0.alpha1"),
    dependencyUpdatesFilter -= moduleFilter(organization = "org.eclipse.jetty.http2", revision = "10.0.0.alpha2"),
    dependencyUpdatesFilter -= moduleFilter(organization = "org.eclipse.jetty.http2", revision = "10.0.0.beta0"),
    dependencyUpdatesFilter -= moduleFilter(organization = "org.eclipse.jetty.http2", revision = "10.0.0.beta1"),
    dependencyUpdatesFilter -= moduleFilter(organization = "org.eclipse.jetty.http2", revision = "10.0.0.beta2"),
    dependencyUpdatesFilter -= moduleFilter(organization = "org.eclipse.jetty.http2", revision = "11.0.0-alpha0"),
    dependencyUpdatesFilter -= moduleFilter(organization = "org.eclipse.jetty.http2", revision = "11.0.0.beta1"),
    dependencyUpdatesFilter -= moduleFilter(organization = "org.eclipse.jetty.http2", revision = "11.0.0.beta2"),
    // Broke binary compatibility with 2.10.5
    dependencyUpdatesFilter -= moduleFilter(organization = "org.asynchttpclient", revision = "2.11.0"),
    dependencyUpdatesFilter -= moduleFilter(organization = "org.asynchttpclient", revision = "2.12.0"),
    dependencyUpdatesFilter -= moduleFilter(organization = "org.asynchttpclient", revision = "2.12.1"),
<<<<<<< HEAD
=======
    // No release notes. If it's compatible with 6.2.5, prove it and PR it.
    dependencyUpdatesFilter -= moduleFilter(organization = "io.argonaut", revision = "6.3.0"),
    dependencyUpdatesFilter -= moduleFilter(organization = "io.argonaut", revision = "6.3.1"),
>>>>>>> 99412839
    // Cursed release. Calls ByteBuffer incompatibly with JDK8
    dependencyUpdatesFilter -= moduleFilter(name = "boopickle", revision = "1.3.2"),

    excludeFilter.in(headerSources) := HiddenFileFilter ||
      new FileFilter {
        def accept(file: File) = {
          attributedSources.contains(baseDirectory.value.toPath.relativize(file.toPath).toString)
        }

        val attributedSources = Set(
          "src/main/scala/org/http4s/argonaut/Parser.scala",
          "src/main/scala/org/http4s/CacheDirective.scala",
          "src/main/scala/org/http4s/Challenge.scala",
          "src/main/scala/org/http4s/Charset.scala",
          "src/main/scala/org/http4s/ContentCoding.scala",
          "src/main/scala/org/http4s/Credentials.scala",
          "src/main/scala/org/http4s/Header.scala",
          "src/main/scala/org/http4s/LanguageTag.scala",
          "src/main/scala/org/http4s/MediaType.scala",
          "src/main/scala/org/http4s/RangeUnit.scala",
          "src/main/scala/org/http4s/ResponseCookie.scala",
          "src/main/scala/org/http4s/TransferCoding.scala",
          "src/main/scala/org/http4s/Uri.scala",
          "src/main/scala/org/http4s/parser/AcceptCharsetHeader.scala",
          "src/main/scala/org/http4s/parser/AcceptEncodingHeader.scala",
          "src/main/scala/org/http4s/parser/AcceptHeader.scala",
          "src/main/scala/org/http4s/parser/AcceptLanguageHeader.scala",
          "src/main/scala/org/http4s/parser/AdditionalRules.scala",
          "src/main/scala/org/http4s/parser/AuthorizationHeader.scala",
          "src/main/scala/org/http4s/parser/CacheControlHeader.scala",
          "src/main/scala/org/http4s/parser/ContentTypeHeader.scala",
          "src/main/scala/org/http4s/parser/CookieHeader.scala",
          "src/main/scala/org/http4s/parser/HttpHeaderParser.scala",
          "src/main/scala/org/http4s/parser/Rfc2616BasicRules.scala",
          "src/main/scala/org/http4s/parser/SimpleHeaders.scala",
          "src/main/scala/org/http4s/parser/WwwAuthenticateHeader.scala",
          "src/main/scala/org/http4s/util/UrlCoding.scala",
          "src/main/scala/org/http4s/dsl/impl/Path.scala",
          "src/test/scala/org/http4s/dsl/PathSpec.scala",
          "src/main/scala/org/http4s/ember/core/ChunkedEncoding.scala",
          "src/main/scala/org/http4s/testing/ErrorReportingUtils.scala",
          "src/main/scala/org/http4s/testing/IOMatchers.scala",
          "src/main/scala/org/http4s/testing/RunTimedMatchers.scala",
          "src/test/scala/org/http4s/Http4sSpec.scala",
          "src/test/scala/org/http4s/util/illTyped.scala",
          "src/test/scala/org/http4s/testing/ErrorReporting.scala",
          "src/test/scala/org/http4s/UriSpec.scala"
        )
      }
  )

  def extractApiVersion(version: String) = {
    val VersionExtractor = """(\d+)\.(\d+)\..*""".r
    version match {
      case VersionExtractor(major, minor) => (major.toInt, minor.toInt)
    }
  }

  def extractDocsPrefix(version: String) =
    extractApiVersion(version).productIterator.mkString("/v", ".", "")

  /**
    * @return the version we want to document, for example in tuts,
    * given the version being built.
    *
    * For snapshots after a stable release, return the previous stable
    * release.  For snapshots of 0.16.0 and 0.17.0, return the latest
    * milestone.  Otherwise, just return the current version.
    */
  def docExampleVersion(currentVersion: String) = {
    val MilestoneVersionExtractor = """(0).(16|17).(0)a?-SNAPSHOT""".r
    val latestMilestone = "M1"
    val VersionExtractor = """(\d+)\.(\d+)\.(\d+).*""".r
    currentVersion match {
      case MilestoneVersionExtractor(major, minor, patch) =>
        s"${major.toInt}.${minor.toInt}.${patch.toInt}-$latestMilestone"
      case VersionExtractor(major, minor, patch) if patch.toInt > 0 =>
        s"${major.toInt}.${minor.toInt}.${patch.toInt - 1}"
      case _ =>
        currentVersion
    }
  }

  def latestPerMinorVersion(file: File): Map[(Long, Long), VersionNumber] = {
    def majorMinor(v: VersionNumber) = v match {
      case VersionNumber(Seq(major, minor, _), _, _) =>
        Some((major, minor))
      case _ =>
        None
    }

    // M before RC before final
    def patchSortKey(v: VersionNumber) = v match {
      case VersionNumber(Seq(_, _, patch), Seq(q), _) if q startsWith "M" =>
        (patch, 0L, q.drop(1).toLong)
      case VersionNumber(Seq(_, _, patch), Seq(q), _) if q startsWith "RC" =>
        (patch, 1L, q.drop(2).toLong)
      case VersionNumber(Seq(_, _, patch), Seq(), _) => (patch, 2L, 0L)
      case _ => (-1L, -1L, -1L)
    }

    JGit(file).tags.collect {
      case ref if ref.getName.startsWith("refs/tags/v") =>
        VersionNumber(ref.getName.substring("refs/tags/v".size))
    }.foldLeft(Map.empty[(Long, Long), VersionNumber]) {
      case (m, v) =>
        majorMinor(v) match {
          case Some(key) =>
            val max = m.get(key).fold(v) { v0 => Ordering[(Long, Long, Long)].on(patchSortKey).max(v, v0) }
            m.updated(key, max)
          case None => m
        }
    }
  }

  object V { // Dependency versions
    // We pull multiple modules from several projects. This is a convenient
    // reference of all the projects we depend on, and hopefully will reduce
    // error-prone merge conflicts in the dependencies below.
    val argonaut = "6.3.1"
    val asyncHttpClient = "2.12.1"
    val blaze = "0.14.13"
    val boopickle = "1.3.3"
<<<<<<< HEAD
    val caseInsensitive = "0.3.0"
    val cats = "2.1.1"
    val catsEffect = "2.1.4"
=======
    val cats = "2.2.0"
    val catsEffect = "2.2.0"
>>>>>>> 99412839
    val catsEffectTesting = "0.4.1"
    val circe = "0.13.0"
    val cryptobits = "1.3"
    val disciplineSpecs2 = "1.1.0"
<<<<<<< HEAD
    val dropwizardMetrics = "4.1.12.1"
=======
    val dropwizardMetrics = "4.1.13"
>>>>>>> 99412839
    val fs2 = "2.4.4"
    val jawn = "1.0.0"
    val jawnFs2 = "1.0.0"
    val jetty = "9.4.32.v20200930"
    val json4s = "3.6.10"
    val log4cats = "1.1.1"
    val keypool = "0.2.0"
    val logback = "1.2.3"
    val log4s = "1.8.2"
    val mockito = "3.5.13"
    val okhttp = "4.9.0"
    val parboiledHttp4s = "2.0.1"
    val playJson = "2.9.1"
<<<<<<< HEAD
    val prometheusClient = "0.9.0"
=======
    val prometheusClient = "0.8.1"
>>>>>>> 99412839
    val quasiquotes = "2.1.0"
    val scalacheck = "1.14.3"
    val scalafix = _root_.scalafix.sbt.BuildInfo.scalafixVersion
    val scalatags = "0.9.2"
    val scalaXml = "1.3.0"
    val servlet = "3.1.0"
    val specs2 = "4.10.5"
    val tomcat = "9.0.39"
    val treehugger = "0.4.4"
    val twirl = "1.4.2"
    val vault = "2.0.0"
  }

  lazy val argonaut                         = "io.argonaut"            %% "argonaut"                  % V.argonaut
  lazy val argonautJawn                     = "io.argonaut"            %% "argonaut-jawn"             % V.argonaut
  lazy val asyncHttpClient                  = "org.asynchttpclient"    %  "async-http-client"         % V.asyncHttpClient
  lazy val blaze                            = "org.http4s"             %% "blaze-http"                % V.blaze
  lazy val boopickle                        = "io.suzaku"              %% "boopickle"                 % V.boopickle
  lazy val caseInsensitive                  = "org.typelevel"          %% "case-insensitive"          % V.caseInsensitive
  lazy val caseInsensitiveTesting           = "org.typelevel"          %% "case-insensitive-testing"  % V.caseInsensitive
  lazy val cats                             = "org.typelevel"          %% "cats-core"                 % V.cats
  lazy val catsEffect                       = "org.typelevel"          %% "cats-effect"               % V.catsEffect
  lazy val catsEffectLaws                   = "org.typelevel"          %% "cats-effect-laws"          % V.catsEffect
  lazy val catsEffectTestingSpecs2          = "com.codecommit"         %% "cats-effect-testing-specs2" % V.catsEffectTesting
  lazy val catsKernelLaws                   = "org.typelevel"          %% "cats-kernel-laws"          % V.cats
  lazy val catsLaws                         = "org.typelevel"          %% "cats-laws"                 % V.cats
  lazy val circeGeneric                     = "io.circe"               %% "circe-generic"             % V.circe
  lazy val circeJawn                        = "io.circe"               %% "circe-jawn"                % V.circe
  lazy val circeLiteral                     = "io.circe"               %% "circe-literal"             % V.circe
  lazy val circeParser                      = "io.circe"               %% "circe-parser"              % V.circe
  lazy val circeTesting                     = "io.circe"               %% "circe-testing"             % V.circe
  lazy val cryptobits                       = "org.reactormonk"        %% "cryptobits"                % V.cryptobits
  lazy val disciplineSpecs2                 = "org.typelevel"          %% "discipline-specs2"         % V.disciplineSpecs2
  lazy val dropwizardMetricsCore            = "io.dropwizard.metrics"  %  "metrics-core"              % V.dropwizardMetrics
  lazy val dropwizardMetricsJson            = "io.dropwizard.metrics"  %  "metrics-json"              % V.dropwizardMetrics
  lazy val fs2Io                            = "co.fs2"                 %% "fs2-io"                    % V.fs2
  lazy val fs2ReactiveStreams               = "co.fs2"                 %% "fs2-reactive-streams"      % V.fs2
  lazy val javaxServletApi                  = "javax.servlet"          %  "javax.servlet-api"         % V.servlet
  lazy val jawnFs2                          = "org.http4s"             %% "jawn-fs2"                  % V.jawnFs2
  lazy val jawnJson4s                       = "org.typelevel"          %% "jawn-json4s"               % V.jawn
  lazy val jawnPlay                         = "org.typelevel"          %% "jawn-play"                 % V.jawn
  lazy val jettyClient                      = "org.eclipse.jetty"      %  "jetty-client"              % V.jetty
  lazy val jettyHttp2Server                 = "org.eclipse.jetty.http2" %  "http2-server"             % V.jetty
  lazy val jettyRunner                      = "org.eclipse.jetty"      %  "jetty-runner"              % V.jetty
  lazy val jettyServer                      = "org.eclipse.jetty"      %  "jetty-server"              % V.jetty
  lazy val jettyServlet                     = "org.eclipse.jetty"      %  "jetty-servlet"             % V.jetty
  lazy val json4sCore                       = "org.json4s"             %% "json4s-core"               % V.json4s
  lazy val json4sJackson                    = "org.json4s"             %% "json4s-jackson"            % V.json4s
  lazy val json4sNative                     = "org.json4s"             %% "json4s-native"             % V.json4s
  lazy val keypool                          = "io.chrisdavenport"      %% "keypool"                   % V.keypool
  lazy val log4catsCore                     = "io.chrisdavenport"      %% "log4cats-core"             % V.log4cats
  lazy val log4catsSlf4j                    = "io.chrisdavenport"      %% "log4cats-slf4j"            % V.log4cats
  lazy val log4catsTesting                  = "io.chrisdavenport"      %% "log4cats-testing"          % V.log4cats
  lazy val log4s                            = "org.log4s"              %% "log4s"                     % V.log4s
  lazy val logbackClassic                   = "ch.qos.logback"         %  "logback-classic"           % V.logback
  lazy val mockito                          = "org.mockito"            %  "mockito-core"              % V.mockito
  lazy val okhttp                           = "com.squareup.okhttp3"   %  "okhttp"                    % V.okhttp
  lazy val playJson                         = "com.typesafe.play"      %% "play-json"                 % V.playJson
  lazy val prometheusClient                 = "io.prometheus"          %  "simpleclient"              % V.prometheusClient
  lazy val prometheusCommon                 = "io.prometheus"          %  "simpleclient_common"       % V.prometheusClient
  lazy val prometheusHotspot                = "io.prometheus"          %  "simpleclient_hotspot"      % V.prometheusClient
  lazy val parboiled                        = "org.http4s"             %% "parboiled"                 % V.parboiledHttp4s
  lazy val quasiquotes                      = "org.scalamacros"        %% "quasiquotes"               % V.quasiquotes
  lazy val scalacheck                       = "org.scalacheck"         %% "scalacheck"                % V.scalacheck
  def scalaReflect(sv: String)              = "org.scala-lang"         %  "scala-reflect"             % sv
  lazy val scalatagsApi                     = "com.lihaoyi"            %% "scalatags"                 % V.scalatags
  lazy val scalaXml                         = "org.scala-lang.modules" %% "scala-xml"                 % V.scalaXml
  lazy val specs2Cats                       = "org.specs2"             %% "specs2-cats"               % V.specs2
  lazy val specs2Core                       = "org.specs2"             %% "specs2-core"               % V.specs2
  lazy val specs2Matcher                    = "org.specs2"             %% "specs2-matcher"            % V.specs2
  lazy val specs2MatcherExtra               = "org.specs2"             %% "specs2-matcher-extra"      % V.specs2
  lazy val specs2Scalacheck                 = "org.specs2"             %% "specs2-scalacheck"         % V.specs2
  lazy val tomcatCatalina                   = "org.apache.tomcat"      %  "tomcat-catalina"           % V.tomcat
  lazy val tomcatCoyote                     = "org.apache.tomcat"      %  "tomcat-coyote"             % V.tomcat
  lazy val treeHugger                       = "com.eed3si9n"           %% "treehugger"                % V.treehugger
  lazy val twirlApi                         = "com.typesafe.play"      %% "twirl-api"                 % V.twirl
  lazy val vault                            = "io.chrisdavenport"      %% "vault"                     % V.vault
}<|MERGE_RESOLUTION|>--- conflicted
+++ resolved
@@ -93,12 +93,6 @@
     dependencyUpdatesFilter -= moduleFilter(organization = "org.asynchttpclient", revision = "2.11.0"),
     dependencyUpdatesFilter -= moduleFilter(organization = "org.asynchttpclient", revision = "2.12.0"),
     dependencyUpdatesFilter -= moduleFilter(organization = "org.asynchttpclient", revision = "2.12.1"),
-<<<<<<< HEAD
-=======
-    // No release notes. If it's compatible with 6.2.5, prove it and PR it.
-    dependencyUpdatesFilter -= moduleFilter(organization = "io.argonaut", revision = "6.3.0"),
-    dependencyUpdatesFilter -= moduleFilter(organization = "io.argonaut", revision = "6.3.1"),
->>>>>>> 99412839
     // Cursed release. Calls ByteBuffer incompatibly with JDK8
     dependencyUpdatesFilter -= moduleFilter(name = "boopickle", revision = "1.3.2"),
 
@@ -222,23 +216,14 @@
     val asyncHttpClient = "2.12.1"
     val blaze = "0.14.13"
     val boopickle = "1.3.3"
-<<<<<<< HEAD
     val caseInsensitive = "0.3.0"
-    val cats = "2.1.1"
-    val catsEffect = "2.1.4"
-=======
     val cats = "2.2.0"
     val catsEffect = "2.2.0"
->>>>>>> 99412839
     val catsEffectTesting = "0.4.1"
     val circe = "0.13.0"
     val cryptobits = "1.3"
     val disciplineSpecs2 = "1.1.0"
-<<<<<<< HEAD
-    val dropwizardMetrics = "4.1.12.1"
-=======
     val dropwizardMetrics = "4.1.13"
->>>>>>> 99412839
     val fs2 = "2.4.4"
     val jawn = "1.0.0"
     val jawnFs2 = "1.0.0"
@@ -252,11 +237,7 @@
     val okhttp = "4.9.0"
     val parboiledHttp4s = "2.0.1"
     val playJson = "2.9.1"
-<<<<<<< HEAD
     val prometheusClient = "0.9.0"
-=======
-    val prometheusClient = "0.8.1"
->>>>>>> 99412839
     val quasiquotes = "2.1.0"
     val scalacheck = "1.14.3"
     val scalafix = _root_.scalafix.sbt.BuildInfo.scalafixVersion
