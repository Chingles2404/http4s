--- conflicted
+++ resolved
@@ -38,46 +38,6 @@
   ) ++ sbtghactionsSettings
 
   override lazy val projectSettings: Seq[Setting[_]] = Seq(
-<<<<<<< HEAD
-    http4sBuildData := {
-      val dest = target.value / "hugo-data" / "build.toml"
-      val (major, minor) = http4sApiVersion.value
-
-      val releases = latestPerMinorVersion(baseDirectory.value)
-        .map { case ((major, minor), v) => s""""$major.$minor" = "${v.toString}""""}
-        .mkString("\n")
-
-      // Would be more elegant if `[versions.http4s]` was nested, but then
-      // the index lookups in `shortcodes/version.html` get complicated.
-      val buildData: String =
-        s"""
-           |[versions]
-           |"http4s.api" = "$major.$minor"
-           |"http4s.current" = "${version.value}"
-           |"http4s.doc" = "${docExampleVersion(version.value)}"
-           |circe = "${circeJawn.value.revision}"
-           |cryptobits = "${cryptobits.revision}"
-           |
-           |[releases]
-           |$releases
-         """.stripMargin
-
-      IO.write(dest, buildData)
-    },
-=======
-    // servlet-4.0 is not yet supported by jetty-9 or tomcat-9, so don't accidentally depend on its new features
-    dependencyUpdatesFilter -= moduleFilter(organization = "javax.servlet", revision = "4.0.0"),
-    dependencyUpdatesFilter -= moduleFilter(organization = "javax.servlet", revision = "4.0.1"),
-    // servlet containers skipped until we figure out our Jakarta EE strategy
-    dependencyUpdatesFilter -= moduleFilter(organization = "org.eclipse.jetty*", revision = "10.0.*"),
-    dependencyUpdatesFilter -= moduleFilter(organization = "org.eclipse.jetty*", revision = "11.0.*"),
-    dependencyUpdatesFilter -= moduleFilter(organization = "org.apache.tomcat", revision = "10.0.*"),
-    // Cursed release. Calls ByteBuffer incompatibly with JDK8
-    dependencyUpdatesFilter -= moduleFilter(name = "boopickle", revision = "1.3.2"),
-    // Breaking change deferred to 1.0
-    dependencyUpdatesFilter -= moduleFilter(organization = "io.prometheus", revision = "0.12.*"),
->>>>>>> 0e39f076
-
     headerSources / excludeFilter := HiddenFileFilter,
 
     nowarnCompatAnnotationProvider := None,
