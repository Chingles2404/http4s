--- conflicted
+++ resolved
@@ -1,15 +1,8 @@
 package org.http4s.sbt
 
 import com.github.tkawachi.doctest.DoctestPlugin.autoImport._
-<<<<<<< HEAD
-import com.typesafe.sbt.SbtGit.git
-import com.typesafe.sbt.git.JGit
-=======
 import com.github.sbt.git.SbtGit.git
 import com.github.sbt.git.JGit
-import com.typesafe.tools.mima.plugin.MimaKeys._
-import de.heikoseeberger.sbtheader.{License, LicenseStyle}
->>>>>>> 00fcd90f
 import de.heikoseeberger.sbtheader.HeaderPlugin.autoImport._
 import org.portablescala.sbtplatformdeps.PlatformDepsPlugin.autoImport._
 import sbt.Keys._
@@ -31,14 +24,8 @@
 
   override def requires = Http4sOrgPlugin
 
-<<<<<<< HEAD
-  val scala_213 = "2.13.11"
-  val scala_3 = "3.3.0"
-=======
   val scala_213 = "2.13.12"
-  val scala_212 = "2.12.18"
   val scala_3 = "3.3.1"
->>>>>>> 00fcd90f
 
   override lazy val globalSettings = Seq(
     isCi := githubIsWorkflowBuild.value
@@ -130,12 +117,7 @@
     val literally = "1.1.0"
     val logback = "1.2.6"
     val log4cats = "2.6.0"
-<<<<<<< HEAD
-    val munit = "1.0.0-M8"
-=======
-    val log4s = "1.10.0"
     val munit = "1.0.0-M10"
->>>>>>> 00fcd90f
     val munitCatsEffect = "2.0.0-M3"
     val munitDiscipline = "2.0.0-M3"
     val netty = "4.1.99.Final"
