--- conflicted
+++ resolved
@@ -7,11 +7,6 @@
 libraryDependencies ++= List(
   "com.eed3si9n" %% "treehugger" % "0.4.4",
   "io.circe" %% "circe-generic" % "0.13.0",
-<<<<<<< HEAD
-  "org.http4s" %% "http4s-blaze-client" % "0.21.14",
-  "org.http4s" %% "http4s-circe" % "0.21.14",
-=======
   "org.http4s" %% "http4s-blaze-client" % "0.21.15",
   "org.http4s" %% "http4s-circe" % "0.21.15",
->>>>>>> 659c58ba
 )