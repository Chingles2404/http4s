/*
 * Copyright 2019 http4s.org
 *
 * Licensed under the Apache License, Version 2.0 (the "License");
 * you may not use this file except in compliance with the License.
 * You may obtain a copy of the License at
 *
 *     http://www.apache.org/licenses/LICENSE-2.0
 *
 * Unless required by applicable law or agreed to in writing, software
 * distributed under the License is distributed on an "AS IS" BASIS,
 * WITHOUT WARRANTIES OR CONDITIONS OF ANY KIND, either express or implied.
 * See the License for the specific language governing permissions and
 * limitations under the License.
 */

package org.http4s.ember.client

import cats._
import cats.syntax.all._
import cats.effect._

import scala.concurrent.duration._
import org.http4s.ProductId
import org.http4s.client._
import org.typelevel.keypool._
import org.typelevel.log4cats.Logger
import org.typelevel.log4cats.slf4j.Slf4jLogger
import fs2.io.net.SocketGroup
import fs2.io.net.SocketOption
import fs2.io.net.tls._
import fs2.io.net.Network

import scala.concurrent.duration.Duration
import org.http4s.headers.{`User-Agent`}
import org.http4s.ember.client.internal.ClientHelpers

final class EmberClientBuilder[F[_]: Async] private (
    private val tlsContextOpt: Option[TLSContext[F]],
    private val sgOpt: Option[SocketGroup[F]],
    val maxTotal: Int,
    val maxPerKey: RequestKey => Int,
    val idleTimeInPool: Duration,
    private val logger: Logger[F],
    val chunkSize: Int,
    val maxResponseHeaderSize: Int,
    private val idleConnectionTime: Duration,
    val timeout: Duration,
<<<<<<< HEAD
    val additionalSocketOptions: List[SocketOption],
    val userAgent: Option[`User-Agent`]
=======
    val additionalSocketOptions: List[SocketOptionMapping[_]],
    val userAgent: Option[`User-Agent`],
    val checkEndpointIdentification: Boolean
>>>>>>> 7be8383a
) { self =>

  private def copy(
      tlsContextOpt: Option[TLSContext[F]] = self.tlsContextOpt,
      sgOpt: Option[SocketGroup[F]] = self.sgOpt,
      maxTotal: Int = self.maxTotal,
      maxPerKey: RequestKey => Int = self.maxPerKey,
      idleTimeInPool: Duration = self.idleTimeInPool,
      logger: Logger[F] = self.logger,
      chunkSize: Int = self.chunkSize,
      maxResponseHeaderSize: Int = self.maxResponseHeaderSize,
      idleConnectionTime: Duration = self.idleConnectionTime,
      timeout: Duration = self.timeout,
<<<<<<< HEAD
      additionalSocketOptions: List[SocketOption] = self.additionalSocketOptions,
      userAgent: Option[`User-Agent`] = self.userAgent
=======
      additionalSocketOptions: List[SocketOptionMapping[_]] = self.additionalSocketOptions,
      userAgent: Option[`User-Agent`] = self.userAgent,
      checkEndpointIdentification: Boolean = self.checkEndpointIdentification
>>>>>>> 7be8383a
  ): EmberClientBuilder[F] =
    new EmberClientBuilder[F](
      tlsContextOpt = tlsContextOpt,
      sgOpt = sgOpt,
      maxTotal = maxTotal,
      maxPerKey = maxPerKey,
      idleTimeInPool = idleTimeInPool,
      logger = logger,
      chunkSize = chunkSize,
      maxResponseHeaderSize = maxResponseHeaderSize,
      idleConnectionTime = idleConnectionTime,
      timeout = timeout,
      additionalSocketOptions = additionalSocketOptions,
      userAgent = userAgent,
      checkEndpointIdentification = checkEndpointIdentification
    )

  def withTLSContext(tlsContext: TLSContext[F]) =
    copy(tlsContextOpt = tlsContext.some)
  def withoutTLSContext = copy(tlsContextOpt = None)

  def withSocketGroup(sg: SocketGroup[F]) = copy(sgOpt = sg.some)

  def withMaxTotal(maxTotal: Int) = copy(maxTotal = maxTotal)
  def withMaxPerKey(maxPerKey: RequestKey => Int) = copy(maxPerKey = maxPerKey)
  def withIdleTimeInPool(idleTimeInPool: Duration) = copy(idleTimeInPool = idleTimeInPool)
  def withIdleConnectionTime(idleConnectionTime: Duration) =
    copy(idleConnectionTime = idleConnectionTime)

  def withLogger(logger: Logger[F]) = copy(logger = logger)
  def withChunkSize(chunkSize: Int) = copy(chunkSize = chunkSize)
  def withMaxResponseHeaderSize(maxResponseHeaderSize: Int) =
    copy(maxResponseHeaderSize = maxResponseHeaderSize)

  def withTimeout(timeout: Duration) = copy(timeout = timeout)
  def withAdditionalSocketOptions(additionalSocketOptions: List[SocketOption]) =
    copy(additionalSocketOptions = additionalSocketOptions)

  def withUserAgent(userAgent: `User-Agent`) =
    copy(userAgent = userAgent.some)
  def withoutUserAgent =
    copy(userAgent = None)

  def withCheckEndpointAuthentication(checkEndpointIdentification: Boolean) =
    copy(checkEndpointIdentification = checkEndpointIdentification)

  def withoutCheckEndpointAuthentication = copy(checkEndpointIdentification = false)

  def build: Resource[F, Client[F]] =
    for {
      sg <- Resource.pure(sgOpt.getOrElse(Network[F]))
      tlsContextOptWithDefault <- Resource.eval(
        tlsContextOpt.fold(Network[F].tlsContext.system.attempt.map(_.toOption))(_.some.pure[F]))
      builder =
        KeyPoolBuilder
          .apply[F, RequestKey, EmberConnection[F]](
            (requestKey: RequestKey) =>
              EmberConnection(
                org.http4s.ember.client.internal.ClientHelpers
                  .requestKeyToSocketWithKey[F](
                    requestKey,
                    tlsContextOptWithDefault,
                    checkEndpointIdentification,
                    sg,
                    additionalSocketOptions
                  )) <* logger.trace(s"Created Connection - RequestKey: ${requestKey}"),
            { case connection =>
              logger.trace(
                s"Shutting Down Connection - RequestKey: ${connection.keySocket.requestKey}") >>
                connection.cleanup
            }
          )
          .withDefaultReuseState(Reusable.DontReuse)
          .withIdleTimeAllowedInPool(idleTimeInPool)
          .withMaxPerKey(maxPerKey)
          .withMaxTotal(maxTotal)
          .withOnReaperException(_ => Applicative[F].unit)
      pool <- builder.build
    } yield {
      val client = Client[F] { request =>
        for {
          managed <- ClientHelpers.getValidManaged(pool, request)
          _ <- Resource.eval(
            pool.state.flatMap { poolState =>
              logger.trace(
                s"Connection Taken - Key: ${managed.value.keySocket.requestKey} - Reused: ${managed.isReused} - PoolState: $poolState"
              )
            }
          )
          responseResource <- Resource.makeCase(
            ClientHelpers
              .request[F](
                request,
                managed.value,
                chunkSize,
                maxResponseHeaderSize,
                idleConnectionTime,
                timeout,
                userAgent
              )
          ) { case ((response, drain), exitCase) =>
            exitCase match {
              case Resource.ExitCase.Succeeded =>
                ClientHelpers.postProcessResponse(
                  request,
                  response,
                  drain,
                  managed.value.nextBytes,
                  managed.canBeReused)
              case _ => Applicative[F].unit
            }
          }
        } yield responseResource._1
      }
      new EmberClient[F](client, pool)
    }
}

object EmberClientBuilder {

  def default[F[_]: Async] =
    new EmberClientBuilder[F](
      tlsContextOpt = None,
      sgOpt = None,
      maxTotal = Defaults.maxTotal,
      maxPerKey = Defaults.maxPerKey,
      idleTimeInPool = Defaults.idleTimeInPool,
      logger = Slf4jLogger.getLogger[F],
      chunkSize = Defaults.chunkSize,
      maxResponseHeaderSize = Defaults.maxResponseHeaderSize,
      idleConnectionTime = Defaults.idleConnectionTime,
      timeout = Defaults.timeout,
      additionalSocketOptions = Defaults.additionalSocketOptions,
      userAgent = Defaults.userAgent,
      checkEndpointIdentification = true
    )

  private object Defaults {
    val acgFixedThreadPoolSize: Int = 100
    val chunkSize: Int = 32 * 1024
    val maxResponseHeaderSize: Int = 4096
    val idleConnectionTime = org.http4s.client.defaults.RequestTimeout
    val timeout: Duration = org.http4s.client.defaults.RequestTimeout

    // Pool Settings
    val maxPerKey = { (_: RequestKey) =>
      100
    }
    val maxTotal = 100
    val idleTimeInPool = 30.seconds // 30 Seconds in Nanos
    val additionalSocketOptions = List.empty[SocketOption]
    val userAgent = Some(
      `User-Agent`(ProductId("http4s-ember", Some(org.http4s.BuildInfo.version))))
  }
}<|MERGE_RESOLUTION|>--- conflicted
+++ resolved
@@ -46,14 +46,9 @@
     val maxResponseHeaderSize: Int,
     private val idleConnectionTime: Duration,
     val timeout: Duration,
-<<<<<<< HEAD
     val additionalSocketOptions: List[SocketOption],
-    val userAgent: Option[`User-Agent`]
-=======
-    val additionalSocketOptions: List[SocketOptionMapping[_]],
     val userAgent: Option[`User-Agent`],
     val checkEndpointIdentification: Boolean
->>>>>>> 7be8383a
 ) { self =>
 
   private def copy(
@@ -67,14 +62,9 @@
       maxResponseHeaderSize: Int = self.maxResponseHeaderSize,
       idleConnectionTime: Duration = self.idleConnectionTime,
       timeout: Duration = self.timeout,
-<<<<<<< HEAD
       additionalSocketOptions: List[SocketOption] = self.additionalSocketOptions,
-      userAgent: Option[`User-Agent`] = self.userAgent
-=======
-      additionalSocketOptions: List[SocketOptionMapping[_]] = self.additionalSocketOptions,
       userAgent: Option[`User-Agent`] = self.userAgent,
       checkEndpointIdentification: Boolean = self.checkEndpointIdentification
->>>>>>> 7be8383a
   ): EmberClientBuilder[F] =
     new EmberClientBuilder[F](
       tlsContextOpt = tlsContextOpt,
