--- conflicted
+++ resolved
@@ -132,23 +132,6 @@
   private[ember] def postProcessResponse[F[_]](
       req: Request[F],
       resp: Response[F],
-<<<<<<< HEAD
-      canBeReused: Ref[F, Reusable]): Response[F] = {
-    val out = resp.copy(
-      body = resp.body.onFinalizeCaseWeak {
-        case Resource.ExitCase.Succeeded =>
-          val requestClose = req.headers.get(Connection).exists(_.hasClose)
-          val responseClose = resp.headers.get(Connection).exists(_.hasClose)
-
-          if (requestClose || responseClose) Applicative[F].unit
-          else canBeReused.set(Reusable.Reuse)
-        case Resource.ExitCase.Canceled => Applicative[F].unit
-        case Resource.ExitCase.Errored(_) => Applicative[F].unit
-      }
-    )
-    out
-  }
-=======
       drain: F[Option[Array[Byte]]],
       nextBytes: Ref[F, Array[Byte]],
       canBeReused: Ref[F, Reusable])(implicit F: Concurrent[F]): F[Unit] =
@@ -161,7 +144,6 @@
         else nextBytes.set(bytes) >> canBeReused.set(Reusable.Reuse)
       case None => F.unit
     }
->>>>>>> f61e22a2
 
   // https://github.com/http4s/http4s/blob/main/blaze-client/src/main/scala/org/http4s/client/blaze/Http1Support.scala#L86
   private def getAddress[F[_]: Sync](requestKey: RequestKey): F[InetSocketAddress] =
@@ -178,11 +160,7 @@
       request: Request[F]): Resource[F, Managed[F, EmberConnection[F]]] =
     pool.take(RequestKey.fromRequest(request)).flatMap { managed =>
       Resource
-<<<<<<< HEAD
-        .eval(managed.value._1.socket.isOpen)
-=======
-        .liftF(managed.value.keySocket.socket.isOpen)
->>>>>>> f61e22a2
+        .eval(managed.value.keySocket.socket.isOpen)
         .ifM(
           managed.pure[Resource[F, *]],
           // Already Closed,
