/*
 * Copyright 2013-2020 http4s.org
 *
 * SPDX-License-Identifier: Apache-2.0
 */

package org.http4s
package client
package middleware

import cats.effect._
import cats.effect.concurrent.Semaphore
import cats.implicits._
import fs2._
import java.util.concurrent.atomic._
import org.http4s.Uri.uri
import org.http4s.client.dsl.Http4sClientDsl
import org.http4s.dsl.io._
import org.http4s.headers._
import org.http4s.testing.Http4sLegacyMatchersIO
import org.specs2.mutable.Tables
import org.typelevel.ci.CIString

class FollowRedirectSpec
    extends Http4sSpec
    with Http4sClientDsl[IO]
    with Tables
    with Http4sLegacyMatchersIO {
  private val loopCounter = new AtomicInteger(0)

  val app = HttpRoutes
    .of[IO] {
      case GET -> Root / "loop" / i =>
        val iteration = i.toInt
        if (iteration < 3) {
          val uri = Uri.unsafeFromString(s"/loop/${iteration + 1}")
          MovedPermanently(Location(uri)).map(_.withEntity(iteration.toString))
        } else
          Ok(iteration.toString)

      case req @ _ -> Root / "ok" =>
        Ok(
          req.body,
          Header("X-Original-Method", req.method.toString),
          Header(
            "X-Original-Content-Length",
            req.headers.get(`Content-Length`).fold(0L)(_.length).toString),
          Header("X-Original-Authorization", req.headers.get(Authorization.name).fold("")(_.value))
        )

      case _ -> Root / "different-authority" =>
        TemporaryRedirect(Location(uri("http://www.example.com/ok")))
      case _ -> Root / status =>
        Response[IO](status = Status.fromInt(status.toInt).yolo)
          .putHeaders(Location(uri("/ok")))
          .pure[IO]
    }
    .orNotFound

  val defaultClient = Client.fromHttpApp(app)
  val client = FollowRedirect(3)(defaultClient)

  case class RedirectResponse(
      method: String,
      body: String
  )

  "FollowRedirect" should {
    "follow the proper strategy" in {
      def doIt(
          method: Method,
          status: Status,
          body: String,
          pure: Boolean,
          response: Either[Throwable, RedirectResponse]
      ) = {
        val u = uri("http://localhost") / status.code.toString
        val req: Request[IO] = method match {
          case (POST | PUT) if body.nonEmpty =>
            val bodyBytes = body.getBytes.toList
            Request[IO](
              method,
              u,
              body =
                if (pure) Stream.emits(bodyBytes)
                else Stream.emits(bodyBytes))
          case _ =>
            Request(method, u)
        }
        client
          .run(req)
          .use {
            case Ok(resp) =>
              val method = resp.headers.get(CIString("X-Original-Method")).fold("")(_.toString)
              val body = resp.as[String]
              body.map(RedirectResponse(method, _))
            case resp =>
              IO.raiseError(UnexpectedStatus(resp.status))
          }
          .attempt
          .unsafeRunSync() must beRight(response)
      }

      "method" | "status" | "body" | "pure" | "response" |>
        GET ! MovedPermanently ! "" ! true ! Right(RedirectResponse("GET", "")) |
        HEAD ! MovedPermanently ! "" ! true ! Right(RedirectResponse("HEAD", "")) |
        POST ! MovedPermanently ! "foo" ! true ! Right(RedirectResponse("GET", "")) |
        POST ! MovedPermanently ! "foo" ! false ! Right(RedirectResponse("GET", "")) |
        PUT ! MovedPermanently ! "" ! true ! Right(RedirectResponse("PUT", "")) |
        PUT ! MovedPermanently ! "foo" ! true ! Right(RedirectResponse("PUT", "foo")) |
        PUT ! MovedPermanently ! "foo" ! false ! Left(UnexpectedStatus(MovedPermanently)) |
        GET ! Found ! "" ! true ! Right(RedirectResponse("GET", "")) |
        HEAD ! Found ! "" ! true ! Right(RedirectResponse("HEAD", "")) |
        POST ! Found ! "foo" ! true ! Right(RedirectResponse("GET", "")) |
        POST ! Found ! "foo" ! false ! Right(RedirectResponse("GET", "")) |
        PUT ! Found ! "" ! true ! Right(RedirectResponse("PUT", "")) |
        PUT ! Found ! "foo" ! true ! Right(RedirectResponse("PUT", "foo")) |
        PUT ! Found ! "foo" ! false ! Left(UnexpectedStatus(Found)) |
        GET ! SeeOther ! "" ! true ! Right(RedirectResponse("GET", "")) |
        HEAD ! SeeOther ! "" ! true ! Right(RedirectResponse("HEAD", "")) |
        POST ! SeeOther ! "foo" ! true ! Right(RedirectResponse("GET", "")) |
        POST ! SeeOther ! "foo" ! false ! Right(RedirectResponse("GET", "")) |
        PUT ! SeeOther ! "" ! true ! Right(RedirectResponse("GET", "")) |
        PUT ! SeeOther ! "foo" ! true ! Right(RedirectResponse("GET", "")) |
        PUT ! SeeOther ! "foo" ! false ! Right(RedirectResponse("GET", "")) |
        GET ! TemporaryRedirect ! "" ! true ! Right(RedirectResponse("GET", "")) |
        HEAD ! TemporaryRedirect ! "" ! true ! Right(RedirectResponse("HEAD", "")) |
        POST ! TemporaryRedirect ! "foo" ! true ! Right(RedirectResponse("POST", "foo")) |
        POST ! TemporaryRedirect ! "foo" ! false ! Left(UnexpectedStatus(TemporaryRedirect)) |
        PUT ! TemporaryRedirect ! "" ! true ! Right(RedirectResponse("PUT", "")) |
        PUT ! TemporaryRedirect ! "foo" ! true ! Right(RedirectResponse("PUT", "foo")) |
        PUT ! TemporaryRedirect ! "foo" ! false ! Left(UnexpectedStatus(TemporaryRedirect)) |
        GET ! PermanentRedirect ! "" ! true ! Right(RedirectResponse("GET", "")) |
        HEAD ! PermanentRedirect ! "" ! true ! Right(RedirectResponse("HEAD", "")) |
        POST ! PermanentRedirect ! "foo" ! true ! Right(RedirectResponse("POST", "foo")) |
        POST ! PermanentRedirect ! "foo" ! false ! Left(UnexpectedStatus(PermanentRedirect)) |
        PUT ! PermanentRedirect ! "" ! true ! Right(RedirectResponse("PUT", "")) |
        PUT ! PermanentRedirect ! "foo" ! true ! Right(RedirectResponse("PUT", "foo")) |
        PUT ! PermanentRedirect ! "foo" ! false ! Left(UnexpectedStatus(PermanentRedirect)) | {
          (method, status, body, pure, response) =>
            doIt(method, status, body, pure, response)
        }
    }.pendingUntilFixed

    "Strip payload headers when switching to GET" in {
      // We could test others, and other scenarios, but this was a pain.
      val req = Request[IO](PUT, uri("http://localhost/303")).withEntity("foo")
      client
        .run(req)
<<<<<<< HEAD
        .use {
          case Ok(resp) =>
            resp.headers.get(CIString("X-Original-Content-Length")).map(_.value).pure[IO]
=======
        .use { case Ok(resp) =>
          resp.headers.get("X-Original-Content-Length".ci).map(_.value).pure[IO]
>>>>>>> cca0f4e7
        }
        .unsafeRunSync()
        .get must be("0")
    }.pendingUntilFixed

    "Not redirect more than 'maxRedirects' iterations" in {
      val statefulApp = HttpRoutes
        .of[IO] { case GET -> Root / "loop" =>
          val body = loopCounter.incrementAndGet.toString
          MovedPermanently(Location(uri("/loop"))).map(_.withEntity(body))
        }
        .orNotFound
      val client = FollowRedirect(3)(Client.fromHttpApp(statefulApp))
      client.run(Request[IO](uri = uri("http://localhost/loop"))).use {
        case MovedPermanently(resp) => resp.as[String].map(_.toInt)
        case _ => IO.pure(-1)
      } must returnValue(4)
    }

    "Dispose of original response when redirecting" in {
      var disposed = 0
      def disposingService(req: Request[IO]) =
        Resource.make(app.run(req))(_ => IO { disposed = disposed + 1 }.void)
      val client = FollowRedirect(3)(Client(disposingService))
      client.expect[String](uri("http://localhost/301")).unsafeRunSync()
      disposed must_== 2 // one for the original, one for the redirect
    }

    "Not hang when redirecting" in {
      Semaphore[IO](2).flatMap { semaphore =>
        def f(req: Request[IO]) =
          Resource.make(semaphore.tryAcquire.flatMap {
            case true => app.run(req)
            case false => IO.raiseError(new IllegalStateException("Exhausted all connections"))
          })(_ => semaphore.release)
        val client = FollowRedirect(3)(Client(f))
        client.status(Request[IO](uri = uri("http://localhost/loop/3")))
      } must returnValue(Status.Ok)
    }

    "Not send sensitive headers when redirecting to a different authority" in {
      val req = PUT(
        "Don't expose mah secrets!",
        uri("http://localhost/different-authority"),
        Header("Authorization", "Bearer s3cr3t"))
<<<<<<< HEAD
      req.flatMap(client.run(_).use {
        case Ok(resp) =>
          resp.headers.get(CIString("X-Original-Authorization")).map(_.value).pure[IO]
=======
      req.flatMap(client.run(_).use { case Ok(resp) =>
        resp.headers.get("X-Original-Authorization".ci).map(_.value).pure[IO]
>>>>>>> cca0f4e7
      }) must returnValue(Some(""))
    }

    "Send sensitive headers when redirecting to same authority" in {
      val req = PUT(
        "You already know mah secrets!",
        uri("http://localhost/307"),
        Header("Authorization", "Bearer s3cr3t"))
<<<<<<< HEAD
      req.flatMap(client.run(_).use {
        case Ok(resp) =>
          resp.headers.get(CIString("X-Original-Authorization")).map(_.value).pure[IO]
=======
      req.flatMap(client.run(_).use { case Ok(resp) =>
        resp.headers.get("X-Original-Authorization".ci).map(_.value).pure[IO]
>>>>>>> cca0f4e7
      }) must returnValue(Some("Bearer s3cr3t"))
    }

    "Record the intermediate URIs" in {
      client.run(Request[IO](uri = uri("http://localhost/loop/0"))).use { case Ok(resp) =>
        IO.pure(FollowRedirect.getRedirectUris(resp))
      } must returnValue(
        List(
          uri("http://localhost/loop/1"),
          uri("http://localhost/loop/2"),
          uri("http://localhost/loop/3")
        ))
    }

    "Not add any URIs when there are no redirects" in {
      client.run(Request[IO](uri = uri("http://localhost/loop/100"))).use { case Ok(resp) =>
        IO.pure(FollowRedirect.getRedirectUris(resp))
      } must returnValue(List.empty[Uri])
    }
  }
}<|MERGE_RESOLUTION|>--- conflicted
+++ resolved
@@ -147,14 +147,8 @@
       val req = Request[IO](PUT, uri("http://localhost/303")).withEntity("foo")
       client
         .run(req)
-<<<<<<< HEAD
-        .use {
-          case Ok(resp) =>
-            resp.headers.get(CIString("X-Original-Content-Length")).map(_.value).pure[IO]
-=======
         .use { case Ok(resp) =>
-          resp.headers.get("X-Original-Content-Length".ci).map(_.value).pure[IO]
->>>>>>> cca0f4e7
+          resp.headers.get(CIString("X-Original-Content-Length")).map(_.value).pure[IO]
         }
         .unsafeRunSync()
         .get must be("0")
@@ -200,14 +194,8 @@
         "Don't expose mah secrets!",
         uri("http://localhost/different-authority"),
         Header("Authorization", "Bearer s3cr3t"))
-<<<<<<< HEAD
-      req.flatMap(client.run(_).use {
-        case Ok(resp) =>
-          resp.headers.get(CIString("X-Original-Authorization")).map(_.value).pure[IO]
-=======
       req.flatMap(client.run(_).use { case Ok(resp) =>
-        resp.headers.get("X-Original-Authorization".ci).map(_.value).pure[IO]
->>>>>>> cca0f4e7
+        resp.headers.get(CIString("X-Original-Authorization")).map(_.value).pure[IO]
       }) must returnValue(Some(""))
     }
 
@@ -216,14 +204,8 @@
         "You already know mah secrets!",
         uri("http://localhost/307"),
         Header("Authorization", "Bearer s3cr3t"))
-<<<<<<< HEAD
-      req.flatMap(client.run(_).use {
-        case Ok(resp) =>
-          resp.headers.get(CIString("X-Original-Authorization")).map(_.value).pure[IO]
-=======
       req.flatMap(client.run(_).use { case Ok(resp) =>
-        resp.headers.get("X-Original-Authorization".ci).map(_.value).pure[IO]
->>>>>>> cca0f4e7
+        resp.headers.get(CIString("X-Original-Authorization")).map(_.value).pure[IO]
       }) must returnValue(Some("Bearer s3cr3t"))
     }
 
