--- conflicted
+++ resolved
@@ -40,9 +40,8 @@
   def apply[F[_]](
       maxRedirects: Int,
       sensitiveHeaderFilter: CaseInsensitiveString => Boolean = Headers.SensitiveHeaders)(
-<<<<<<< HEAD
       client: Client[F])(implicit F: Bracket[F, Throwable]): Client[F] = {
-    def prepareLoop(req: Request[F], redirects: Int): Resource[F, Response[F]] = {
+    def prepareLoop(req: Request[F], redirects: Int): Resource[F, Response[F]] =
       client.run(req).flatMap { resp =>
         def redirectUri =
           resp.headers.get(Location).map { loc =>
@@ -54,28 +53,8 @@
               fragment = uri.fragment.orElse(req.uri.fragment)
             )
           }
-=======
-      client: Client[F])(implicit F: MonadError[F, Throwable]): Client[F] = {
-    def prepareLoop(req: Request[F], redirects: Int): F[DisposableResponse[F]] =
-      client.open(req).flatMap {
-        case dr @ DisposableResponse(resp, _) =>
-          def redirectUri =
-            resp.headers.get(Location).map { loc =>
-              val uri = loc.uri
-              // https://tools.ietf.org/html/rfc7231#section-7.1.2
-              uri.copy(
-                scheme = uri.scheme.orElse(req.uri.scheme),
-                authority = uri.authority.orElse(req.uri.authority),
-                fragment = uri.fragment.orElse(req.uri.fragment)
-              )
-            }
->>>>>>> e008e45b
 
-        // We can only resubmit a body if it was not effectful.
-        def pureBody: Option[Stream[F, Byte]] =
-          // We Are Propogating The Stream
-          Some(req.body)
-        // TODO fs2 port
+        def pureBody: Option[Stream[F, Byte]] = Some(req.body)
 
         def dontRedirect: Resource[F, Response[F]] = resp.pure[Resource[F, ?]]
 
@@ -100,7 +79,6 @@
                 .withEmptyBody
           }
 
-<<<<<<< HEAD
         def doRedirect(method: Method): Resource[F, Response[F]] =
           if (redirects < maxRedirects) {
             // If we get a redirect response without a location, then there is
@@ -113,83 +91,19 @@
                   Option(nextRequest(method, nextUri, None))
                 case _ =>
                   pureBody.map(body => nextRequest(method, nextUri, Some(body)))
-=======
-          def doRedirect(method: Method): F[DisposableResponse[F]] =
-            if (redirects < maxRedirects) {
-              // If we get a redirect response without a location, then there is
-              // nothing to redirect.
-              redirectUri.fold(dontRedirect) { nextUri =>
-                // We can only redirect safely if there is no body or if we've
-                // verified that the body is pure.
-                val nextReq: Option[Request[F]] = method match {
-                  case GET | HEAD =>
-                    Option(nextRequest(method, nextUri, None))
-                  case _ =>
-                    pureBody.map(body => nextRequest(method, nextUri, Some(body)))
-                }
-                nextReq.fold(dontRedirect)(
-                  req =>
-                    dr.dispose
-                      .flatMap(_ => prepareLoop(req, redirects + 1))
-                      .map(disposableResponse => {
-                        val redirectUris = getRedirectUris(disposableResponse.response)
-                        val resp = disposableResponse.response
-                        // prepend because `prepareLoop` is recursive
-                          .withAttribute(redirectUrisKey, req.uri +: redirectUris)
-                        disposableResponse.copy(response = resp)
-                      }))
->>>>>>> e008e45b
               }
-              nextReq.fold(dontRedirect)(req => prepareLoop(req, redirects + 1))
+              nextReq.fold(dontRedirect)(req =>
+                prepareLoop(req, redirects + 1)
+                  .map(response => {
+                    val redirectUris = getRedirectUris(response)
+                    response
+                    // prepend because `prepareLoop` is recursive
+                      .withAttribute(redirectUrisKey, req.uri +: redirectUris)
+                  }))
             }
           } else dontRedirect
 
-<<<<<<< HEAD
-        resp.status.code match {
-          case 301 | 302 =>
-            req.method match {
-              case POST =>
-                // "For historical reasons, a user agent MAY change the request method
-                // from POST to GET for the subsequent request." -- RFC 7231
-                //
-                // This is common practice, so we do.
-                //
-                // TODO In a future version, configure this behavior through a
-                // redirect config.
-                doRedirect(GET)
-
-              case m =>
-                doRedirect(m)
-            }
-
-          case 303 =>
-            // "303 (See Other) status code indicates that the server is
-            // redirecting the user agent to a different resource, as indicated
-            // by a URI in the Location header field, which is intended to
-            // provide an indirect response to the original request.  A user
-            // agent can perform a retrieval request targeting that URI (a GET
-            // or HEAD request if using HTTP)" -- RFC 7231
-            doRedirect(req.method match {
-              case HEAD => HEAD
-              case _ => GET
-            })
-
-          case 307 | 308 =>
-            // "Note: This status code is similar to 302 (Found), except that
-            // it does not allow changing the request method from POST to GET.
-            // This specification defines no equivalent counterpart for 301
-            // (Moved Permanently) ([RFC7238], however, defines the status code
-            // 308 (Permanent Redirect) for this purpose). These status codes
-            // may not change the method." -- RFC 7231
-            //
-            doRedirect(req.method)
-
-          case _ =>
-            Resource.pure(resp)
-        }
-=======
-          methodForRedirect(req, resp).map(doRedirect).getOrElse(dontRedirect)
->>>>>>> e008e45b
+        methodForRedirect(req, resp).map(doRedirect).getOrElse(dontRedirect)
       }
 
     Client(prepareLoop(_, 0))
