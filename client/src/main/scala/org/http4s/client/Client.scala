--- conflicted
+++ resolved
@@ -260,11 +260,7 @@
     def disposableService(service: HttpService): Service[Request, DisposableResponse] =
       Service.lift { req: Request =>
         val disposed = new AtomicBoolean(false)
-<<<<<<< HEAD
-        val req0 = req.withBody(interruptible(req.body, disposed))
-=======
         val req0 = req.withBodyStream(interruptible(req.body, disposed))
->>>>>>> a8994b79
         service(req0) map { maybeResp =>
           val resp = maybeResp.orNotFound
           DisposableResponse(
