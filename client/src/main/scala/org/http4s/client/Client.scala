/*
 * Copyright 2014 http4s.org
 *
 * Licensed under the Apache License, Version 2.0 (the "License");
 * you may not use this file except in compliance with the License.
 * You may obtain a copy of the License at
 *
 *     http://www.apache.org/licenses/LICENSE-2.0
 *
 * Unless required by applicable law or agreed to in writing, software
 * distributed under the License is distributed on an "AS IS" BASIS,
 * WITHOUT WARRANTIES OR CONDITIONS OF ANY KIND, either express or implied.
 * See the License for the specific language governing permissions and
 * limitations under the License.
 */

package org.http4s
package client

import cats.~>
import cats.data.Kleisli
import cats.effect._
import cats.effect.concurrent.Ref
import cats.syntax.all._
import fs2._
import java.io.IOException
import org.http4s.headers.Host
import org.http4s.syntax.kleisli._
import scala.util.control.NoStackTrace

/** A [[Client]] submits [[Request]]s to a server and processes the [[Response]]. */
trait Client[F[_]] {
  def run(req: Request[F]): Resource[F, Response[F]]

  /** Submits a request, and provides a callback to process the response.
    *
    * @param req The request to submit
    * @param f   A callback for the response to req.  The underlying HTTP connection
    *            is disposed when the returned task completes.  Attempts to read the
    *            response body afterward will result in an error.
    * @return The result of applying f to the response to req
    */
  @deprecated("Use run(req).use(f)", "0.21.5")
  def fetch[A](req: Request[F])(f: Response[F] => F[A]): F[A]

  /** Submits a request, and provides a callback to process the response.
    *
    * @param req An effect of the request to submit
    * @param f A callback for the response to req.  The underlying HTTP connection
    *          is disposed when the returned task completes.  Attempts to read the
    *          response body afterward will result in an error.
    * @return The result of applying f to the response to req
    */
  @deprecated("Use req.flatMap(run(_).use(f))", "0.21.5")
  def fetch[A](req: F[Request[F]])(f: Response[F] => F[A]): F[A]

  /** Returns this client as a [[cats.data.Kleisli]].  All connections created
    * by this service are disposed on completion of callback task f.
    *
    * This method effectively reverses the arguments to `run` followed by `use`, and is
    * preferred when an HTTP client is composed into a larger Kleisli function,
    * or when a common response callback is used by many call sites.
    */
  def toKleisli[A](f: Response[F] => F[A]): Kleisli[F, Request[F], A]

  /** Returns this client as an [[HttpApp]].  It is the responsibility of
    * callers of this service to run the response body to dispose of the
    * underlying HTTP connection.
    *
    * This is intended for use in proxy servers.  `run`, `fetchAs`,
    * [[toKleisli]], and [[streaming]] are safer alternatives, as their
    * signatures guarantee disposal of the HTTP connection.
    */
  def toHttpApp: HttpApp[F]

<<<<<<< HEAD
=======
  /** Returns this client as an [[HttpService]].  It is the
    * responsibility of callers of this service to run the response
    * body to dispose of the underlying HTTP connection.
    *
    * This is intended for use in proxy servers. `run`, `fetchAs`,
    * [[toKleisli]] and [[streaming]] are safer alternatives, as their
    * signatures guarantee disposal of the HTTP connection.
    */
  @deprecated("Use toHttpApp. Call `.mapF(OptionT.liftF)` if OptionT is really desired.", "0.19")
  def toHttpService: HttpService[F]

>>>>>>> a2f871b0
  /** Run the request as a stream.  The response lifecycle is equivalent
    * to the returned Stream's.
    */
  def stream(req: Request[F]): Stream[F, Response[F]]

  @deprecated("Use `client.stream(req).flatMap(f)`", "0.19.0-M4")
  def streaming[A](req: Request[F])(f: Response[F] => Stream[F, A]): Stream[F, A]

  @deprecated("Use `Stream.eval(req).flatMap(client.stream).flatMap(f)`", "0.19.0-M4")
  def streaming[A](req: F[Request[F]])(f: Response[F] => Stream[F, A]): Stream[F, A]

  def expectOr[A](req: Request[F])(onError: Response[F] => F[Throwable])(implicit
      d: EntityDecoder[F, A]): F[A]

  /** Submits a request and decodes the response on success.  On failure, the
    * status code is returned.  The underlying HTTP connection is closed at the
    * completion of the decoding.
    */
  def expect[A](req: Request[F])(implicit d: EntityDecoder[F, A]): F[A]

  def expectOr[A](req: F[Request[F]])(onError: Response[F] => F[Throwable])(implicit
      d: EntityDecoder[F, A]): F[A]

  def expect[A](req: F[Request[F]])(implicit d: EntityDecoder[F, A]): F[A]

  def expectOr[A](uri: Uri)(onError: Response[F] => F[Throwable])(implicit
      d: EntityDecoder[F, A]): F[A]

  /** Submits a GET request to the specified URI and decodes the response on
    * success.  On failure, the status code is returned.  The underlying HTTP
    * connection is closed at the completion of the decoding.
    */
  def expect[A](uri: Uri)(implicit d: EntityDecoder[F, A]): F[A]

  def expectOr[A](s: String)(onError: Response[F] => F[Throwable])(implicit
      d: EntityDecoder[F, A]): F[A]

  /** Submits a GET request to the URI specified by the String and decodes the
    * response on success.  On failure, the status code is returned.  The
    * underlying HTTP connection is closed at the completion of the decoding.
    */
  def expect[A](s: String)(implicit d: EntityDecoder[F, A]): F[A]

  def expectOptionOr[A](req: Request[F])(onError: Response[F] => F[Throwable])(implicit
      d: EntityDecoder[F, A]): F[Option[A]]
  def expectOption[A](req: Request[F])(implicit d: EntityDecoder[F, A]): F[Option[A]]

  /** Submits a request and decodes the response, regardless of the status code.
    * The underlying HTTP connection is closed at the completion of the
    * decoding.
    */
  def fetchAs[A](req: Request[F])(implicit d: EntityDecoder[F, A]): F[A]

  /** Submits a request and decodes the response, regardless of the status code.
    * The underlying HTTP connection is closed at the completion of the
    * decoding.
    */
  def fetchAs[A](req: F[Request[F]])(implicit d: EntityDecoder[F, A]): F[A]

  /** Submits a request and returns the response status */
  def status(req: Request[F]): F[Status]

  /** Submits a request and returns the response status */
  def status(req: F[Request[F]]): F[Status]

  /** Submits a GET request to the URI and returns the response status */
  def statusFromUri(uri: Uri): F[Status]

  /** Submits a GET request to the URI and returns the response status */
  def statusFromString(s: String): F[Status]

  /** Submits a request and returns true if and only if the response status is
    * successful
    */
  def successful(req: Request[F]): F[Boolean]

  /** Submits a request and returns true if and only if the response status is
    * successful
    */
  def successful(req: F[Request[F]]): F[Boolean]

  /** Submits a GET request, and provides a callback to process the response.
    *
    * @param uri The URI to GET
    * @param f A callback for the response to a GET on uri.  The underlying HTTP connection
    *          is disposed when the returned task completes.  Attempts to read the
    *          response body afterward will result in an error.
    * @return The result of applying f to the response to req
    */
  def get[A](uri: Uri)(f: Response[F] => F[A]): F[A]

  /** Submits a request and decodes the response on success.  On failure, the
    * status code is returned.  The underlying HTTP connection is closed at the
    * completion of the decoding.
    */
  def get[A](s: String)(f: Response[F] => F[A]): F[A]

  /** Translates the effect type of this client from F to G
    */
  def translate[G[_]: Sync](fk: F ~> G)(gK: G ~> F): Client[G] =
    Client((req: Request[G]) =>
      run(
        req.mapK(gK)
      ).mapK(fk)
        .map(_.mapK(fk)))
}

object Client {
  def apply[F[_]](f: Request[F] => Resource[F, Response[F]])(implicit
      F: Bracket[F, Throwable]): Client[F] =
    new DefaultClient[F] {
      def run(req: Request[F]): Resource[F, Response[F]] = f(req)
    }

  /** Creates a client from the specified service.  Useful for generating
    * pre-determined responses for requests in testing.
    *
    * @param service the service to respond to requests to this client
    */
  @deprecated("Use fromHttpApp instead. Call service.orNotFound to turn into an HttpApp.", "0.19")
  def fromHttpService[F[_]](service: HttpRoutes[F])(implicit F: Sync[F]): Client[F] =
    fromHttpApp(service.orNotFound)

  /** Creates a client from the specified [[HttpApp]].  Useful for
    * generating pre-determined responses for requests in testing.
    *
    * @param app the [[HttpApp]] to respond to requests to this client
    */
  def fromHttpApp[F[_]](app: HttpApp[F])(implicit F: Sync[F]): Client[F] =
    Client { (req: Request[F]) =>
      Resource.suspend {
        Ref[F].of(false).map { disposed =>
          def go(stream: Stream[F, Byte]): Pull[F, Byte, Unit] =
            stream.pull.uncons.flatMap {
              case Some((chunk, stream)) =>
                Pull.eval(disposed.get).flatMap {
                  case true =>
                    Pull.raiseError[F](new IOException("response was disposed"))
                  case false =>
                    Pull.output(chunk) >> go(stream)
                }
              case None =>
                Pull.done
            }
          val req0 =
            addHostHeaderIfUriIsAbsolute(req.withBodyStream(go(req.body).stream))
          Resource
            .liftF(app(req0))
            .flatTap(_ => Resource.make(F.unit)(_ => disposed.set(true)))
            .map(resp => resp.copy(body = go(resp.body).stream))
        }
      }
    }

  /** This method introduces an important way for the effectful backends to allow tracing. As Kleisli types
    * form the backend of tracing and these transformations are non-trivial.
    */
  def liftKleisli[F[_]: Bracket[*[_], Throwable]: cats.Defer, A](
      client: Client[F]): Client[Kleisli[F, A, *]] =
    Client { req: Request[Kleisli[F, A, *]] =>
      Resource.liftF(Kleisli.ask[F, A]).flatMap { a =>
        client
          .run(req.mapK(Kleisli.applyK(a)))
          .mapK(Kleisli.liftK[F, A])
          .map(_.mapK(Kleisli.liftK))
      }
    }

  private def addHostHeaderIfUriIsAbsolute[F[_]](req: Request[F]): Request[F] =
    req.uri.host match {
      case Some(host) if req.headers.get(Host).isEmpty =>
        req.withHeaders(req.headers.put(Host(host.value, req.uri.port)))
      case _ => req
    }
}

final case class UnexpectedStatus(status: Status, requestMethod: Method, requestUri: Uri)
    extends RuntimeException
    with NoStackTrace {
  override def getMessage: String =
    s"unexpected HTTP status: $status for request $requestMethod $requestUri"
}<|MERGE_RESOLUTION|>--- conflicted
+++ resolved
@@ -73,20 +73,6 @@
     */
   def toHttpApp: HttpApp[F]
 
-<<<<<<< HEAD
-=======
-  /** Returns this client as an [[HttpService]].  It is the
-    * responsibility of callers of this service to run the response
-    * body to dispose of the underlying HTTP connection.
-    *
-    * This is intended for use in proxy servers. `run`, `fetchAs`,
-    * [[toKleisli]] and [[streaming]] are safer alternatives, as their
-    * signatures guarantee disposal of the HTTP connection.
-    */
-  @deprecated("Use toHttpApp. Call `.mapF(OptionT.liftF)` if OptionT is really desired.", "0.19")
-  def toHttpService: HttpService[F]
-
->>>>>>> a2f871b0
   /** Run the request as a stream.  The response lifecycle is equivalent
     * to the returned Stream's.
     */
