/*
 * Copyright 2014 http4s.org
 *
 * Licensed under the Apache License, Version 2.0 (the "License");
 * you may not use this file except in compliance with the License.
 * You may obtain a copy of the License at
 *
 *     http://www.apache.org/licenses/LICENSE-2.0
 *
 * Unless required by applicable law or agreed to in writing, software
 * distributed under the License is distributed on an "AS IS" BASIS,
 * WITHOUT WARRANTIES OR CONDITIONS OF ANY KIND, either express or implied.
 * See the License for the specific language governing permissions and
 * limitations under the License.
 */

package org.http4s
package client
package middleware

import cats.effect._
import cats.syntax.all._
import fs2._
import org.http4s.internal.{Logger => InternalLogger}
import org.log4s.getLogger
import org.typelevel.ci.CIString

/** Simple Middleware for Logging Requests As They Are Processed
  */
object RequestLogger {
  private[this] val logger = getLogger

  private def defaultLogAction[F[_]: Sync](s: String): F[Unit] = Sync[F].delay(logger.info(s))

  def apply[F[_]: Async](
      logHeaders: Boolean,
      logBody: Boolean,
      redactHeadersWhen: CIString => Boolean = Headers.SensitiveHeaders.contains,
      logAction: Option[String => F[Unit]] = None,
  )(client: Client[F]): Client[F] =
    impl(client, logBody) { request =>
      Logger.logMessage(request)(
        logHeaders,
        logBody,
        redactHeadersWhen,
      )(logAction.getOrElse(defaultLogAction[F]))
    }

  def logBodyText[F[_]: Async](
      logHeaders: Boolean,
      logBody: Stream[F, Byte] => Option[F[String]],
      redactHeadersWhen: CIString => Boolean = Headers.SensitiveHeaders.contains,
      logAction: Option[String => F[Unit]] = None,
  )(client: Client[F]): Client[F] =
    impl(client, logBody = true) { request =>
      InternalLogger.logMessageWithBodyText(request)(
        logHeaders,
        logBody,
        redactHeadersWhen,
      )(logAction.getOrElse(defaultLogAction[F]))
    }

  def customized[F[_]: Async](
      client: Client[F],
      logBody: Boolean = true,
      logAction: Option[String => F[Unit]] = None,
  )(requestToText: Request[F] => F[String]): Client[F] =
    impl(client, logBody) { request =>
      val log = logAction.getOrElse(defaultLogAction[F] _)
      requestToText(request).flatMap(log)
    }

  private def impl[F[_]](client: Client[F], logBody: Boolean)(
      logMessage: Request[F] => F[Unit]
  )(implicit F: Async[F]): Client[F] =
    Client { req =>
      if (!logBody)
        Resource.eval(logMessage(req)) *> client.run(req)
      else
        Resource.suspend {
<<<<<<< HEAD
          req.entity match {
            case Entity.Default(_, _) =>
              Ref[F].of(Vector.empty[Chunk[Byte]]).map { vec =>
                val newBody = Stream.eval(vec.get).flatMap(v => Stream.emits(v)).unchunks

                val logAtEnd: F[Unit] =
                  logMessage(req.withBodyStream(newBody)).handleErrorWith { t =>
                    F.delay(logger.error(t)("Error logging request body"))
                  }

                // Cannot Be Done Asynchronously - Otherwise All Chunks May Not Be Appended Previous to Finalization
                val logPipe: Pipe[F, Byte, Byte] =
                  _.observe(_.chunks.flatMap(s => Stream.exec(vec.update(_ :+ s))))
                    .onFinalizeWeak(logAtEnd)

                client.run(req.pipeBodyThrough(logPipe))
              }

            case Entity.Strict(_) | Entity.Empty =>
              logMessage(req)
                .handleErrorWith { t =>
                  F.delay(logger.error(t)("Error logging request body"))
                }
                .as(client.run(req))
=======
          (F.ref(false), F.ref(Vector.empty[Chunk[Byte]])).mapN { case (hasLogged, vec) =>
            val newBody = Stream.eval(vec.get).flatMap(v => Stream.emits(v)).unchunks

            val logOnceAtEnd: F[Unit] = hasLogged
              .getAndSet(true)
              .ifM(
                F.unit,
                logMessage(req.withBodyStream(newBody)).handleErrorWith { case t =>
                  F.delay(logger.error(t)("Error logging request body"))
                },
              )

            // Cannot Be Done Asynchronously - Otherwise All Chunks May Not Be Appended Previous to Finalization
            val logPipe: Pipe[F, Byte, Byte] =
              _.observe(_.chunks.flatMap(s => Stream.exec(vec.update(_ :+ s))))
                .onFinalizeWeak(logOnceAtEnd)

            val resp = client.run(req.pipeBodyThrough(logPipe))

            // If the request body was not consumed (ex: bodiless GET)
            // the second best we can do is log on the response body finalizer
            // the third best is on the response resource finalizer (ex: if the client failed to pull the body)
            resp
              .map[Response[F]](_.pipeBodyThrough(_.onFinalizeWeak(logOnceAtEnd)))
              .onFinalize(logOnceAtEnd)
>>>>>>> aba3af15
          }

        }
    }

  val defaultRequestColor: String = Console.BLUE

  def colored[F[_]](
      logHeaders: Boolean,
      logBody: Boolean,
      redactHeadersWhen: CIString => Boolean = Headers.SensitiveHeaders.contains,
      color: String = defaultRequestColor,
      logAction: Option[String => F[Unit]] = None,
  )(client: Client[F])(implicit F: Async[F]): Client[F] =
    customized(client, logBody, logAction) { request =>
      import Console._
      val methodColor =
        if (request.method.isSafe) color
        else YELLOW

      val prelude =
        s"${request.httpVersion} $methodColor${request.method}$RESET$color $BOLD${request.uri}$RESET$color"

      val headers: String =
        InternalLogger.defaultLogHeaders(request)(logHeaders, redactHeadersWhen)

      val bodyText: F[String] =
        InternalLogger.defaultLogBody(request)(logBody) match {
          case Some(textF) => textF.map(text => s"""body="$text"""")
          case None => Sync[F].pure("")
        }

      def spaced(x: String): String = if (x.isEmpty) x else s" $x"

      bodyText
        .map(body => s"$color$prelude${spaced(headers)}${spaced(body)}$RESET")
    }

}<|MERGE_RESOLUTION|>--- conflicted
+++ resolved
@@ -78,23 +78,33 @@
         Resource.eval(logMessage(req)) *> client.run(req)
       else
         Resource.suspend {
-<<<<<<< HEAD
           req.entity match {
             case Entity.Default(_, _) =>
-              Ref[F].of(Vector.empty[Chunk[Byte]]).map { vec =>
+              (F.ref(false), F.ref(Vector.empty[Chunk[Byte]])).mapN { case (hasLogged, vec) =>
                 val newBody = Stream.eval(vec.get).flatMap(v => Stream.emits(v)).unchunks
 
-                val logAtEnd: F[Unit] =
-                  logMessage(req.withBodyStream(newBody)).handleErrorWith { t =>
-                    F.delay(logger.error(t)("Error logging request body"))
-                  }
+                val logOnceAtEnd: F[Unit] = hasLogged
+                  .getAndSet(true)
+                  .ifM(
+                    F.unit,
+                    logMessage(req.withBodyStream(newBody)).handleErrorWith { case t =>
+                      F.delay(logger.error(t)("Error logging request body"))
+                    },
+                  )
 
                 // Cannot Be Done Asynchronously - Otherwise All Chunks May Not Be Appended Previous to Finalization
                 val logPipe: Pipe[F, Byte, Byte] =
                   _.observe(_.chunks.flatMap(s => Stream.exec(vec.update(_ :+ s))))
-                    .onFinalizeWeak(logAtEnd)
+                    .onFinalizeWeak(logOnceAtEnd)
 
-                client.run(req.pipeBodyThrough(logPipe))
+                val resp = client.run(req.pipeBodyThrough(logPipe))
+
+                // If the request body was not consumed (ex: bodiless GET)
+                // the second best we can do is log on the response body finalizer
+                // the third best is on the response resource finalizer (ex: if the client failed to pull the body)
+                resp
+                  .map[Response[F]](_.pipeBodyThrough(_.onFinalizeWeak(logOnceAtEnd)))
+                  .onFinalize(logOnceAtEnd)
               }
 
             case Entity.Strict(_) | Entity.Empty =>
@@ -103,33 +113,6 @@
                   F.delay(logger.error(t)("Error logging request body"))
                 }
                 .as(client.run(req))
-=======
-          (F.ref(false), F.ref(Vector.empty[Chunk[Byte]])).mapN { case (hasLogged, vec) =>
-            val newBody = Stream.eval(vec.get).flatMap(v => Stream.emits(v)).unchunks
-
-            val logOnceAtEnd: F[Unit] = hasLogged
-              .getAndSet(true)
-              .ifM(
-                F.unit,
-                logMessage(req.withBodyStream(newBody)).handleErrorWith { case t =>
-                  F.delay(logger.error(t)("Error logging request body"))
-                },
-              )
-
-            // Cannot Be Done Asynchronously - Otherwise All Chunks May Not Be Appended Previous to Finalization
-            val logPipe: Pipe[F, Byte, Byte] =
-              _.observe(_.chunks.flatMap(s => Stream.exec(vec.update(_ :+ s))))
-                .onFinalizeWeak(logOnceAtEnd)
-
-            val resp = client.run(req.pipeBodyThrough(logPipe))
-
-            // If the request body was not consumed (ex: bodiless GET)
-            // the second best we can do is log on the response body finalizer
-            // the third best is on the response resource finalizer (ex: if the client failed to pull the body)
-            resp
-              .map[Response[F]](_.pipeBodyThrough(_.onFinalizeWeak(logOnceAtEnd)))
-              .onFinalize(logOnceAtEnd)
->>>>>>> aba3af15
           }
 
         }
