/*
 * Copyright 2014 http4s.org
 *
 * Licensed under the Apache License, Version 2.0 (the "License");
 * you may not use this file except in compliance with the License.
 * You may obtain a copy of the License at
 *
 *     http://www.apache.org/licenses/LICENSE-2.0
 *
 * Unless required by applicable law or agreed to in writing, software
 * distributed under the License is distributed on an "AS IS" BASIS,
 * WITHOUT WARRANTIES OR CONDITIONS OF ANY KIND, either express or implied.
 * See the License for the specific language governing permissions and
 * limitations under the License.
 */

package org.http4s
package client
package middleware

import cats.effect._
import fs2.Stream
import org.typelevel.ci.CIString
import org.typelevel.log4cats.LoggerFactory

/** Simple Middleware for Logging All Requests and Responses
  */
object Logger {
<<<<<<< HEAD
  def apply[F[_]: Concurrent: LoggerFactory](
=======
  def defaultRedactHeadersWhen(name: CIString): Boolean =
    Headers.SensitiveHeaders.contains(name) || name.toString.toLowerCase.contains("token")

  def apply[F[_]: Async](
>>>>>>> 963a13de
      logHeaders: Boolean,
      logBody: Boolean,
      redactHeadersWhen: CIString => Boolean = defaultRedactHeadersWhen,
      logAction: Option[String => F[Unit]] = None,
  )(client: Client[F]): Client[F] =
    ResponseLogger.apply(logHeaders, logBody, redactHeadersWhen, logAction)(
      RequestLogger.apply(logHeaders, logBody, redactHeadersWhen, logAction)(
        client
      )
    )

  def logBodyText[F[_]: Concurrent: LoggerFactory](
      logHeaders: Boolean,
      logBody: Stream[F, Byte] => Option[F[String]],
      redactHeadersWhen: CIString => Boolean = defaultRedactHeadersWhen,
      logAction: Option[String => F[Unit]] = None,
  )(client: Client[F]): Client[F] =
    ResponseLogger.logBodyText(logHeaders, logBody, redactHeadersWhen, logAction)(
      RequestLogger.logBodyText(logHeaders, logBody, redactHeadersWhen, logAction)(
        client
      )
    )

  def logMessage[F[_]](message: Message[F])(
      logHeaders: Boolean,
      logBody: Boolean,
<<<<<<< HEAD
      redactHeadersWhen: CIString => Boolean = Headers.SensitiveHeaders.contains,
  )(log: String => F[Unit])(implicit F: Concurrent[F]): F[Unit] =
=======
      redactHeadersWhen: CIString => Boolean = defaultRedactHeadersWhen,
  )(log: String => F[Unit])(implicit F: Async[F]): F[Unit] =
>>>>>>> 963a13de
    org.http4s.internal.Logger
      .logMessage(message)(logHeaders, logBody, redactHeadersWhen)(log)

  def colored[F[_]: Concurrent: LoggerFactory](
      logHeaders: Boolean,
      logBody: Boolean,
      redactHeadersWhen: CIString => Boolean = defaultRedactHeadersWhen,
      requestColor: String = RequestLogger.defaultRequestColor,
      responseColor: Response[F] => String = ResponseLogger.defaultResponseColor[F] _,
      logAction: Option[String => F[Unit]] = None,
  )(client: Client[F]): Client[F] =
    ResponseLogger.colored(logHeaders, logBody, redactHeadersWhen, responseColor, logAction)(
      RequestLogger.colored(logHeaders, logBody, redactHeadersWhen, requestColor, logAction)(
        client
      )
    )
}<|MERGE_RESOLUTION|>--- conflicted
+++ resolved
@@ -26,14 +26,10 @@
 /** Simple Middleware for Logging All Requests and Responses
   */
 object Logger {
-<<<<<<< HEAD
-  def apply[F[_]: Concurrent: LoggerFactory](
-=======
   def defaultRedactHeadersWhen(name: CIString): Boolean =
     Headers.SensitiveHeaders.contains(name) || name.toString.toLowerCase.contains("token")
 
-  def apply[F[_]: Async](
->>>>>>> 963a13de
+  def apply[F[_]: Concurrent: LoggerFactory](
       logHeaders: Boolean,
       logBody: Boolean,
       redactHeadersWhen: CIString => Boolean = defaultRedactHeadersWhen,
@@ -60,13 +56,8 @@
   def logMessage[F[_]](message: Message[F])(
       logHeaders: Boolean,
       logBody: Boolean,
-<<<<<<< HEAD
-      redactHeadersWhen: CIString => Boolean = Headers.SensitiveHeaders.contains,
+      redactHeadersWhen: CIString => Boolean = defaultRedactHeadersWhen,
   )(log: String => F[Unit])(implicit F: Concurrent[F]): F[Unit] =
-=======
-      redactHeadersWhen: CIString => Boolean = defaultRedactHeadersWhen,
-  )(log: String => F[Unit])(implicit F: Async[F]): F[Unit] =
->>>>>>> 963a13de
     org.http4s.internal.Logger
       .logMessage(message)(logHeaders, logBody, redactHeadersWhen)(log)
 
