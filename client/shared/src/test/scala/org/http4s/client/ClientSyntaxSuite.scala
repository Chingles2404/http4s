/*
 * Copyright 2014 http4s.org
 *
 * Licensed under the Apache License, Version 2.0 (the "License");
 * you may not use this file except in compliance with the License.
 * You may obtain a copy of the License at
 *
 *     http://www.apache.org/licenses/LICENSE-2.0
 *
 * Unless required by applicable law or agreed to in writing, software
 * distributed under the License is distributed on an "AS IS" BASIS,
 * WITHOUT WARRANTIES OR CONDITIONS OF ANY KIND, either express or implied.
 * See the License for the specific language governing permissions and
 * limitations under the License.
 */

package org.http4s
package client

import cats.effect._
import cats.effect.kernel.Ref
import cats.syntax.all._
import fs2._
import org.http4s.Method._
import org.http4s.Status.BadRequest
import org.http4s.Status.Created
import org.http4s.Status.InternalServerError
import org.http4s.Status.Ok
import org.http4s.client.dsl.Http4sClientDsl
import org.http4s.headers.Accept
import org.http4s.syntax.all._

class ClientSyntaxSuite extends Http4sSuite with Http4sClientDsl[IO] {
  val app = HttpRoutes
    .of[IO] {
      case r if r.method == GET && r.pathInfo == path"/" =>
        Response[IO](Ok).withEntity("hello").pure[IO]
      case r if r.method == PUT && r.pathInfo == path"/put" =>
        Response[IO](Created).withEntity(r.body).pure[IO]
      case r if r.method == GET && r.pathInfo == path"/echoheaders" =>
        r.headers.get[Accept].fold(IO.pure(Response[IO](BadRequest))) { m =>
          Response[IO](Ok).withEntity(m.renderString).pure[IO]
        }
      case r if r.pathInfo == path"/status/500" =>
        Response[IO](InternalServerError).withEntity("Oops").pure[IO]
    }
    .orNotFound

  val client: Client[IO] = Client.fromHttpApp(app)

  val req: Request[IO] = Request(GET, uri"http://www.foo.bar/")

  object SadTrombone extends Exception("sad trombone")

  def assertDisposes(f: Client[IO] => IO[Unit]): IO[Unit] = {
    var disposed = false
    val dispose = IO {
      disposed = true
      ()
    }
    val disposingClient = Client { (req: Request[IO]) =>
      Resource.make(app(req))(_ => dispose)
    }
    f(disposingClient).attempt.map(_ => disposed).assert
  }

  test("Client should match responses to Uris with get") {
    client
      .get(req.uri) {
        case Ok(_) => IO.pure("Ok")
        case _ => IO.pure("fail")
      }
      .assertEquals("Ok")
  }

  test("Client should match responses to requests with run") {
    client
      .run(req)
      .use {
        case Ok(_) => IO.pure("Ok")
        case _ => IO.pure("fail")
      }
      .assertEquals("Ok")
  }

  test("Client should get disposes of the response on success") {
    assertDisposes(_.get(req.uri) { _ =>
      IO.unit
    })
  }

  test("Client should get disposes of the response on failure") {
    assertDisposes(_.get(req.uri) { _ =>
      IO.raiseError(SadTrombone)
    })
  }

  test("Client should get disposes of the response on uncaught exception") {
    assertDisposes(_.get(req.uri) { _ =>
      sys.error("Don't do this at home, kids")
    })
  }

  test("Client should run disposes of the response on success") {
    assertDisposes(_.run(req).use { _ =>
      IO.unit
    })
  }

  test("Client should run disposes of the response on failure") {
    assertDisposes(_.run(req).use { _ =>
      IO.raiseError(SadTrombone)
    })
  }

  test("Client should run disposes of the response on uncaught exception") {
    assertDisposes(_.run(req).use { _ =>
      sys.error("Don't do this at home, kids")
    })
  }

  test("Client should run that does not match results in failed task") {
    client
      .run(req)
      .use(PartialFunction.empty)
      .attempt
      .map {
        case Left(_: MatchError) => true
        case _ => false
      }
      .assert
  }

  test("Client should fetch Uris with expect") {
    client.expect[String](req.uri).assertEquals("hello")
  }

  test("Client should fetch Uris with expectOr") {
    client
      .expectOr[String](req.uri) { _ =>
        IO.pure(SadTrombone)
      }
      .assertEquals("hello")
  }

  test("Client should fetch requests with expect") {
    client.expect[String](req).assertEquals("hello")
  }

  test("Client should fetch requests with expectOr") {
    client
      .expectOr[String](req) { _ =>
        IO.pure(SadTrombone)
      }
      .assertEquals("hello")
  }

  test("Client should fetch request tasks with expect") {
    client.expect[String](IO.pure(req)).assertEquals("hello")
  }

  test("Client should fetch request tasks with expectOr") {
    client
      .expectOr[String](IO.pure(req)) { _ =>
        IO.pure(SadTrombone)
      }
      .assertEquals("hello")
  }

  test("Client should status returns the status for a request") {
    client.status(req).assertEquals(Status.Ok)
  }

  test("Client should status returns the status for a request task") {
    client.status(IO.pure(req)).assertEquals(Status.Ok)
  }

  test("Client should successful returns the success of the status for a request") {
    client.successful(req).assert
  }

  test("Client should successful returns the success of the status for a request task") {
    client.successful(IO.pure(req)).assert
  }

  test("Client should status returns the status for a request") {
    client.status(req).assertEquals(Status.Ok)
  }

  test("Client should status returns the status for a request task") {
    client.status(IO.pure(req)).assertEquals(Status.Ok)
  }

  test("Client should successful returns the success of the status for a request") {
    client.successful(req).assert
  }

  test("Client should successful returns the success of the status for a request task") {
    client.successful(IO.pure(req)).assert
  }

  test(
    "Client should return an unexpected status when expecting a URI returns unsuccessful status"
  ) {
    client
      .expect[String](uri"http://www.foo.com/status/500")
      .attempt
      .assertEquals(
        Left(
          UnexpectedStatus(
            Status.InternalServerError,
            Method.GET,
            uri"http://www.foo.com/status/500",
          )
        )
      )
  }

  test("Client should handle an unexpected status when calling a URI with expectOr") {
<<<<<<< HEAD
    final case class Boom(status: Status, body: String) extends Exception
=======
    sealed case class Boom(status: Status, body: String) extends Exception
>>>>>>> 0dae3070
    client
      .expectOr[String](uri"http://www.foo.com/status/500") { resp =>
        resp.as[String].map(Boom(resp.status, _))
      }
      .attempt
      .assertEquals(Left(Boom(InternalServerError, "Oops")))
  }

  test("Client should add Accept header on expect") {
    client.expect[String](uri"http://www.foo.com/echoheaders").assertEquals("Accept: text/*")
  }

  test("Client should add Accept header on expect for requests") {
    client
      .expect[String](Request[IO](GET, uri"http://www.foo.com/echoheaders"))
      .assertEquals("Accept: text/*")
  }

  test("Client should add Accept header on expect for requests") {
    client
      .expect[String](Request[IO](GET, uri"http://www.foo.com/echoheaders"))
      .assertEquals("Accept: text/*")
  }

  test("Client should append Accept header to existing request headers on expect for requests") {
    client
      .expect[String](
        Request[IO](GET, uri"http://www.foo.com/echoheaders")
          .putHeaders(Accept(MediaRange.`application/*`))
      )
      .assertEquals("Accept: application/*, text/*")
  }

  test(
    "Client should append Accept header to existing request headers on expectOptionOr for requests"
  ) {
    client
      .expectOptionOr[String](
        Request[IO](GET, uri"http://www.foo.com/echoheaders")
          .putHeaders(Accept(MediaRange.`application/*`))
      )(_ => IO.raiseError(new Exception))
      .assertEquals(Some("Accept: application/*, text/*"))
  }

  test("Client should append Accept header to existing request headers on fetchAs for requests") {
    client
      .fetchAs[String](
        Request[IO](GET, uri"http://www.foo.com/echoheaders")
          .putHeaders(Accept(MediaRange.`application/*`))
      )
      .assertEquals("Accept: application/*, text/*")
  }

  test("Client should combine entity decoder media types correctly") {
    // This is more of an EntityDecoder spec
    val edec =
      EntityDecoder.decodeBy[IO, String](MediaType.image.jpeg)(_ => DecodeResult.successT("foo!"))
    client
      .expect(Request[IO](GET, uri"http://www.foo.com/echoheaders"))(
        EntityDecoder.text[IO].orElse(edec)
      )
      .assertEquals("Accept: text/*, image/jpeg")
  }

  test("Client should return empty with expectOption and not found") {
    client
      .expectOption[String](Request[IO](GET, uri"http://www.foo.com/random-not-found"))
      .assertEquals(Option.empty[String])
  }
  test("Client should return expected value with expectOption and a response") {
    client
      .expectOption[String](Request[IO](GET, uri"http://www.foo.com/echoheaders"))
      .assertEquals(
        "Accept: text/*".some
      )
  }

  test("Client should stream returns a stream") {
    client
      .stream(req)
      .flatMap(_.body.through(fs2.text.utf8.decode))
      .compile
      .toVector
      .assertEquals(Vector("hello"))
  }

  test("Client should streaming disposes of the response on success") {
    assertDisposes(_.stream(req).compile.drain)
  }

  test("Client should streaming disposes of the response on failure") {
    assertDisposes(_.stream(req).flatMap(_ => Stream.raiseError[IO](SadTrombone)).compile.drain)
  }

  test("Client should toService disposes of the response on success") {
    assertDisposes(_.toKleisli(_ => IO.unit).run(req))
  }

  test("Client should toService disposes of the response on failure") {
    assertDisposes(_.toKleisli(_ => IO.raiseError(SadTrombone)).run(req))
  }

  test("Client should toHttpApp disposes the response if the body is run") {
    assertDisposes(_.toHttpApp.flatMapF(_.body.compile.drain).run(req))
  }

  test("Client should toHttpApp disposes of the response if the body is run, even if it fails") {
    assertDisposes(
      _.toHttpApp
        .flatMapF(_.body.flatMap(_ => Stream.raiseError[IO](SadTrombone)).compile.drain)
        .run(req)
    )
  }

  test("Client should toHttpApp allows the response to be read") {
    client.toHttpApp(req).flatMap(_.as[String]).assertEquals("hello")
  }

  test("Client should toHttpApp disposes of resources in reverse order of acquisition") {
    Ref[IO]
      .of(Vector.empty[Int])
      .flatMap { released =>
        Client[IO] { _ =>
          for {
            _ <- List(1, 2, 3).traverse { i =>
              Resource(IO.pure(() -> released.update(_ :+ i)))
            }
          } yield Response()
        }.toHttpApp(req).flatMap(_.as[Unit]) >> released.get
      }
      .assertEquals(Vector(3, 2, 1))
  }

  test("Client should toHttpApp releases acquired resources on failure") {
    Ref[IO]
      .of(Vector.empty[Int])
      .flatMap { released =>
        Client[IO] { _ =>
          for {
            _ <- List(1, 2, 3).traverse { i =>
              Resource(IO.pure(() -> released.update(_ :+ i)))
            }
            _ <- Resource.eval[IO, Unit](IO.raiseError(SadTrombone))
          } yield Response()
        }.toHttpApp(req).flatMap(_.as[Unit]).attempt >> released.get
      }
      .assertEquals(Vector(3, 2, 1))
  }

  test("RequestResponseGenerator should Generate requests based on Method") {
    // The PUT: /put path just echoes the body
    client.expect[String](GET(uri"http://www.foo.com/")).assertEquals("hello") *>
      client.expect[String](PUT("hello?", uri"http://www.foo.com/put")).assertEquals("hello?")
  }
}<|MERGE_RESOLUTION|>--- conflicted
+++ resolved
@@ -217,11 +217,7 @@
   }
 
   test("Client should handle an unexpected status when calling a URI with expectOr") {
-<<<<<<< HEAD
-    final case class Boom(status: Status, body: String) extends Exception
-=======
     sealed case class Boom(status: Status, body: String) extends Exception
->>>>>>> 0dae3070
     client
       .expectOr[String](uri"http://www.foo.com/status/500") { resp =>
         resp.as[String].map(Boom(resp.status, _))
