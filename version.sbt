--- conflicted
+++ resolved
@@ -1,5 +1 @@
-<<<<<<< HEAD
-version in ThisBuild := "0.17.5-SNAPSHOT"
-=======
-version in ThisBuild := "0.16.6-SNAPSHOT"
->>>>>>> e7043e9f
+version in ThisBuild := "0.17.5-SNAPSHOT"