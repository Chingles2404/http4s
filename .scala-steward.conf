--- conflicted
+++ resolved
@@ -30,10 +30,7 @@
   { groupId = "org.http4s", artifactId = "http4s-circe" },
   { groupId = "org.http4s", artifactId = "http4s-ember-client" },
   { groupId = "org.slf4j", artifactId = "slf4j-api" },
-<<<<<<< HEAD
-  { groupId = "org.scala-js" }
-=======
+  { groupId = "org.scala-js" },
   { groupId = "org.eclipse.jetty" },
   { groupId = "org.eclipse.jetty.http2" }
->>>>>>> 36625db9
 ]