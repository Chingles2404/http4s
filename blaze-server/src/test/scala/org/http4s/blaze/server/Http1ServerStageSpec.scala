--- conflicted
+++ resolved
@@ -46,12 +46,7 @@
 
 class Http1ServerStageSpec extends Http4sSuite {
 
-<<<<<<< HEAD
-  val fixture = ResourceFixture(Resource.make(IO.delay(new TickWheelExecutor())) { twe =>
-=======
-  implicit val ec: ExecutionContext = Http4sSuite.TestExecutionContext
-  private val tickWheel = ResourceFixture(Resource.make(IO.delay(new TickWheelExecutor())) { twe =>
->>>>>>> e2cebb9b
+  private val fixture = ResourceFixture(Resource.make(IO.delay(new TickWheelExecutor())) { twe =>
     IO.delay(twe.shutdown())
   })
 
