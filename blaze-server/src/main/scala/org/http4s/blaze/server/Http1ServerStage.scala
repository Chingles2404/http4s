/*
 * Copyright 2014 http4s.org
 *
 * Licensed under the Apache License, Version 2.0 (the "License");
 * you may not use this file except in compliance with the License.
 * You may obtain a copy of the License at
 *
 *     http://www.apache.org/licenses/LICENSE-2.0
 *
 * Unless required by applicable law or agreed to in writing, software
 * distributed under the License is distributed on an "AS IS" BASIS,
 * WITHOUT WARRANTIES OR CONDITIONS OF ANY KIND, either express or implied.
 * See the License for the specific language governing permissions and
 * limitations under the License.
 */

package org.http4s
package blaze
package server

import cats.effect.Async
import cats.effect.std.Dispatcher
import cats.syntax.all._
import org.http4s.blaze.http.parser.BaseExceptions.BadMessage
import org.http4s.blaze.http.parser.BaseExceptions.ParserException
import org.http4s.blaze.pipeline.Command.EOF
import org.http4s.blaze.pipeline.TailStage
import org.http4s.blaze.pipeline.{Command => Cmd}
import org.http4s.blaze.util.BufferTools
import org.http4s.blaze.util.BufferTools.emptyBuffer
import org.http4s.blaze.util.Execution._
import org.http4s.blaze.util.TickWheelExecutor
import org.http4s.blazecore.Http1Stage
import org.http4s.blazecore.IdleTimeoutStage
import org.http4s.blazecore.util.BodylessWriter
import org.http4s.blazecore.util.Http1Writer
import org.http4s.headers.Connection
import org.http4s.headers.`Content-Length`
import org.http4s.headers.`Transfer-Encoding`
import org.http4s.server.ServiceErrorHandler
import org.http4s.util.StringWriter
import org.http4s.websocket.WebSocketContext
import org.typelevel.vault._

import java.nio.ByteBuffer
import java.util.concurrent.TimeoutException
import scala.concurrent.ExecutionContext
import scala.concurrent.Future
import scala.concurrent.duration.Duration
import scala.concurrent.duration.FiniteDuration
import scala.util.Either
import scala.util.Failure
import scala.util.Left
import scala.util.Right
import scala.util.Success
import scala.util.Try

private[http4s] object Http1ServerStage {
  def apply[F[_]](
      routes: HttpApp[F],
      attributes: () => Vault,
      executionContext: ExecutionContext,
      wsKey: Key[WebSocketContext[F]],
      maxRequestLineLen: Int,
      maxHeadersLen: Int,
      chunkBufferMaxSize: Int,
      serviceErrorHandler: ServiceErrorHandler[F],
      responseHeaderTimeout: Duration,
      idleTimeout: Duration,
      scheduler: TickWheelExecutor,
      dispatcher: Dispatcher[F],
      maxWebSocketBufferSize: Option[Int],
  )(implicit F: Async[F]): Http1ServerStage[F] =
    new Http1ServerStage(
      routes,
      attributes,
      executionContext,
      maxRequestLineLen,
      maxHeadersLen,
      chunkBufferMaxSize,
      serviceErrorHandler,
      responseHeaderTimeout,
      idleTimeout,
      scheduler,
      dispatcher,
    ) with WebSocketSupport[F] {
      val webSocketKey = wsKey
      override protected def maxBufferSize: Option[Int] = maxWebSocketBufferSize
    }
}

private[blaze] class Http1ServerStage[F[_]](
    httpApp: HttpApp[F],
    requestAttrs: () => Vault,
    implicit protected val executionContext: ExecutionContext,
    maxRequestLineLen: Int,
    maxHeadersLen: Int,
    override val chunkBufferMaxSize: Int,
    serviceErrorHandler: ServiceErrorHandler[F],
    responseHeaderTimeout: Duration,
    idleTimeout: Duration,
    scheduler: TickWheelExecutor,
    val dispatcher: Dispatcher[F],
)(implicit protected val F: Async[F])
    extends Http1Stage[F]
    with TailStage[ByteBuffer] {
  // micro-optimization: unwrap the routes and call its .run directly
  private[this] val runApp = httpApp.run

  // protected by synchronization on `parser`
  private[this] val parser = new Http1ServerParser[F](logger, maxRequestLineLen, maxHeadersLen)
  private[this] var isClosed = false
<<<<<<< HEAD
  private[this] var cancelToken: Option[() => Future[Unit]] = None
=======
  @volatile private[this] var cancelToken: Option[CancelToken[F]] = None
>>>>>>> 53570c63

  val name = "Http4sServerStage"

  logger.trace(s"Http4sStage starting up")

  override protected final def doParseContent(buffer: ByteBuffer): Option[ByteBuffer] =
    parser.synchronized {
      parser.doParseContent(buffer)
    }

  override protected final def contentComplete(): Boolean =
    parser.synchronized {
      parser.contentComplete()
    }

  // Will act as our loop
  override def stageStartup(): Unit = {
    logger.debug("Starting HTTP pipeline")
    initIdleTimeout()
    requestLoop()
  }

  private def initIdleTimeout(): Unit =
    idleTimeout match {
      case f: FiniteDuration =>
        val cb: Callback[TimeoutException] = {
          case Left(t) =>
            fatalError(t, "Error in idle timeout callback")
          case Right(_) =>
            logger.debug("Shutting down due to idle timeout")
            closePipeline(None)
        }
        val stage = new IdleTimeoutStage[ByteBuffer](f, scheduler, executionContext)
        spliceBefore(stage)
        stage.init(cb)
      case _ =>
    }

  private val handleReqRead: Try[ByteBuffer] => Unit = {
    case Success(buff) => reqLoopCallback(buff)
    case Failure(Cmd.EOF) => closeConnection()
    case Failure(t) => fatalError(t, "Error in requestLoop()")
  }

  private def requestLoop(): Unit = channelRead().onComplete(handleReqRead)(trampoline)

  private def reqLoopCallback(buff: ByteBuffer): Unit = {
    logRequest(buff)
    parser.synchronized {
      if (!isClosed)
        try
          if (!parser.requestLineComplete() && !parser.doParseRequestLine(buff))
            requestLoop()
          else if (!parser.headersComplete() && !parser.doParseHeaders(buff))
            requestLoop()
          else
            // we have enough to start the request
            runRequest(buff)
        catch {
          case t: BadMessage =>
            badMessage("Error parsing status or headers in requestLoop()", t, Request[F]())
          case t: Throwable =>
            internalServerError(
              "error in requestLoop()",
              t,
              Request[F](),
              () => Future.successful(emptyBuffer),
            )
        }
    }
  }

  private def logRequest(buffer: ByteBuffer): Unit =
    logger.trace {
      val msg = BufferTools
        .bufferToString(buffer.duplicate())
        .replace("\r", "\\r")
        .replace("\n", "\\n\n")
      s"Received Request:\n$msg"
    }

  // Only called while holding the monitor of `parser`
  private def runRequest(buffer: ByteBuffer): Unit = {
    val (body, cleanup) = collectBodyFromParser(
      buffer,
      () => Either.left(InvalidBodyException("Received premature EOF.")),
    )

    parser.collectMessage(body, requestAttrs()) match {
      case Right(req) =>
        executionContext.execute(new Runnable {
          def run(): Unit = {
            val action = raceTimeout(req)
              .recoverWith(serviceErrorHandler(req))
              .flatMap(resp => F.delay(renderResponse(req, resp, cleanup)))
              .attempt
              .flatMap {
                case Right(_) => F.unit
                case Left(t) =>
<<<<<<< HEAD
                  F.delay(logger.error(t)(s"Error running request: $req")).attempt *> F.delay(
                    closeConnection()
                  )
              }

            val token = Some(dispatcher.unsafeToFutureCancelable(action)._2)

            parser.synchronized {
              cancelToken = token
            }

            ()
=======
                  IO(logger.error(t)(s"Error running request: $req")).attempt *>
                    IO.delay {
                      cancelToken = None
                    } *>
                    IO(closeConnection())
              }.unsafeRunSync()
            )

            cancelToken = theCancelToken
>>>>>>> 53570c63
          }
        })
      case Left((e, protocol)) =>
        badMessage(e.details, new BadMessage(e.sanitized), Request[F]().withHttpVersion(protocol))
    }
  }

  protected def renderResponse(
      req: Request[F],
      resp: Response[F],
      bodyCleanup: () => Future[ByteBuffer],
  ): Unit = {
    val rr = new StringWriter(512)
    rr << req.httpVersion << ' ' << resp.status << "\r\n"

    Http1Stage.encodeHeaders(resp.headers.headers, rr, isServer = true)

    val respTransferCoding = resp.headers.get[`Transfer-Encoding`]
    val lengthHeader = resp.headers.get[`Content-Length`]
    val respConn = resp.headers.get[Connection]

    // Need to decide which encoder and if to close on finish
    val closeOnFinish = respConn
      .map(_.hasClose)
      .orElse {
        req.headers.get[Connection].map(checkCloseConnection(_, rr))
      }
      .getOrElse(
        parser.minorVersion() == 0
      ) // Finally, if nobody specifies, http 1.0 defaults to close

    // choose a body encoder. Will add a Transfer-Encoding header if necessary
    val bodyEncoder: Http1Writer[F] =
      if (req.method == Method.HEAD || !resp.status.isEntityAllowed) {
        // We don't have a body (or don't want to send it) so we just get the headers

        if (
          !resp.status.isEntityAllowed &&
          (lengthHeader.isDefined || respTransferCoding.isDefined)
        )
          logger.warn(
            s"Body detected for response code ${resp.status.code} which doesn't permit an entity. Dropping."
          )

        if (req.method == Method.HEAD)
          // write message body header for HEAD response
          (parser.minorVersion(), respTransferCoding, lengthHeader) match {
            case (minor, Some(enc), _) if minor > 0 && enc.hasChunked =>
              rr << "Transfer-Encoding: chunked\r\n"
            case (_, _, Some(len)) => rr << len << "\r\n"
            case _ => // nop
          }

        // add KeepAlive to Http 1.0 responses if the header isn't already present
        rr << (if (!closeOnFinish && parser.minorVersion() == 0 && respConn.isEmpty)
                 "Connection: keep-alive\r\n\r\n"
               else "\r\n")

        new BodylessWriter[F](this, closeOnFinish)
      } else
        getEncoder(
          respConn,
          respTransferCoding,
          lengthHeader,
          resp.trailerHeaders,
          rr,
          parser.minorVersion(),
          closeOnFinish,
          false,
        )

    // TODO: pool shifting: https://github.com/http4s/http4s/blob/main/core/src/main/scala/org/http4s/internal/package.scala#L45
    val fa = bodyEncoder
      .write(rr, resp.body)
      .recover { case EOF => true }
      .attempt
      .flatMap {
        case Right(requireClose) =>
          if (closeOnFinish || requireClose) {
            logger.trace("Request/route requested closing connection.")
            F.delay(closeConnection())
          } else
            F.delay {
              bodyCleanup().onComplete {
                case s @ Success(_) => // Serve another request
                  parser.reset()
                  handleReqRead(s)

                case Failure(EOF) => closeConnection()

                case Failure(t) => fatalError(t, "Failure in body cleanup")
              }(trampoline)
            }
        case Left(t) =>
          logger.error(t)("Error writing body")
          F.delay(closeConnection())
      }

    dispatcher.unsafeRunAndForget(fa)

    ()
  }

  private def closeConnection(): Unit = {
    logger.debug("closeConnection()")
    stageShutdown()
    closePipeline(None)
  }

  override protected def stageShutdown(): Unit = {
    logger.debug("Shutting down HttpPipeline")
    parser.synchronized {
      cancel()
      isClosed = true
      parser.shutdownParser()
    }
    super.stageShutdown()
  }

  private def cancel(): Unit =
    cancelToken.foreach(_().onComplete {
      case Success(_) =>
        ()
      case Failure(t) =>
        logger.warn(t)(s"Error canceling request. No request details are available.")
    })

  protected final def badMessage(
      debugMessage: String,
      t: ParserException,
      req: Request[F],
  ): Unit = {
    logger.debug(t)(s"Bad Request: $debugMessage")
    val resp = Response[F](Status.BadRequest)
      .withHeaders(Connection.close, `Content-Length`.zero)
    renderResponse(req, resp, () => Future.successful(emptyBuffer))
  }

  // The error handler of last resort
  protected final def internalServerError(
      errorMsg: String,
      t: Throwable,
      req: Request[F],
      bodyCleanup: () => Future[ByteBuffer],
  ): Unit = {
    logger.error(t)(errorMsg)
    val resp = Response[F](Status.InternalServerError)
      .withHeaders(Connection.close, `Content-Length`.zero)
    renderResponse(
      req,
      resp,
      bodyCleanup,
    ) // will terminate the connection due to connection: close header
  }

  private[this] val raceTimeout: Request[F] => F[Response[F]] =
    responseHeaderTimeout match {
      case finite: FiniteDuration =>
        val timeoutResponse = F.async[Response[F]] { cb =>
          F.delay {
            val cancellable =
              scheduler.schedule(() => cb(Right(Response.timeout[F])), executionContext, finite)
            Some(F.delay(cancellable.cancel()))
          }
        }
        req => F.race(runApp(req), timeoutResponse).map(_.merge)
      case _ =>
        runApp
    }
}<|MERGE_RESOLUTION|>--- conflicted
+++ resolved
@@ -110,11 +110,7 @@
   // protected by synchronization on `parser`
   private[this] val parser = new Http1ServerParser[F](logger, maxRequestLineLen, maxHeadersLen)
   private[this] var isClosed = false
-<<<<<<< HEAD
-  private[this] var cancelToken: Option[() => Future[Unit]] = None
-=======
-  @volatile private[this] var cancelToken: Option[CancelToken[F]] = None
->>>>>>> 53570c63
+  @volatile private[this] var cancelToken: Option[() => Future[Unit]] = None
 
   val name = "Http4sServerStage"
 
@@ -214,30 +210,12 @@
               .flatMap {
                 case Right(_) => F.unit
                 case Left(t) =>
-<<<<<<< HEAD
-                  F.delay(logger.error(t)(s"Error running request: $req")).attempt *> F.delay(
-                    closeConnection()
-                  )
+                  F.delay(logger.error(t)(s"Error running request: $req")).attempt *>
+                    F.delay { cancelToken = None } *>
+                    F.delay(closeConnection())
               }
 
-            val token = Some(dispatcher.unsafeToFutureCancelable(action)._2)
-
-            parser.synchronized {
-              cancelToken = token
-            }
-
-            ()
-=======
-                  IO(logger.error(t)(s"Error running request: $req")).attempt *>
-                    IO.delay {
-                      cancelToken = None
-                    } *>
-                    IO(closeConnection())
-              }.unsafeRunSync()
-            )
-
-            cancelToken = theCancelToken
->>>>>>> 53570c63
+            cancelToken = Some(dispatcher.unsafeToFutureCancelable(action)._2)
           }
         })
       case Left((e, protocol)) =>
