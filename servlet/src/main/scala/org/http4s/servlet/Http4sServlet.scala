--- conflicted
+++ resolved
@@ -144,44 +144,8 @@
       uri = uri,
       httpVersion = version,
       headers = toHeaders(req),
-<<<<<<< HEAD
       entity = Entity(servletIo.reader(req)),
-      attributes = Vault.empty
-        .insert(Request.Keys.PathInfoCaret, getPathInfoIndex(req, uri))
-        .insert(
-          Request.Keys.ConnectionInfo,
-          Request.Connection(
-            local = SocketAddress(
-              IpAddress.fromString(stripBracketsFromAddr(req.getLocalAddr)).get,
-              Port.fromInt(req.getLocalPort).get,
-            ),
-            remote = SocketAddress(
-              IpAddress.fromString(stripBracketsFromAddr(req.getRemoteAddr)).get,
-              Port.fromInt(req.getRemotePort).get,
-            ),
-            secure = req.isSecure,
-          ),
-        )
-        .insert(Request.Keys.ServerSoftware, serverSoftware)
-        .insert(ServletRequestKeys.HttpSession, Option(req.getSession(false)))
-        .insert(
-          ServerRequestKeys.SecureSession,
-          (
-            Option(req.getAttribute("javax.servlet.request.ssl_session_id").asInstanceOf[String]),
-            Option(req.getAttribute("javax.servlet.request.cipher_suite").asInstanceOf[String]),
-            Option(req.getAttribute("javax.servlet.request.key_size").asInstanceOf[Int]),
-            Option(
-              req
-                .getAttribute("javax.servlet.request.X509Certificate")
-                .asInstanceOf[Array[X509Certificate]]
-            ),
-          )
-            .mapN(SecureSession.apply),
-        ),
-=======
-      body = servletIo.reader(req),
       attributes = attributes,
->>>>>>> ed2eae2e
     )
 
   private def getPathInfoIndex(req: HttpServletRequest, uri: Uri): ParseResult[Int] = {
