/*
 * Copyright 2013 http4s.org
 *
 * Licensed under the Apache License, Version 2.0 (the "License");
 * you may not use this file except in compliance with the License.
 * You may obtain a copy of the License at
 *
 *     http://www.apache.org/licenses/LICENSE-2.0
 *
 * Unless required by applicable law or agreed to in writing, software
 * distributed under the License is distributed on an "AS IS" BASIS,
 * WITHOUT WARRANTIES OR CONDITIONS OF ANY KIND, either express or implied.
 * See the License for the specific language governing permissions and
 * limitations under the License.
 */

package org.http4s
package servlet

import cats.effect._
import cats.syntax.all._
import fs2._
import org.http4s.internal.bug
import org.log4s.getLogger

import java.util.concurrent.atomic.AtomicReference
import javax.servlet.ReadListener
import javax.servlet.WriteListener
import javax.servlet.http.HttpServletRequest
import javax.servlet.http.HttpServletResponse
import scala.annotation.tailrec

/** Determines the mode of I/O used for reading request bodies and writing response bodies.
  */
sealed abstract class ServletIo[F[_]: Async] {
  protected[servlet] val F = Async[F]

  protected[servlet] def reader(servletRequest: HttpServletRequest): EntityBody[F]

  /** May install a listener on the servlet response. */
  protected[servlet] def initWriter(servletResponse: HttpServletResponse): BodyWriter[F]
}

/** Use standard blocking reads and writes.
  *
  * This is more CPU efficient per request than [[NonBlockingServletIo]], but is likely to
  * require a larger request thread pool for the same load.
  */
final case class BlockingServletIo[F[_]: Async](chunkSize: Int) extends ServletIo[F] {
  override protected[servlet] def reader(servletRequest: HttpServletRequest): EntityBody[F] =
    io.readInputStream[F](F.pure(servletRequest.getInputStream), chunkSize)

  override protected[servlet] def initWriter(
      servletResponse: HttpServletResponse
  ): BodyWriter[F] = { (response: Response[F]) =>
    val out = servletResponse.getOutputStream
    val flush = response.isChunked
    response.body.chunks
      .evalTap { chunk =>
        Async[F].delay {
          // Avoids copying for specialized chunks
          val byteChunk = chunk.toArraySlice
          out.write(byteChunk.values, byteChunk.offset, byteChunk.length)
          if (flush)
            servletResponse.flushBuffer()
        }
      }
      .compile
      .drain
  }
}

/** Use non-blocking reads and writes.  Available only on containers that support Servlet 3.1.
  *
  * This can support more concurrent connections on a smaller request thread pool than [[BlockingServletIo]],
  * but consumes more CPU per request.  It is also known to cause IllegalStateExceptions in the logs
  * under high load up through  at least Tomcat 8.0.15.  These appear to be harmless, but are
  * operationally annoying.
  */
final case class NonBlockingServletIo[F[_]: Async](chunkSize: Int) extends ServletIo[F] {
  private[this] val logger = getLogger

  private[this] def rightSome[A](a: A) = Right(Some(a))
  private[this] val rightNone = Right(None)

  override protected[servlet] def reader(servletRequest: HttpServletRequest): EntityBody[F] =
    Stream.suspend {
      sealed trait State
      case object Init extends State
      case object Ready extends State
      case object Complete extends State
      sealed case class Errored(t: Throwable) extends State
      sealed case class Blocked(cb: Callback[Option[Chunk[Byte]]]) extends State

      val in = servletRequest.getInputStream

      val state = new AtomicReference[State](Init)

      def read(cb: Callback[Option[Chunk[Byte]]]) = {
        val buf = new Array[Byte](chunkSize)
        val len = in.read(buf)

        if (len == chunkSize) cb(rightSome(Chunk.array(buf)))
        else if (len < 0) {
          state.compareAndSet(Ready, Complete) // will not overwrite an `Errored` state
          cb(rightNone)
        } else if (len == 0) {
          logger.warn("Encountered a read of length 0")
          cb(rightSome(Chunk.empty))
        } else cb(rightSome(Chunk.array(buf, 0, len)))
      }

      if (in.isFinished) Stream.empty
      else {
        // This effect sets the callback and waits for the first bytes to read
        val registerRead =
          // Shift execution to a different EC
          F.async_[Option[Chunk[Byte]]] { cb =>
            if (!state.compareAndSet(Init, Blocked(cb)))
              cb(Left(bug("Shouldn't have gotten here: I should be the first to set a state")))
            else
              in.setReadListener(
                new ReadListener {
                  override def onDataAvailable(): Unit =
                    state.getAndSet(Ready) match {
                      case Blocked(cb) => read(cb)
                      case _ => ()
                    }

                  override def onError(t: Throwable): Unit =
                    state.getAndSet(Errored(t)) match {
                      case Blocked(cb) => cb(Left(t))
                      case _ => ()
                    }

                  override def onAllDataRead(): Unit =
                    state.getAndSet(Complete) match {
                      case Blocked(cb) => cb(rightNone)
                      case _ => ()
                    }
                }
              )
          }

        val readStream = Stream.eval(registerRead) ++ Stream
          .repeatEval( // perform the initial set then transition into normal read mode
            // Shift execution to a different EC
            F.async_[Option[Chunk[Byte]]] { cb =>
              @tailrec
              def go(): Unit =
                state.get match {
                  case Ready if in.isReady => read(cb)

                  case Ready => // wasn't ready so set the callback and double check that we're still not ready
                    val blocked = Blocked(cb)
                    if (state.compareAndSet(Ready, blocked))
                      if (in.isReady && state.compareAndSet(blocked, Ready))
                        read(cb) // data became available while we were setting up the callbacks
                      else {
                        /* NOOP: our callback is either still needed or has been handled */
                      }
                    else go() // Our state transitioned so try again.

                  case Complete => cb(rightNone)

                  case Errored(t) => cb(Left(t))

                  // This should never happen so throw a huge fit if it does.
                  case Blocked(c1) =>
                    val t = bug("Two callbacks found in read state")
                    cb(Left(t))
                    c1(Left(t))
                    logger.error(t)("This should never happen. Please report.")
                    throw t

<<<<<<< HEAD
                  case Init =>
                    cb(Left(bug("Should have left Init state by now")))
                }
              go()
            })
=======
                    case Init =>
                      cb(Left(bug("Should have left Init state by now")))
                  }
                go()
              }
          )
>>>>>>> 37f452b1
        readStream.unNoneTerminate.flatMap(Stream.chunk)
      }
    }

  override protected[servlet] def initWriter(
      servletResponse: HttpServletResponse
  ): BodyWriter[F] = {
    sealed trait State
    case object Init extends State
    case object Ready extends State
    sealed case class Errored(t: Throwable) extends State
    sealed case class Blocked(cb: Callback[Chunk[Byte] => Unit]) extends State
    sealed case class AwaitingLastWrite(cb: Callback[Unit]) extends State

    val out = servletResponse.getOutputStream
    /*
     * If onWritePossible isn't called at least once, Tomcat begins to throw
     * NullPointerExceptions from NioEndpoint$SocketProcessor.doRun under
     * load.  The Init state means we block callbacks until the WriteListener
     * fires.
     */
    val state = new AtomicReference[State](Init)
    @volatile var autoFlush = false

    val writeChunk = Right { (chunk: Chunk[Byte]) =>
      if (!out.isReady)
        logger.error(s"writeChunk called while out was not ready, bytes will be lost!")
      else {
        out.write(chunk.toArray)
        if (autoFlush && out.isReady)
          out.flush()
      }
    }

    val listener = new WriteListener {
      override def onWritePossible(): Unit =
        state.getAndSet(Ready) match {
          case Blocked(cb) => cb(writeChunk)
          case AwaitingLastWrite(cb) => cb(Right(()))
          case old @ _ => ()
        }

      override def onError(t: Throwable): Unit =
        state.getAndSet(Errored(t)) match {
          case Blocked(cb) => cb(Left(t))
          case AwaitingLastWrite(cb) => cb(Left(t))
          case _ => ()
        }
    }
    /*
     * This must be set on the container thread in Tomcat, or onWritePossible
     * will not be invoked.  This side effect needs to run between the acquisition
     * of the servletResponse and the calculation of the http4s Response.
     */
    out.setWriteListener(listener)

    val awaitLastWrite = Stream.exec {
      // Shift execution to a different EC
      F.async_[Unit] { cb =>
        state.getAndSet(AwaitingLastWrite(cb)) match {
          case Ready if out.isReady => cb(Right(()))
          case _ => ()
        }
      }
    }

    { (response: Response[F]) =>
      if (response.isChunked)
        autoFlush = true
      response.body.chunks
        .evalMap { chunk =>
          // Shift execution to a different EC
          F.async_[Chunk[Byte] => Unit] { cb =>
            val blocked = Blocked(cb)
            state.getAndSet(blocked) match {
              case Ready if out.isReady =>
                if (state.compareAndSet(blocked, Ready))
                  cb(writeChunk)
              case e @ Errored(t) =>
                if (state.compareAndSet(blocked, e))
                  cb(Left(t))
              case _ =>
                ()
            }
          }.map(_(chunk))
        }
        .append(awaitLastWrite)
        .compile
        .drain
    }
  }
}<|MERGE_RESOLUTION|>--- conflicted
+++ resolved
@@ -173,20 +173,12 @@
                     logger.error(t)("This should never happen. Please report.")
                     throw t
 
-<<<<<<< HEAD
                   case Init =>
                     cb(Left(bug("Should have left Init state by now")))
                 }
               go()
-            })
-=======
-                    case Init =>
-                      cb(Left(bug("Should have left Init state by now")))
-                  }
-                go()
-              }
+            }
           )
->>>>>>> 37f452b1
         readStream.unNoneTerminate.flatMap(Stream.chunk)
       }
     }
