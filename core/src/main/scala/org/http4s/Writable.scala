--- conflicted
+++ resolved
@@ -1,18 +1,12 @@
 package org.http4s
 
-<<<<<<< HEAD
 import scalaz.stream.Process
 import scalaz.syntax.monad._
-import scalaz.Functor
 import scala.concurrent.{ExecutionContext, Future}
 import scalaz.concurrent.Task
-=======
 import scala.language.implicitConversions
 import play.api.libs.iteratee._
 import util.Execution.{overflowingExecutionContext => oec}
-import concurrent.{ExecutionContext, Future}
-import akka.util.ByteString
->>>>>>> 6fe626d9
 
 trait Writable[-A] {
   def contentType: ContentType
@@ -53,13 +47,6 @@
       def toBody(a: Task[A]) = a.flatMap(writable.toBody(_))
     }
 
-  implicit def futureWritable[A](implicit ec: ExecutionContext, writable: Writable[A]) =
-    new Writable[Future[A]] {
-      def contentType: ContentType = writable.contentType
-      def toBody(f: Future[A]) = taskWritable[A].toBody(futureToTask(ec)(f))
-    }
-
-<<<<<<< HEAD
 /*
   implicit def functorWritable[F[_], A](implicit F: Functor[F], writable: Writable[A]) =
     new Writable[F[A]] {
@@ -67,8 +54,7 @@
       private def send(fa: F[A]) = Process.emit(fa.map(writable.toBody(_)._1)).eval.join
       override def toBody(fa: F[A]) = (send(fa), None)
     }
-    */
-=======
+
   implicit def enumerateeWritable =
   new Writable[Enumeratee[HttpChunk, HttpChunk]] {
     def contentType = ContentType.`application/octet-stream`
@@ -80,12 +66,11 @@
     def contentType = writable.contentType
     override def toBody(a: Enumerator[A]) = (sendEnumerator(a.map[HttpChunk]{ i => BodyChunk(writable.asByteString(i))}(oec)), None)
   }
+*/
 
-  implicit def futureWritable[A](implicit writable: SimpleWritable[A], ec: ExecutionContext) =
-  new Writable[Future[A]] {
-    def contentType = writable.contentType
-    override def toBody(f: Future[A]) = (sendFuture(f.map{ d => BodyChunk(writable.asByteString(d))}), None)
-  }
-
->>>>>>> 6fe626d9
+  implicit def futureWritable[A](implicit ec: ExecutionContext, writable: Writable[A]) =
+    new Writable[Future[A]] {
+      def contentType: ContentType = writable.contentType
+      def toBody(f: Future[A]) = taskWritable[A].toBody(futureToTask(ec)(f))
+    }
 }