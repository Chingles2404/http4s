package org.http4s

import java.io._
import java.nio.CharBuffer
import java.nio.file.Path

import cats._
import cats.effect.{Async, Sync}
import cats.functor._
import cats.implicits._
import fs2.Stream._
import fs2._
import fs2.io._
import org.http4s.headers._
import org.http4s.multipart.{Multipart, MultipartEncoder}
import org.http4s.syntax.async._

import scala.annotation.implicitNotFound
import scala.concurrent.{ExecutionContext, Future}

@implicitNotFound("Cannot convert from ${A} to an Entity, because no EntityEncoder[${F}, ${A}] instance could be found.")
trait EntityEncoder[F[_], A] { self =>

  /** Convert the type `A` to an [[EntityEncoder.Entity]] in the effect type `F` */
  def toEntity(a: A): F[Entity[F]]

  /** Headers that may be added to a [[Message]]
    *
    * Examples of such headers would be Content-Type.
    * __NOTE:__ The Content-Length header will be generated from the resulting Entity and thus should not be added.
    */
  def headers: Headers

  /** Make a new [[EntityEncoder]] using this type as a foundation */
  def contramap[B](f: B => A): EntityEncoder[F, B] = new EntityEncoder[F, B] {
    override def toEntity(a: B): F[Entity[F]] = self.toEntity(f(a))
    override def headers: Headers = self.headers
  }

  /** Get the [[org.http4s.headers.Content-Type]] of the body encoded by this [[EntityEncoder]], if defined the headers */
  def contentType: Option[`Content-Type`] = headers.get(`Content-Type`)

  /** Get the [[Charset]] of the body encoded by this [[EntityEncoder]], if defined the headers */
  def charset: Option[Charset] = headers.get(`Content-Type`).flatMap(_.charset)

  /** Generate a new EntityEncoder that will contain the `Content-Type` header */
  def withContentType(tpe: `Content-Type`): EntityEncoder[F, A] = new EntityEncoder[F, A] {
      override def toEntity(a: A): F[Entity[F]] = self.toEntity(a)
      override val headers: Headers = self.headers.put(tpe)
    }
}

object EntityEncoder extends EntityEncoderInstances {

  /** summon an implicit [[EntityEncoder]] */
  def apply[F[_], A](implicit ev: EntityEncoder[F, A]): EntityEncoder[F, A] = ev

  /** Create a new [[EntityEncoder]] */
  def encodeBy[F[_], A](hs: Headers)(f: A => F[Entity[F]]): EntityEncoder[F, A] =
    new EntityEncoder[F, A] {
      override def toEntity(a: A): F[Entity[F]] = f(a)
      override def headers: Headers = hs
    }

  /** Create a new [[EntityEncoder]] */
  def encodeBy[F[_], A](hs: Header*)(f: A => F[Entity[F]]): EntityEncoder[F, A] = {
    val hdrs = if(hs.nonEmpty) Headers(hs.toList) else Headers.empty
    encodeBy(hdrs)(f)
  }

  /** Create a new [[EntityEncoder]]
    *
    * This constructor is a helper for types that can be serialized synchronously, for example a String.
    */
  def simple[F[_], A](hs: Header*)(toChunk: A => Chunk[Byte])(implicit F: Applicative[F]): EntityEncoder[F, A] =
    encodeBy(hs:_*) { a =>
      val c = toChunk(a)
      F.pure(Entity(chunk(c), Some(c.size.toLong)))
    }
}

trait EntityEncoderInstances0 {
  import EntityEncoder._

  /** Encodes a value from its Show instance.  Too broad to be implicit, too useful to not exist. */
   def showEncoder[F[_]: Applicative, A](implicit charset: Charset = DefaultCharset, show: Show[A]): EntityEncoder[F, A] = {
     val hdr = `Content-Type`(MediaType.`text/plain`).withCharset(charset)
     simple[F, A](hdr)(a => Chunk.bytes(show.show(a).getBytes(charset.nioCharset)))
  }

  def emptyEncoder[F[_], A](implicit F: Applicative[F]): EntityEncoder[F, A] = new EntityEncoder[F, A] {
    def toEntity(a: A): F[Entity[F]] = F.pure(Entity.empty)
    def headers: Headers = Headers.empty
  }

  implicit def futureEncoder[F[_], A](implicit F: Async[F], ec: ExecutionContext, W: EntityEncoder[F, A]): EntityEncoder[F, Future[A]] =
    new EntityEncoder[F, Future[A]] {
      override def toEntity(future: Future[A]): F[Entity[F]] =
        F.fromFuture(future).flatMap(W.toEntity)

      override def headers: Headers = Headers.empty
    }

  /**
   * A stream encoder is intended for streaming, and does not calculate its
   * bodies in advance.  As such, it does not calculate the Content-Length in
   * advance.  This is for use with chunked transfer encoding.
   */
  implicit def streamEncoder[F[_], A](implicit F: Applicative[F], W: EntityEncoder[F, A]): EntityEncoder[F, Stream[F, A]] =
    new EntityEncoder[F, Stream[F, A]] {
      override def toEntity(a: Stream[F, A]): F[Entity[F]] =
        F.pure(Entity(a.evalMap(W.toEntity).flatMap(_.body)))

      override def headers: Headers =
        W.headers.get(`Transfer-Encoding`) match {
          case Some(transferCoding) if transferCoding.hasChunked =>
            W.headers
          case _ =>
            W.headers.put(`Transfer-Encoding`(TransferCoding.chunked))
        }
    }
}

trait EntityEncoderInstances extends EntityEncoderInstances0 {
  import EntityEncoder._

  private val DefaultChunkSize = 4096

  implicit def unitEncoder[F[_]: Applicative]: EntityEncoder[F, Unit] =
    emptyEncoder[F, Unit]

  implicit def stringEncoder[F[_]](implicit F: Applicative[F], charset: Charset = DefaultCharset): EntityEncoder[F, String] = {
    val hdr = `Content-Type`(MediaType.`text/plain`).withCharset(charset)
    simple(hdr)(s => Chunk.bytes(s.getBytes(charset.nioCharset)))
  }

  implicit def charArrayEncoder[F[_]](implicit F: Applicative[F], charset: Charset = DefaultCharset): EntityEncoder[F, Array[Char]] =
    stringEncoder[F].contramap(new String(_))

  implicit def chunkEncoder[F[_]: Applicative]: EntityEncoder[F, Chunk[Byte]] =
    simple(`Content-Type`(MediaType.`application/octet-stream`))(identity)

  implicit def byteArrayEncoder[F[_]: Applicative]: EntityEncoder[F, Array[Byte]] =
    chunkEncoder[F].contramap(Chunk.bytes)

<<<<<<< HEAD
  // TODO fs2 port this is gone in master but is needed by sourceEncoder.
  // That's troubling.  Make this go away.
  implicit def byteEncoder[F[_]: Applicative]: EntityEncoder[F, Byte] =
    chunkEncoder[F].contramap(Chunk.singleton)
=======
  /** Encodes an entity body.  Chunking of the stream is preserved.  A
    * `Transfer-Encoding: chunked` header is set, as we cannot know
    * the content length without running the stream.
    */
  implicit def entityBodyEncoder: EntityEncoder[EntityBody] =
    encodeBy(`Transfer-Encoding`(TransferCoding.chunked)) { body =>
      Task.now(Entity(body, None))
    }
>>>>>>> 4fb8ccae

  implicit def effectEncoder[F[_], A](implicit F: FlatMap[F], W: EntityEncoder[F, A]): EntityEncoder[F, F[A]] =
    new EntityEncoder[F, F[A]] {
      override def toEntity(a: F[A]): F[Entity[F]] = a.flatMap(W.toEntity)
      override def headers: Headers = W.headers
    }

  // TODO parameterize chunk size
  // TODO if Header moves to Entity, can add a Content-Disposition with the filename
  implicit def fileEncoder[F[_]](implicit F: Sync[F]): EntityEncoder[F, File] =
    inputStreamEncoder[F, FileInputStream].contramap(file => F.delay(new FileInputStream(file)))

  // TODO parameterize chunk size
  // TODO if Header moves to Entity, can add a Content-Disposition with the filename
  implicit def filePathEncoder[F[_]: Sync]: EntityEncoder[F, Path] =
    fileEncoder[F].contramap(_.toFile)

  // TODO parameterize chunk size
<<<<<<< HEAD
  implicit def inputStreamEncoder[F[_]: Sync, IS <: InputStream]: EntityEncoder[F, F[IS]] =
    streamEncoder[F, Byte].contramap { in: F[IS] =>
      readInputStream[F](in.widen[InputStream], DefaultChunkSize)
    }

  // TODO parameterize chunk size
  implicit def readerEncoder[F[_], R <: Reader](implicit F: Sync[F], charset: Charset = DefaultCharset): EntityEncoder[F, F[R]] =
    streamEncoder[F, Byte].contramap { r: F[R] =>
=======
  implicit def inputStreamEncoder[A <: InputStream]: EntityEncoder[Eval[A]] =
    entityBodyEncoder.contramap { in: Eval[A] =>
      readInputStream[Task](Task.delay(in.value), DefaultChunkSize)
    }

  // TODO parameterize chunk size
  implicit def readerEncoder[A <: Reader](implicit charset: Charset = DefaultCharset): EntityEncoder[Task[A]] =
    entityBodyEncoder.contramap { r: Task[Reader] =>

>>>>>>> 4fb8ccae
      // Shared buffer
      val charBuffer = CharBuffer.allocate(DefaultChunkSize)
      val readToBytes: F[Option[Chunk[Byte]]] = r.map { r =>
        // Read into the buffer
        val readChars = r.read(charBuffer)

        // Flip to read
        charBuffer.flip()

        if (readChars < 0) None
        else if (readChars == 0) Some(Chunk.empty)
        else {
          // Encode to bytes according to the charset
          val bb = charset.nioCharset.encode(charBuffer)
          // Read into a Chunk
          val b = new Array[Byte](bb.remaining())
          bb.get(b)
          Some(Chunk.bytes(b))
        }
      }

      def useReader(is: R) =
        Stream.eval(readToBytes)
          .repeat
          .unNoneTerminate
          .flatMap(Stream.chunk[Byte])

      // The reader is closed at the end like InputStream
      Stream.bracket(r)(useReader, t => F.delay(t.close()))
    }

  implicit def multipartEncoder[F[_]: Sync]: EntityEncoder[F, Multipart[F]] =
    new MultipartEncoder[F]

  implicit def entityEncoderContravariant[F[_]]: Contravariant[EntityEncoder[F, ?]] =
    new Contravariant[EntityEncoder[F, ?]] {
      override def contramap[A, B](r: EntityEncoder[F, A])(f: (B) => A): EntityEncoder[F, B] =
        r.contramap(f)
    }

<<<<<<< HEAD
  implicit def serverSentEventEncoder[F[_]: Applicative]: EntityEncoder[F, EventStream[F]] =
    streamEncoder[F, Byte].contramap[EventStream[F]] { _.through(ServerSentEvent.encoder) }
=======
  implicit val serverSentEventEncoder: EntityEncoder[EventStream] =
    entityBodyEncoder.contramap[EventStream] { _.through(ServerSentEvent.encoder) }
>>>>>>> 4fb8ccae
      .withContentType(MediaType.`text/event-stream`)
}<|MERGE_RESOLUTION|>--- conflicted
+++ resolved
@@ -143,21 +143,14 @@
   implicit def byteArrayEncoder[F[_]: Applicative]: EntityEncoder[F, Array[Byte]] =
     chunkEncoder[F].contramap(Chunk.bytes)
 
-<<<<<<< HEAD
-  // TODO fs2 port this is gone in master but is needed by sourceEncoder.
-  // That's troubling.  Make this go away.
-  implicit def byteEncoder[F[_]: Applicative]: EntityEncoder[F, Byte] =
-    chunkEncoder[F].contramap(Chunk.singleton)
-=======
   /** Encodes an entity body.  Chunking of the stream is preserved.  A
     * `Transfer-Encoding: chunked` header is set, as we cannot know
     * the content length without running the stream.
     */
-  implicit def entityBodyEncoder: EntityEncoder[EntityBody] =
+  implicit def entityBodyEncoder[F[_]](implicit F: Applicative[F]): EntityEncoder[F, EntityBody[F]] =
     encodeBy(`Transfer-Encoding`(TransferCoding.chunked)) { body =>
-      Task.now(Entity(body, None))
-    }
->>>>>>> 4fb8ccae
+      F.pure(Entity(body, None))
+    }
 
   implicit def effectEncoder[F[_], A](implicit F: FlatMap[F], W: EntityEncoder[F, A]): EntityEncoder[F, F[A]] =
     new EntityEncoder[F, F[A]] {
@@ -176,26 +169,14 @@
     fileEncoder[F].contramap(_.toFile)
 
   // TODO parameterize chunk size
-<<<<<<< HEAD
   implicit def inputStreamEncoder[F[_]: Sync, IS <: InputStream]: EntityEncoder[F, F[IS]] =
-    streamEncoder[F, Byte].contramap { in: F[IS] =>
+    entityBodyEncoder[F].contramap { in: F[IS] =>
       readInputStream[F](in.widen[InputStream], DefaultChunkSize)
     }
 
   // TODO parameterize chunk size
   implicit def readerEncoder[F[_], R <: Reader](implicit F: Sync[F], charset: Charset = DefaultCharset): EntityEncoder[F, F[R]] =
-    streamEncoder[F, Byte].contramap { r: F[R] =>
-=======
-  implicit def inputStreamEncoder[A <: InputStream]: EntityEncoder[Eval[A]] =
-    entityBodyEncoder.contramap { in: Eval[A] =>
-      readInputStream[Task](Task.delay(in.value), DefaultChunkSize)
-    }
-
-  // TODO parameterize chunk size
-  implicit def readerEncoder[A <: Reader](implicit charset: Charset = DefaultCharset): EntityEncoder[Task[A]] =
-    entityBodyEncoder.contramap { r: Task[Reader] =>
-
->>>>>>> 4fb8ccae
+    entityBodyEncoder[F].contramap { r: F[R] =>
       // Shared buffer
       val charBuffer = CharBuffer.allocate(DefaultChunkSize)
       val readToBytes: F[Option[Chunk[Byte]]] = r.map { r =>
@@ -236,12 +217,7 @@
         r.contramap(f)
     }
 
-<<<<<<< HEAD
   implicit def serverSentEventEncoder[F[_]: Applicative]: EntityEncoder[F, EventStream[F]] =
-    streamEncoder[F, Byte].contramap[EventStream[F]] { _.through(ServerSentEvent.encoder) }
-=======
-  implicit val serverSentEventEncoder: EntityEncoder[EventStream] =
-    entityBodyEncoder.contramap[EventStream] { _.through(ServerSentEvent.encoder) }
->>>>>>> 4fb8ccae
+    entityBodyEncoder[F].contramap[EventStream[F]] { _.through(ServerSentEvent.encoder) }
       .withContentType(MediaType.`text/event-stream`)
 }