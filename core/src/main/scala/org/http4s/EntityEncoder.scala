--- conflicted
+++ resolved
@@ -134,14 +134,7 @@
   implicit def charArrayEncoder(implicit charset: Charset = DefaultCharset): EntityEncoder[Array[Char]] =
     stringEncoder.contramap(new String(_))
 
-<<<<<<< HEAD
-  implicit val charEncoder: EntityEncoder[Char] =
-    stringEncoder.contramap(Character.toString)
-
   implicit val chunkEncoder: EntityEncoder[Chunk[Byte]] =
-=======
-  implicit val byteVectorEncoder: EntityEncoder[ByteVector] =
->>>>>>> 3fe0294d
     simple(`Content-Type`(MediaType.`application/octet-stream`))(identity)
 
   implicit val byteArrayEncoder: EntityEncoder[Array[Byte]] =
@@ -153,12 +146,11 @@
     chunkEncoder.contramap(ByteVector.view)
    */
 
-<<<<<<< HEAD
+  // TODO fs2 port this is gone in master but is needed by sourceEncoder.
+  // That's troubling.  Make this go away.
   implicit val byteEncoder: EntityEncoder[Byte] =
     chunkEncoder.contramap(Chunk.singleton)
 
-=======
->>>>>>> 3fe0294d
   implicit def taskEncoder[A](implicit W: EntityEncoder[A]): EntityEncoder[Task[A]] = new EntityEncoder[Task[A]] {
     override def toEntity(a: Task[A]): Task[Entity] = a.flatMap(W.toEntity)
     override def headers: Headers = W.headers
