/*
 * Copyright 2013-2020 http4s.org
 *
 * SPDX-License-Identifier: Apache-2.0
 *
 * Based on https://github.com/spray/spray/blob/v1.1-M7/spray-http/src/main/scala/spray/http/parser/HttpParser.scala
 * Copyright (C) 2011-2012 spray.io
 * Based on code copyright (C) 2010-2011 by the BlueEyes Web Framework Team
 */

package org.http4s
package parser

import java.util
import org.http4s.util.CaseInsensitiveString
import org.http4s.Header.Parsed
import org.http4s.headers._
import org.http4s.syntax.string._

object HttpHeaderParser
    extends SimpleHeaders
    with CacheControlHeader
<<<<<<< HEAD
    with ContentTypeHeader
=======
    with CookieHeader
>>>>>>> a09bbc73
    with ForwardedHeader
    with LocationHeader
    with OriginHeader
    with RangeParser
    with RefererHeader
    with StrictTransportSecurityHeader
    with ZipkinHeader {
  type HeaderParser = String => ParseResult[Parsed]

  private val allParsers =
    new util.concurrent.ConcurrentHashMap[CaseInsensitiveString, HeaderParser]

  // Constructor
  gatherBuiltIn()

  /** Add a parser to the global header parser registry
    *
    * @param key name of the header to register the parser for
    * @param parser [[Header]] parser
    * @return any existing parser already registered to that key
    */
  def addParser(key: CaseInsensitiveString, parser: HeaderParser): Option[HeaderParser] =
    Option(allParsers.put(key, parser))

  private def addParser_(key: CaseInsensitiveString, parser: HeaderParser): Unit = {
    addParser(key, parser)
    ()
  }

  /** Remove the parser for the specified header key
    *
    * @param key name of the header to be removed
    * @return `Some(parser)` if the parser exists, else `None`
    */
  def dropParser(key: CaseInsensitiveString): Option[HeaderParser] =
    Option(allParsers.remove(key))

  def parseHeader(header: Header.Raw): ParseResult[Header] =
    allParsers.get(header.name) match {
      case null =>
        ParseResult.success(header) // if we don't have a rule for the header we leave it unparsed
      case parser =>
        try parser(header.value)
        catch {
          // We need a way to bail on invalid dates without throwing.  There should be a better way.
          case _: ParseFailure =>
            ParseResult.success(header)
        }
    }

  /** Warm up the header parsers by triggering the loading of most classes in this package,
    * so as to increase the speed of the first usage.
    */
  def warmUp(): Unit = {
    val results = List(
      Header("Accept", "*/*,text/plain,custom/custom"),
      Header("Accept-Charset", "*,UTF-8"),
      Header("Accept-Encoding", "gzip,custom"),
      Header("Accept-Language", "*,nl-be,custom"),
      Header("Authorization", "Basic QWxhZGRpbjpvcGVuIHNlc2FtZQ=="),
      Header("Cache-Control", "no-cache"),
      Header("Connection", "close"),
      Header("Content-Disposition", "form-data"),
      Header("Content-Encoding", "deflate"),
      Header("Content-Length", "42"),
      Header("Content-Type", "application/json"),
      Header("Cookie", "http4s=cool"),
      Header("Host", "http4s.org"),
      Header("X-Forwarded-For", "1.2.3.4"),
      Header("Fancy-Custom-Header", "yeah"),
      Header("Origin", "http://example.com:12345")
    ).map(parseHeader)
    assert(results.forall(_.isRight))
  }

  private def gatherBuiltIn(): Unit = {
    addParser_("ACCEPT".ci, Accept.parse)
    addParser_("ACCEPT-CHARSET".ci, `Accept-Charset`.parse)
    addParser_("ACCEPT-ENCODING".ci, `Accept-Encoding`.parse)
    addParser_("ACCEPT-LANGUAGE".ci, `Accept-Language`.parse)
    addParser_("ACCEPT-RANGES".ci, `Accept-Ranges`.parse)
    addParser_("AGE".ci, `AGE`)
    addParser_("ALLOW".ci, `ALLOW`)
    addParser_("CACHE-CONTROL".ci, `CACHE_CONTROL`)
    addParser_("CONNECTION".ci, `CONNECTION`)
    addParser_("CONTENT-DISPOSITION".ci, `CONTENT_DISPOSITION`)
    addParser_("CONTENT-ENCODING".ci, `CONTENT_ENCODING`)
    addParser_("CONTENT-LENGTH".ci, `CONTENT_LENGTH`)
    addParser_("CONTENT-RANGE".ci, `CONTENT_RANGE`)
<<<<<<< HEAD
    addParser_("CONTENT-TYPE".ci, `CONTENT_TYPE`)
    addParser_("COOKIE".ci, Cookie.parse)
=======
    addParser_("CONTENT-TYPE".ci, `Content-Type`.parse)
    addParser_("COOKIE".ci, `COOKIE`)
>>>>>>> a09bbc73
    addParser_("DATE".ci, Date.parse)
    addParser_("ETAG".ci, ETag.parse)
    addParser_("EXPIRES".ci, Expires.parse)
    addParser_("FORWARDED".ci, `FORWARDED`)
    addParser_("HOST".ci, `HOST`)
    addParser_("IF-MATCH".ci, `IF_MATCH`)
    addParser_("IF-MODIFIED-SINCE".ci, `If-Modified-Since`.parse)
    addParser_("IF-NONE-MATCH".ci, `IF_NONE_MATCH`)
    addParser_("IF-UNMODIFIED-SINCE".ci, `If-Unmodified-Since`.parse)
    addParser_("LAST-EVENT-ID".ci, `LAST_EVENT_ID`)
    addParser_("LAST-MODIFIED".ci, `Last-Modified`.parse)
    addParser_("LINK".ci, Link.parse)
    addParser_("LOCATION".ci, `LOCATION`)
    addParser_("ORIGIN".ci, `ORIGIN`)
    addParser_("RANGE".ci, `RANGE`)
    addParser_("REFERER".ci, `REFERER`)
    addParser_("RETRY-AFTER".ci, `Retry-After`.parse)
    addParser_("SET-COOKIE".ci, `Set-Cookie`.parse)
    addParser_("STRICT-TRANSPORT-SECURITY".ci, `STRICT_TRANSPORT_SECURITY`)
    addParser_("TRANSFER-ENCODING".ci, `Transfer-Encoding`.parse)
    addParser_("USER-AGENT".ci, `USER_AGENT`)
    addParser_("X-B3-FLAGS".ci, `X_B3_FLAGS`)
    addParser_("X-B3-PARENTSPANID".ci, `X_B3_PARENTSPANID`)
    addParser_("X-B3-SAMPLED".ci, `X_B3_SAMPLED`)
    addParser_("X-B3-SPANID".ci, `X_B3_SPANID`)
    addParser_("X-B3-TRACEID".ci, `X_B3_TRACEID`)
    addParser_("X-FORWARDED-FOR".ci, `X_FORWARDED_FOR`)
  }
}<|MERGE_RESOLUTION|>--- conflicted
+++ resolved
@@ -20,11 +20,6 @@
 object HttpHeaderParser
     extends SimpleHeaders
     with CacheControlHeader
-<<<<<<< HEAD
-    with ContentTypeHeader
-=======
-    with CookieHeader
->>>>>>> a09bbc73
     with ForwardedHeader
     with LocationHeader
     with OriginHeader
@@ -114,13 +109,8 @@
     addParser_("CONTENT-ENCODING".ci, `CONTENT_ENCODING`)
     addParser_("CONTENT-LENGTH".ci, `CONTENT_LENGTH`)
     addParser_("CONTENT-RANGE".ci, `CONTENT_RANGE`)
-<<<<<<< HEAD
-    addParser_("CONTENT-TYPE".ci, `CONTENT_TYPE`)
+    addParser_("CONTENT-TYPE".ci, `Content-Type`.parse)
     addParser_("COOKIE".ci, Cookie.parse)
-=======
-    addParser_("CONTENT-TYPE".ci, `Content-Type`.parse)
-    addParser_("COOKIE".ci, `COOKIE`)
->>>>>>> a09bbc73
     addParser_("DATE".ci, Date.parse)
     addParser_("ETAG".ci, ETag.parse)
     addParser_("EXPIRES".ci, Expires.parse)
