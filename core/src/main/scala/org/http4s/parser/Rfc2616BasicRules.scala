--- conflicted
+++ resolved
@@ -17,13 +17,10 @@
  */
 package org.http4s.parser
 
-<<<<<<< HEAD
 import scala.reflect.ClassTag
 import cats._
-import org.http4s.ParseResult
-=======
+import cats.implicits._
 import org.http4s.{ParseFailure, ParseResult}
->>>>>>> a642daf0
 import org.http4s.internal.parboiled2._
 
 // direct implementation of http://www.w3.org/Protocols/rfc2616/rfc2616-sec2.html#sec2
@@ -90,12 +87,8 @@
 private[http4s] object Rfc2616BasicRules {
   def token(in: ParserInput): ParseResult[String] = new Rfc2616BasicRules {
     override def input: ParserInput = in
-<<<<<<< HEAD
-  }.Token.run()(parseResultDeliveryScheme)
-=======
-  }.Token.run()(ScalazDeliverySchemes.Disjunction)
+  }.Token.run()(Parser.DeliveryScheme.Either)
     .leftMap(e => ParseFailure("Invalid token", e.format(in)))
->>>>>>> a642daf0
 
   def isToken(in: ParserInput) = token(in).isRight
 }