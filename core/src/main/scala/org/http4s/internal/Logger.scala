/*
 * Copyright 2013 http4s.org
 *
 * Licensed under the Apache License, Version 2.0 (the "License");
 * you may not use this file except in compliance with the License.
 * You may obtain a copy of the License at
 *
 *     http://www.apache.org/licenses/LICENSE-2.0
 *
 * Unless required by applicable law or agreed to in writing, software
 * distributed under the License is distributed on an "AS IS" BASIS,
 * WITHOUT WARRANTIES OR CONDITIONS OF ANY KIND, either express or implied.
 * See the License for the specific language governing permissions and
 * limitations under the License.
 */

package org.http4s.internal

import cats.effect.Concurrent
import cats.syntax.all._
import fs2.Stream
import org.http4s.{Charset, Headers, MediaType, Message, Request, Response}
import org.typelevel.ci.CIString

object Logger {

  def defaultLogHeaders[F[_], A <: Message[F]](message: A)(
      logHeaders: Boolean,
      redactHeadersWhen: CIString => Boolean = Headers.SensitiveHeaders.contains): String =
    if (logHeaders)
      message.headers.redactSensitive(redactHeadersWhen).toList.mkString("Headers(", ", ", ")")
    else ""

  def defaultLogBody[F[_]: Sync, A <: Message[F]](message: A)(logBody: Boolean): Option[F[String]] =
    if (logBody) {
      val isBinary = message.contentType.exists(_.mediaType.binary)
      val isJson = message.contentType.exists(mT =>
        mT.mediaType == MediaType.application.json || mT.mediaType.subType.endsWith("+json"))
      val bodyStream = if (!isBinary || isJson) {
        message.bodyText(implicitly, message.charset.getOrElse(Charset.`UTF-8`))
      } else {
        message.body.map(b => java.lang.Integer.toHexString(b & 0xff))
      }
      Some(bodyStream.compile.string)
    } else None

  def logMessage[F[_], A <: Message[F]](message: A)(
      logHeaders: Boolean,
      logBody: Boolean,
      redactHeadersWhen: CIString => Boolean = Headers.SensitiveHeaders.contains)(
<<<<<<< HEAD
      log: String => F[Unit])(implicit F: Concurrent[F]): F[Unit] = {
    val charset = message.charset
    val isBinary = message.contentType.exists(_.mediaType.binary)
    val isJson = message.contentType.exists(mT =>
      mT.mediaType == MediaType.application.json || mT.mediaType.subType.endsWith("+json"))

    val isText = !isBinary || isJson

    def prelude =
      message match {
        case Request(method, uri, httpVersion, _, _, _) =>
          s"$httpVersion $method $uri"

        case Response(status, httpVersion, _, _, _) =>
          s"$httpVersion $status"
      }
=======
      log: String => F[Unit])(implicit F: Sync[F]): F[Unit] = {
>>>>>>> 659c58ba

    val logBodyText = (_: Stream[F, Byte]) => defaultLogBody[F, A](message)(logBody)

    logMessageWithBodyText[F, A](message)(logHeaders, logBodyText, redactHeadersWhen)(log)
  }

  def logMessageWithBodyText[F[_], A <: Message[F]](message: A)(
      logHeaders: Boolean,
      logBodyText: Stream[F, Byte] => Option[F[String]],
      redactHeadersWhen: CIString => Boolean = Headers.SensitiveHeaders.contains)(
      log: String => F[Unit])(implicit F: Concurrent[F]): F[Unit] = {
    def prelude =
      message match {
        case Request(method, uri, httpVersion, _, _, _) => s"$httpVersion $method $uri"
        case Response(status, httpVersion, _, _, _) => s"$httpVersion $status"
      }

    val headers: String = defaultLogHeaders[F, A](message)(logHeaders, redactHeadersWhen)

    val bodyText: F[String] =
      logBodyText(message.body) match {
        case Some(textF) => textF.map(text => s"""body="$text"""")
        case None => F.pure("")
      }

    def spaced(x: String): String = if (x.isEmpty) x else s" $x"

    bodyText
      .map(body => s"$prelude${spaced(headers)}${spaced(body)}")
      .flatMap(log)
  }

}<|MERGE_RESOLUTION|>--- conflicted
+++ resolved
@@ -31,7 +31,7 @@
       message.headers.redactSensitive(redactHeadersWhen).toList.mkString("Headers(", ", ", ")")
     else ""
 
-  def defaultLogBody[F[_]: Sync, A <: Message[F]](message: A)(logBody: Boolean): Option[F[String]] =
+  def defaultLogBody[F[_]: Concurrent, A <: Message[F]](message: A)(logBody: Boolean): Option[F[String]] =
     if (logBody) {
       val isBinary = message.contentType.exists(_.mediaType.binary)
       val isJson = message.contentType.exists(mT =>
@@ -48,27 +48,7 @@
       logHeaders: Boolean,
       logBody: Boolean,
       redactHeadersWhen: CIString => Boolean = Headers.SensitiveHeaders.contains)(
-<<<<<<< HEAD
       log: String => F[Unit])(implicit F: Concurrent[F]): F[Unit] = {
-    val charset = message.charset
-    val isBinary = message.contentType.exists(_.mediaType.binary)
-    val isJson = message.contentType.exists(mT =>
-      mT.mediaType == MediaType.application.json || mT.mediaType.subType.endsWith("+json"))
-
-    val isText = !isBinary || isJson
-
-    def prelude =
-      message match {
-        case Request(method, uri, httpVersion, _, _, _) =>
-          s"$httpVersion $method $uri"
-
-        case Response(status, httpVersion, _, _, _) =>
-          s"$httpVersion $status"
-      }
-=======
-      log: String => F[Unit])(implicit F: Sync[F]): F[Unit] = {
->>>>>>> 659c58ba
-
     val logBodyText = (_: Stream[F, Byte]) => defaultLogBody[F, A](message)(logBody)
 
     logMessageWithBodyText[F, A](message)(logHeaders, logBodyText, redactHeadersWhen)(log)
