package org

import scalaz.{Kleisli, EitherT, \/}

import scalaz.concurrent.Task
import scalaz.stream.Process
import org.http4s.util.CaseInsensitiveString
import scodec.bits.ByteVector

package object http4s { // scalastyle:ignore

  type AuthScheme = CaseInsensitiveString

  type EntityBody = Process[Task, ByteVector]

  def EmptyBody: EntityBody = Process.halt

  type DecodeResult[T] = EitherT[Task, DecodeFailure, T]

  val ApiVersion: Http4sVersion = Http4sVersion(BuildInfo.apiVersion._1, BuildInfo.apiVersion._2)

  type ParseResult[+A] = ParseFailure \/ A

  val DefaultCharset = Charset.`UTF-8`

  /**
   * A Service wraps a function of request type `A` to a Task that runs
   * to response type `B`.  By wrapping the [[Service]], we can compose them
   * using Kleisli operations.
   */
  type Service[A, B] = Kleisli[Task, A, B]

  /**
    * A [[Service]] that produces a Task to compute a [[Response]] from a
    * [[Request]].  An HttpService can be run on any supported http4s
    * server backend, such as Blaze, Jetty, or Tomcat.
    */
  type HttpService = Service[Request, MaybeResponse]

  type AuthedService[T] = Service[AuthedRequest[T], MaybeResponse]

  /* Lives here to work around https://issues.scala-lang.org/browse/SI-7139 */
  object HttpService extends Serializable {
    /**
      * Lifts a total function to an `HttpService`. The function is expected to
      * handle all requests it is given.  If `f` is a `PartialFunction`, use
      * `apply` instead.
      */
    def lift(f: Request => Task[MaybeResponse]): HttpService = Service.lift(f)

    /** Lifts a partial function to an `HttpService`.  Responds with
      * [[org.http4s.Response.fallthrough]], which generates a 404, for any request
      * where `pf` is not defined.
      */
    def apply(pf: PartialFunction[Request, Task[Response]]): HttpService =
      lift(req => pf.applyOrElse(req, Function.const(Pass.now)))

    val empty: HttpService =
      Service.const(Pass.now)
  }

<<<<<<< HEAD
  object AuthedService {
    private [this] val _empty: AuthedService[Any] =
      Service.const(Pass.now)

=======
  object AuthedService extends Serializable {
>>>>>>> 41fae0f5
    /**
      * Lifts a total function to an `HttpService`. The function is expected to
      * handle all requests it is given.  If `f` is a `PartialFunction`, use
      * `apply` instead.
      */
    def lift[T](f: AuthedRequest[T] => Task[MaybeResponse]): AuthedService[T] = Service.lift(f)

    /** Lifts a partial function to an `AuthedService`.  Responds with
      * [[org.http4s.Response.fallthrough]], which generates a 404, for any request
      * where `pf` is not defined.
      */
    def apply[T](pf: PartialFunction[AuthedRequest[T], Task[Response]]): AuthedService[T] =
      lift(req => pf.applyOrElse(req, Function.const(Pass.now)))

    /**
      * The empty service (all requests fallthrough).
      *
      * @tparam T - ignored.
      * @return
      */
    def empty[T]: AuthedService[T] =
      _empty.asInstanceOf[AuthedService[T]] // OK as `T` isn't used here.
  }

  type Callback[A] = Throwable \/ A => Unit

  /** A stream of server-sent events */
  type EventStream = Process[Task, ServerSentEvent]

  @deprecated("Moved to org.http4s.syntax.AllSyntax", "0.16")
  type Http4sSyntax = syntax.AllSyntax
  @deprecated("Moved to org.http4s.syntax.all", "0.16")
  val Http4sSyntax = syntax.all
}<|MERGE_RESOLUTION|>--- conflicted
+++ resolved
@@ -59,14 +59,10 @@
       Service.const(Pass.now)
   }
 
-<<<<<<< HEAD
-  object AuthedService {
+  object AuthedService extends Serializable {
     private [this] val _empty: AuthedService[Any] =
       Service.const(Pass.now)
 
-=======
-  object AuthedService extends Serializable {
->>>>>>> 41fae0f5
     /**
       * Lifts a total function to an `HttpService`. The function is expected to
       * handle all requests it is given.  If `f` is a `PartialFunction`, use
