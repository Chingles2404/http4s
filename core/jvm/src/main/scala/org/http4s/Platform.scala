--- conflicted
+++ resolved
@@ -20,10 +20,4 @@
   final val isJvm = true
   final val isJs = false
   final val isNative = false
-<<<<<<< HEAD
-
-  lazy val loggerFactory: log4cats.LoggerFactory[SyncIO] =
-    log4cats.slf4j.Slf4jFactory.create[SyncIO]
-=======
->>>>>>> ccaafe90
 }