/*
 * Copyright 2013 http4s.org
 *
 * Licensed under the Apache License, Version 2.0 (the "License");
 * you may not use this file except in compliance with the License.
 * You may obtain a copy of the License at
 *
 *     http://www.apache.org/licenses/LICENSE-2.0
 *
 * Unless required by applicable law or agreed to in writing, software
 * distributed under the License is distributed on an "AS IS" BASIS,
 * WITHOUT WARRANTIES OR CONDITIONS OF ANY KIND, either express or implied.
 * See the License for the specific language governing permissions and
 * limitations under the License.
 */

package org.http4s
package headers

import cats.parse.Parser
import cats.parse.Parser.char
import cats.parse.Parser.end
import cats.parse.Parser.string
import org.http4s.util.Renderable
import org.http4s.util.Writer
import org.typelevel.ci._

sealed abstract class Origin

object Origin {
  // An Origin header may be the string "null", representing an "opaque origin":
  // https://stackoverflow.com/questions/42239643/when-does-firefox-set-the-origin-header-to-null-in-post-requests
<<<<<<< HEAD
  case object `null` extends Origin
=======
  case object Null extends Origin

  // If the Origin is not "null", it is a non-empty list of Hosts:
  // https://datatracker.ietf.org/doc/html/rfc6454#section-7
  final case class HostList(hosts: NonEmptyList[Host]) extends Origin
>>>>>>> 0dae3070

  // A host in an Origin header isn't a full URI.
  // It only contains a scheme, a host, and an optional port.
  // Hence we re-used parts of the Uri class here, but we don't use a whole Uri:
  // https://datatracker.ietf.org/doc/html/rfc6454#section-7
  final case class Host(scheme: Uri.Scheme, host: Uri.Host, port: Option[Int] = None)
      extends Origin
      with Renderable {
    def toUri: Uri =
      Uri(scheme = Some(scheme), authority = Some(Uri.Authority(host = host, port = port)))

    def render(writer: Writer): writer.type =
      toUri.render(writer)
  }

  private[http4s] val parser: Parser[Origin] = {
    import Uri.Parser.{host, port, scheme}

    val nullP = (string("null") *> `end`).as(Origin.`null`)

    val hostP = ((scheme <* string("://")) ~ host ~ (char(':') *> port).?.map(_.flatten)).map {
      case ((sch, host), port) => Origin.Host(sch, host, port)
    }

    nullP | hostP
  }

  def parse(s: String): ParseResult[Origin] =
    ParseResult.fromParser(parser, "Invalid Origin header")(s)

  implicit val headerInstance: Header[Origin, Header.Single] =
    Header.createRendered(
      ci"Origin",
      v =>
        new Renderable {
          def render(writer: Writer): writer.type =
            v match {
              case h: Host => writer << h
              case `null` => writer << "null"
            }
        },
      parse,
    )
}<|MERGE_RESOLUTION|>--- conflicted
+++ resolved
@@ -30,15 +30,7 @@
 object Origin {
   // An Origin header may be the string "null", representing an "opaque origin":
   // https://stackoverflow.com/questions/42239643/when-does-firefox-set-the-origin-header-to-null-in-post-requests
-<<<<<<< HEAD
   case object `null` extends Origin
-=======
-  case object Null extends Origin
-
-  // If the Origin is not "null", it is a non-empty list of Hosts:
-  // https://datatracker.ietf.org/doc/html/rfc6454#section-7
-  final case class HostList(hosts: NonEmptyList[Host]) extends Origin
->>>>>>> 0dae3070
 
   // A host in an Origin header isn't a full URI.
   // It only contains a scheme, a host, and an optional port.
