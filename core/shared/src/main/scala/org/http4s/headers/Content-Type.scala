--- conflicted
+++ resolved
@@ -79,11 +79,7 @@
   *
   * [[https://datatracker.ietf.org/doc/html/rfc7231#section-3.1.1.5 RFC-7231]]
   */
-<<<<<<< HEAD
 final case class `Content-Type` private (mediaType: MediaType, charset: Option[Charset]) {
-=======
-final case class `Content-Type` private[headers] (mediaType: MediaType, charset: Option[Charset]) { // scalafix:ok; private for API ergonomics, not correctness
->>>>>>> 00fcd90f
   def withMediaType(mediaType: MediaType): `Content-Type` =
     if (mediaType != this.mediaType) copy(mediaType = mediaType) else this
   def withCharset(charset: Charset): `Content-Type` =
