--- conflicted
+++ resolved
@@ -21,11 +21,7 @@
 import org.typelevel.ci._
 
 object Authorization {
-<<<<<<< HEAD
-  // https://tools.ietf.org/html/rfc7235#section-4.2
-=======
   // https://datatracker.ietf.org/doc/html/rfc7235#section-4.2
->>>>>>> 0dae3070
   private[http4s] val parser: Parser[Authorization] = {
     import org.http4s.internal.parsing.Rfc7235.credentials
     credentials.map(Authorization(_))
