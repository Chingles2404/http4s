/*
 * Copyright 2013 http4s.org
 *
 * Licensed under the Apache License, Version 2.0 (the "License");
 * you may not use this file except in compliance with the License.
 * You may obtain a copy of the License at
 *
 *     http://www.apache.org/licenses/LICENSE-2.0
 *
 * Unless required by applicable law or agreed to in writing, software
 * distributed under the License is distributed on an "AS IS" BASIS,
 * WITHOUT WARRANTIES OR CONDITIONS OF ANY KIND, either express or implied.
 * See the License for the specific language governing permissions and
 * limitations under the License.
 */

package org.http4s
package headers

<<<<<<< HEAD
import org.http4s.internal.parsing.Rfc7230
=======
import cats.data.NonEmptyList
import org.http4s.internal.parsing.CommonRules
>>>>>>> 34fbd95c
import org.typelevel.ci._

object `Access-Control-Expose-Headers` {
  def apply(values: CIString*): `Access-Control-Expose-Headers` =
    apply(values.toList)

  val empty: `Access-Control-Expose-Headers` = `Access-Control-Expose-Headers`(Nil)

  def parse(s: String): ParseResult[`Access-Control-Expose-Headers`] =
    ParseResult.fromParser(parser, "Invalid Access-Control-Allow-Headers header")(s)

  // https://fetch.spec.whatwg.org/#http-new-header-syntax (as of commit 613aad98fb19bf44fc95c4e9a332706d68795da8)
  private[http4s] val parser =
<<<<<<< HEAD
    Rfc7230.headerRep(Rfc7230.token.map(CIString(_))).map(`Access-Control-Expose-Headers`(_))
=======
    CommonRules
      .headerRep1(CommonRules.token.map(CIString(_)))
      .map(`Access-Control-Expose-Headers`(_))
>>>>>>> 34fbd95c

  implicit val headerInstance: Header[`Access-Control-Expose-Headers`, Header.Recurring] =
    Header.createRendered(
      ci"Access-Control-Expose-Headers",
      _.values,
      parse,
    )

  implicit val headerMonoidInstance: cats.Monoid[`Access-Control-Expose-Headers`] =
    cats.Monoid.instance(empty, (a, b) => `Access-Control-Expose-Headers`(a.values ++ b.values))
}

final case class `Access-Control-Expose-Headers`(values: List[CIString])<|MERGE_RESOLUTION|>--- conflicted
+++ resolved
@@ -17,12 +17,7 @@
 package org.http4s
 package headers
 
-<<<<<<< HEAD
-import org.http4s.internal.parsing.Rfc7230
-=======
-import cats.data.NonEmptyList
 import org.http4s.internal.parsing.CommonRules
->>>>>>> 34fbd95c
 import org.typelevel.ci._
 
 object `Access-Control-Expose-Headers` {
@@ -36,13 +31,9 @@
 
   // https://fetch.spec.whatwg.org/#http-new-header-syntax (as of commit 613aad98fb19bf44fc95c4e9a332706d68795da8)
   private[http4s] val parser =
-<<<<<<< HEAD
-    Rfc7230.headerRep(Rfc7230.token.map(CIString(_))).map(`Access-Control-Expose-Headers`(_))
-=======
     CommonRules
-      .headerRep1(CommonRules.token.map(CIString(_)))
+      .headerRep(CommonRules.token.map(CIString(_)))
       .map(`Access-Control-Expose-Headers`(_))
->>>>>>> 34fbd95c
 
   implicit val headerInstance: Header[`Access-Control-Expose-Headers`, Header.Recurring] =
     Header.createRendered(
