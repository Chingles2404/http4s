/*
 * Copyright 2013 http4s.org
 *
 * Licensed under the Apache License, Version 2.0 (the "License");
 * you may not use this file except in compliance with the License.
 * You may obtain a copy of the License at
 *
 *     http://www.apache.org/licenses/LICENSE-2.0
 *
 * Unless required by applicable law or agreed to in writing, software
 * distributed under the License is distributed on an "AS IS" BASIS,
 * WITHOUT WARRANTIES OR CONDITIONS OF ANY KIND, either express or implied.
 * See the License for the specific language governing permissions and
 * limitations under the License.
 */

package org.http4s

import cats._
import cats.data.NonEmptyList
import cats.data.OptionT
import cats.effect.SyncIO
import cats.syntax.all._
import com.comcast.ip4s.Dns
import com.comcast.ip4s.Hostname
import com.comcast.ip4s.IpAddress
import com.comcast.ip4s.Port
import com.comcast.ip4s.SocketAddress
import fs2.Stream
import fs2.io.net.unixsocket.UnixSocketAddress
import fs2.text.utf8
import org.http4s.headers._
import org.http4s.internal.CurlConverter
import org.http4s.syntax.KleisliSyntax
import org.log4s.getLogger
import org.typelevel.ci.CIString
import org.typelevel.vault._

import java.io.File
import scala.annotation.nowarn
import scala.util.hashing.MurmurHash3

/** Represents a HTTP Message. The interesting subclasses are Request and Response.
  */
sealed trait Message[+F[_]] extends Media[F] { self =>
  type SelfF[+F2[_]] <: Message[F2] { type SelfF[+F3[_]] = self.SelfF[F3] }

  def httpVersion: HttpVersion

  def attributes: Vault

  protected def change[F1[_]](
      httpVersion: HttpVersion = httpVersion,
<<<<<<< HEAD
      body: EntityBody[F1] = body,
=======
      entity: Entity[F] = entity,
>>>>>>> 780a0d70
      headers: Headers = headers,
      attributes: Vault = attributes,
  ): SelfF[F1]

  def withHttpVersion(httpVersion: HttpVersion): SelfF[F] =
    change(httpVersion = httpVersion)

  def withHeaders(headers: Headers): SelfF[F] =
    change(headers = headers)

  def withHeaders(headers: Header.ToRaw*): SelfF[F] =
    withHeaders(Headers(headers: _*))

  def withAttributes(attributes: Vault): SelfF[F] =
    change(attributes = attributes)

  // Body methods

  /** Replace the body of this message with a new body
    *
    * @param b body to attach to this method
    * @param w [[EntityEncoder]] with which to convert the body to an [[EntityBody]]
    * @tparam T type of the Body
    * @return a new message with the new body
    */
  def withEntity[F1[x] >: F[x], T](b: T)(implicit w: EntityEncoder[F1, T]): SelfF[F1] = {
    val entity = w.toEntity(b)
    val hs = entity.length match {
      case Some(l) =>
        `Content-Length`
          .fromLong(l)
          .fold[Headers](
            _ => {
              Message.logger.warn(s"Attempt to provide a negative content length of $l")
              w.headers
            },
            cl => Headers(cl, w.headers.headers),
          )

      case None => w.headers
    }
    change(entity = entity, headers = headers ++ hs)
  }

  /** Sets the entity body without affecting headers such as `Transfer-Encoding`
    * or `Content-Length`. Most use cases are better served by [[withEntity]],
    * which uses an [[EntityEncoder]] to maintain the headers.
    */
<<<<<<< HEAD
  def withBodyStream[F1[x] >: F[x]](body: EntityBody[F1]): SelfF[F1] =
    change(body = body)
=======
  def withBodyStream(body: EntityBody[F]): Self =
    change(entity = Entity(body))
>>>>>>> 780a0d70

  /** Set an empty entity body on this message, and remove all payload headers
    * that make no sense with an empty body.
    */
  def withEmptyBody: SelfF[F] =
    withBodyStream(EmptyBody).transformHeaders(_.removePayloadHeaders)

  // General header methods

  def transformHeaders(f: Headers => Headers): SelfF[F] =
    change(headers = f(headers))

  /** Keep headers that satisfy the predicate
    *
    * @param f predicate
    * @return a new message object which has only headers that satisfy the predicate
    */
  def filterHeaders(f: Header.Raw => Boolean): SelfF[F] =
    transformHeaders(_.transform(_.filter(f)))

  def removeHeader(key: CIString): SelfF[F] =
    transformHeaders(_.transform(_.filterNot(_.name == key)))

  def removeHeader[A](implicit h: Header[A, _]): SelfF[F] =
    removeHeader(h.name)

  /** Add the provided headers to the existing headers, replacing those
    * of the same header name
    *
    * {{{
    * >>> import org.http4s.headers.Accept
    *
    * >>> val req = Request().putHeaders(Accept(MediaRange.`application/*`))
    * >>> req.headers.get[Accept]
    * Some(Accept(NonEmptyList(application/*)))
    *
    * >>> val req2 = req.putHeaders(Accept(MediaRange.`text/*`))
    * >>> req2.headers.get[Accept]
    * Some(Accept(NonEmptyList(text/*)))
    * }}}
    * */*/*/*/
    */
  def putHeaders(headers: Header.ToRaw*): SelfF[F] =
    transformHeaders(_.put(headers: _*))

  /** Add a header to these headers.  The header should be a type with a
    * recurring `Header` instance to ensure that the new value can be
    * appended to any existing values.
    *
    * {{{
    * >>> import org.http4s.headers.Accept
    *
    * >>> val req = Request().addHeader(Accept(MediaRange.`application/*`))
    * >>> req.headers.get[Accept]
    * Some(Accept(NonEmptyList(application/*)))
    *
    * >>> val req2 = req.addHeader(Accept(MediaRange.`text/*`))
    * >>> req2.headers.get[Accept]
    * Some(Accept(NonEmptyList(application/*, text/*)))
    * }}}
    * */*/*/*/*/
    */
  def addHeader[H: Header[*, Header.Recurring]](h: H): SelfF[F] =
    transformHeaders(_.add(h))

  def withTrailerHeaders[F1[x] >: F[x]](trailerHeaders: F1[Headers]): SelfF[F1] =
    withAttribute(Message.Keys.TrailerHeaders[F1], trailerHeaders)

  def withoutTrailerHeaders: SelfF[F] =
    withoutAttribute(Message.Keys.TrailerHeaders[F])

  /** The trailer headers, as specified in Section 3.6.1 of RFC 2616. The resulting
    * F might not complete until the entire body has been consumed.
    */
  def trailerHeaders[F1[x] >: F[x]](implicit F: Applicative[F1]): F1[Headers] =
    attributes.lookup(Message.Keys.TrailerHeaders[F1]).getOrElse(Headers.empty.pure[F1])

  // Specific header methods

  def withContentType(contentType: `Content-Type`): SelfF[F] =
    putHeaders(contentType)

  def withoutContentType: SelfF[F] =
    removeHeader[`Content-Type`]

  def withContentTypeOption(contentTypeO: Option[`Content-Type`]): SelfF[F] =
    contentTypeO.fold[SelfF[F]](withoutContentType)(withContentType)

  def isChunked: Boolean =
    headers.get[`Transfer-Encoding`].exists(_.values.contains_(TransferCoding.chunked))

  // Attribute methods

  /** Generates a new message object with the specified key/value pair appended
    * to the [[#attributes]].
    *
    * @param key [[io.chrisdavenport.vault.Key]] with which to associate the value
    * @param value value associated with the key
    * @tparam A type of the value to store
    * @return a new message object with the key/value pair appended
    */
  def withAttribute[A](key: Key[A], value: A): SelfF[F] =
    change(attributes = attributes.insert(key, value))

  /** Returns a new message object without the specified key in the
    * [[#attributes]].
    *
    * @param key [[io.chrisdavenport.vault.Key]] to remove
    * @return a new message object without the key
    */
  def withoutAttribute(key: Key[_]): SelfF[F] =
    change(attributes = attributes.delete(key))

  /** Lifts this Message's body to the specified effect type.
    */
  override def covary[F2[x] >: F[x]]: SelfF[F2] = this.asInstanceOf[SelfF[F2]]
}

object Message {
  implicit final class InvariantOps[F[_], ThisF[f[_]] <: Message[f]](val self: ThisF[F]) {
    import self._

    def mapK[G[_]](f: F ~> G): SelfF[G] =
      self.change(
        httpVersion = httpVersion,
        headers = headers,
        body = body.translate(f),
        attributes = attributes,
      )
  }

  private[http4s] val logger = getLogger
  object Keys {
    private[this] val trailerHeaders: Key[Any] = Key.newKey[SyncIO, Any].unsafeRunSync()
    def TrailerHeaders[F[_]]: Key[F[Headers]] = trailerHeaders.asInstanceOf[Key[F[Headers]]]
  }
}

/** Representation of an incoming HTTP message
  *
  * A Request encapsulates the entirety of the incoming HTTP request including the
  * status line, headers, and a possible request body.
  *
  * @param method [[Method.GET]], [[Method.POST]], etc.
  * @param uri representation of the request URI
  * @param httpVersion the HTTP version
  * @param headers collection of [[Header]]s
  * @param body fs2.Stream[F, Byte] defining the body of the request
  * @param attributes Immutable Map used for carrying additional information in a type safe fashion
  */
final class Request[+F[_]] private (
    val method: Method,
    val uri: Uri,
    val httpVersion: HttpVersion,
    val headers: Headers,
    val entity: Entity[F],
    val attributes: Vault,
) extends Message[F]
    with Product
    with Serializable {
  import Request._

  type SelfF[+F0[_]] = Request[F0]

  private def copy[F1[_]](
      method: Method = this.method,
      uri: Uri = this.uri,
      httpVersion: HttpVersion = this.httpVersion,
      headers: Headers = this.headers,
<<<<<<< HEAD
      body: EntityBody[F1] = this.body,
=======
      entity: Entity[F] = this.entity,
>>>>>>> 780a0d70
      attributes: Vault = this.attributes,
  ): Request[F1] =
    Request(
      method = method,
      uri = uri,
      httpVersion = httpVersion,
      headers = headers,
      entity = entity,
      attributes = attributes,
    )

<<<<<<< HEAD
=======
  def mapK[G[_]](f: F ~> G): Request[G] =
    Request[G](
      method = method,
      uri = uri,
      httpVersion = httpVersion,
      headers = headers,
      entity = entity.translate(f),
      attributes = attributes,
    )

>>>>>>> 780a0d70
  def withMethod(method: Method): Request[F] =
    copy(method = method)

  def withUri(uri: Uri): Request[F] =
    copy(uri = uri, attributes = attributes.delete(Request.Keys.PathInfoCaret))

  override protected def change[F1[_]](
      httpVersion: HttpVersion,
<<<<<<< HEAD
      body: EntityBody[F1],
=======
      entity: Entity[F],
>>>>>>> 780a0d70
      headers: Headers,
      attributes: Vault,
  ): Request[F1] =
    copy(
      httpVersion = httpVersion,
      entity = entity,
      headers = headers,
      attributes = attributes,
    )

  lazy val (scriptName, pathInfo) = {
    val (l, r) = uri.path.splitAt(caret)
    (l.toAbsolute, r.toAbsolute)
  }

  private def caret =
    attributes.lookup(Request.Keys.PathInfoCaret).getOrElse(-1)

  @deprecated(message = "Use {withPathInfo(Uri.Path)} instead", since = "0.22.0-M1")
  def withPathInfo(pi: String): Request[F] =
    withPathInfo(Uri.Path.unsafeFromString(pi))
  def withPathInfo(pi: Uri.Path): Request[F] =
    // Don't use withUri, which clears the caret
    copy(uri = uri.withPath(scriptName.concat(pi)))

  def pathTranslated: Option[File] = attributes.lookup(Keys.PathTranslated)

  def queryString: String = uri.query.renderString

  /** cURL representation of the request.
    *
    * Supported cURL-Parameters are: --request, --url, --header.
    * Note that `asCurl` will not print the request body.
    */
  def asCurl(redactHeadersWhen: CIString => Boolean = Headers.SensitiveHeaders.contains): String =
    CurlConverter.requestToCurlWithoutBody(this, redactHeadersWhen)

  /** Representation of the query string as a map
    *
    * In case a parameter is available in query string but no value is there the
    * sequence will be empty. If the value is empty the the sequence contains an
    * empty string.
    *
    * =====Examples=====
    * <table>
    * <tr><th>Query String</th><th>Map</th></tr>
    * <tr><td><code>?param=v</code></td><td><code>Map("param" -> Seq("v"))</code></td></tr>
    * <tr><td><code>?param=</code></td><td><code>Map("param" -> Seq(""))</code></td></tr>
    * <tr><td><code>?param</code></td><td><code>Map("param" -> Seq())</code></td></tr>
    * <tr><td><code>?=value</code></td><td><code>Map("" -> Seq("value"))</code></td></tr>
    * <tr><td><code>?p1=v1&amp;p1=v2&amp;p2=v3&amp;p2=v3</code></td><td><code>Map("p1" -> Seq("v1","v2"), "p2" -> Seq("v3","v4"))</code></td></tr>
    * </table>
    *
    * The query string is lazily parsed. If an error occurs during parsing
    * an empty `Map` is returned.
    */
  def multiParams: Map[String, Seq[String]] = uri.multiParams

  /** View of the head elements of the URI parameters in query string.
    *
    * In case a parameter has no value the map returns an empty string.
    *
    * @see multiParams
    */
  def params: Map[String, String] = uri.params

  /** Parses all available [[org.http4s.headers.Cookie]] headers into a list of
    * [[RequestCookie]] objects. This implementation is compatible with cookie
    * headers formatted per HTTP/1 and HTTP/2, or even both at the same time.
    */
  def cookies: List[RequestCookie] =
    headers.get[Cookie].fold(List.empty[RequestCookie])(_.values.toList)

  /** Add a Cookie header for the provided [[org.http4s.headers.Cookie]] */
  def addCookie(cookie: RequestCookie): Request[F] =
    putHeaders {
      headers
        .get[Cookie]
        .fold(Cookie(NonEmptyList.of(cookie))) { preExistingCookie =>
          Cookie(preExistingCookie.values.append(cookie))
        }
    }

  /** Add a Cookie header with the provided values */
  def addCookie(name: String, content: String): Request[F] =
    addCookie(RequestCookie(name, content))

  def authType: Option[AuthScheme] =
    headers.get[Authorization].map(_.credentials.authScheme)

  private def connectionInfo: Option[Connection] = attributes.lookup(Keys.ConnectionInfo)

  def remote: Option[SocketAddress[IpAddress]] = connectionInfo.map(_.remote)

  /** Returns the the X-Forwarded-For value if present, else the remote address.
    */
  def from: Option[IpAddress] =
    headers
      .get[`X-Forwarded-For`]
      .fold(remote.map(_.host))(_.values.head)

  def remoteAddr: Option[IpAddress] = remote.map(_.host)

  def remotePort: Option[Port] = remote.map(_.port)

  def remoteUser: Option[String] = None

  def server: Option[SocketAddress[IpAddress]] = connectionInfo.map(_.local)

  def serverAddr: Option[IpAddress] =
    server
      .map(_.host)
      .orElse(uri.host.flatMap(_.toIpAddress))
      .orElse(headers.get[Host].flatMap(h => IpAddress.fromString(h.host)))

  def serverPort: Option[Port] =
    server
      .map(_.port)
      .orElse(uri.port.flatMap(Port.fromInt))
      .orElse(headers.get[Host].flatMap(_.port.flatMap(Port.fromInt)))

  /** Whether the Request was received over a secure medium */
  def isSecure: Option[Boolean] = connectionInfo.map(_.secure)

  def serverSoftware: ServerSoftware =
    attributes.lookup(Keys.ServerSoftware).getOrElse(ServerSoftware.Unknown)

  override def hashCode(): Int = MurmurHash3.productHash(this)

  def canEqual(that: Any): Boolean = that match {
    case _: Request[_] => true
    case _ => false
  }

  def productArity: Int = 6

  def productElement(n: Int): Any =
    n match {
      case 0 => method
      case 1 => uri
      case 2 => httpVersion
      case 3 => headers
      case 4 => body
      case 5 => attributes
      case _ => throw new IndexOutOfBoundsException()
    }

  /** A projection of this request without the body. */
  def requestPrelude: RequestPrelude =
    RequestPrelude.fromRequest(this)

  override def toString: String =
    s"""Request(method=$method, uri=$uri, headers=${headers.redactSensitive()})"""
}

object Request {

  /** A [[Request]] that doesn't have a body requiring effectful evaluation.
    *  A [[Request.Pure]] is always an instance of [[Request[F]]], regardless of `F`.
    */
  type Pure = Request[fs2.Pure]

  implicit final class InvariantOps[F[_]](private val self: Request[F]) extends AnyVal {
    import self._
    def decode[A](
        f: A => F[Response[F]]
    )(implicit F: Monad[F], decoder: EntityDecoder[F, A]): F[Response[F]] =
      decodeWith(decoder, strict = false)(f)

    def decodeWith[A](decoder: EntityDecoder[F, A], strict: Boolean)(
        f: A => F[Response[F]]
    )(implicit F: Monad[F]): F[Response[F]] =
      decoder
        .decode(self, strict = strict)
        .fold(_.toHttpResponse(httpVersion).covary[F].pure[F], f)
        .flatten

    /** Helper method for decoding [[Request]]s
      *
      * Attempt to decode the [[Request]] and, if successful, execute the continuation to get a [[Response]].
      * If decoding fails, an `UnprocessableEntity` [[Response]] is generated. If the decoder does not support the
      * [[MediaType]] of the [[Request]], a `UnsupportedMediaType` [[Response]] is generated instead.
      */
    def decodeStrict[A](
        f: A => F[Response[F]]
    )(implicit F: Monad[F], decoder: EntityDecoder[F, A]): F[Response[F]] =
      decodeWith(decoder, strict = true)(f)

    def remoteHost(implicit F: Monad[F], dns: Dns[F]): F[Option[Hostname]] =
      OptionT.fromOption(remote.map(_.host)).flatMapF(dns.reverseOption).value
  }

  /** Representation of an incoming HTTP message
    *
    * A Request encapsulates the entirety of the incoming HTTP request including the
    * status line, headers, and a possible request body.
    *
    * @param method [[Method.GET]], [[Method.POST]], etc.
    * @param uri representation of the request URI
    * @param httpVersion the HTTP version
    * @param headers collection of [[Header]]s
    * @param body fs2.Stream[F, Byte] defining the body of the request
    * @param attributes Immutable Map used for carrying additional information in a type safe fashion
    */
  def apply[F[_]](
      method: Method = Method.GET,
      uri: Uri = Uri(path = Uri.Path.Root),
      httpVersion: HttpVersion = HttpVersion.`HTTP/1.1`,
      headers: Headers = Headers.empty,
      entity: Entity[F] = Entity.empty,
      attributes: Vault = Vault.empty,
  ): Request[F] =
    new Request(
      method = method,
      uri = uri,
      httpVersion = httpVersion,
      headers = headers,
      entity = entity,
      attributes = attributes,
    )

  def unapply[F[_]](
      request: Request[F]
  ): Option[(Method, Uri, HttpVersion, Headers, EntityBody[F], Vault)] =
    Some(
      (
        request.method,
        request.uri,
        request.httpVersion,
        request.headers,
        request.body,
        request.attributes,
      )
    )

  final case class Connection(
      local: SocketAddress[IpAddress],
      remote: SocketAddress[IpAddress],
      secure: Boolean,
  )

  object Keys {
    val PathInfoCaret: Key[Int] = Key.newKey[SyncIO, Int].unsafeRunSync()
    val PathTranslated: Key[File] = Key.newKey[SyncIO, File].unsafeRunSync()
    val ConnectionInfo: Key[Connection] = Key.newKey[SyncIO, Connection].unsafeRunSync()
    val ServerSoftware: Key[ServerSoftware] = Key.newKey[SyncIO, ServerSoftware].unsafeRunSync()
    val UnixSocketAddress: Key[UnixSocketAddress] =
      Key.newKey[SyncIO, UnixSocketAddress].unsafeRunSync()
  }
}

/** Representation of the HTTP response to send back to the client
  *
  * @param status [[Status]] code and message
  * @param headers [[Headers]] containing all response headers
  * @param body EntityBody[F] representing the possible body of the response
  * @param attributes [[org.typelevel.vault.Vault]] containing additional
  *                   parameters which may be used by the http4s backend for
  *                   additional processing such as java.io.File object
  */
final class Response[+F[_]] private (
    val status: Status,
    val httpVersion: HttpVersion,
    val headers: Headers,
    val entity: Entity[F],
    val attributes: Vault,
) extends Message[F]
    with Product
    with Serializable {
<<<<<<< HEAD
  type SelfF[+F0[_]] = Response[F0]
=======
  type SelfF[F0[_]] = Response[F0]

  def mapK[G[_]](f: F ~> G): Response[G] =
    Response[G](
      status = status,
      httpVersion = httpVersion,
      headers = headers,
      entity = entity.translate(f),
      attributes = attributes,
    )
>>>>>>> 780a0d70

  def withStatus(status: Status): Response[F] =
    copy(status = status)

  override protected def change[F1[_]](
      httpVersion: HttpVersion,
<<<<<<< HEAD
      body: EntityBody[F1],
=======
      entity: Entity[F],
>>>>>>> 780a0d70
      headers: Headers,
      attributes: Vault,
  ): Response[F1] =
    copy(
      httpVersion = httpVersion,
      entity = entity,
      headers = headers,
      attributes = attributes,
    )

  /** Add a Set-Cookie header for the provided [[ResponseCookie]] */
  def addCookie(cookie: ResponseCookie): Response[F] =
    transformHeaders(_.add(`Set-Cookie`(cookie)))

  /** Add a [[org.http4s.headers.`Set-Cookie`]] header with the provided values */
  def addCookie(name: String, content: String, expires: Option[HttpDate] = None): Response[F] =
    addCookie(ResponseCookie(name, content, expires))

  /** Add a [[org.http4s.headers.`Set-Cookie`]] which will remove the specified
    * cookie from the client
    */
  def removeCookie(cookie: ResponseCookie): Response[F] =
    addCookie(cookie.clearCookie)

  /** Add a [[org.http4s.headers.`Set-Cookie`]] which will remove the specified cookie from the client */
  def removeCookie(name: String): Response[F] =
    addCookie(ResponseCookie(name, "").clearCookie)

  /** Returns a list of cookies from the [[org.http4s.headers.`Set-Cookie`]]
    * headers. Includes expired cookies, such as those that represent cookie
    * deletion.
    */
  def cookies: List[ResponseCookie] =
    headers.get[`Set-Cookie`].foldMap(_.toList).map(_.cookie)

  override def hashCode(): Int = MurmurHash3.productHash(this)

  def copy[F1[_]](
      status: Status = this.status,
      httpVersion: HttpVersion = this.httpVersion,
      headers: Headers = this.headers,
<<<<<<< HEAD
      body: EntityBody[F1] = this.body,
=======
      entity: Entity[F] = this.entity,
>>>>>>> 780a0d70
      attributes: Vault = this.attributes,
  ): Response[F1] =
    Response(
      status = status,
      httpVersion = httpVersion,
      headers = headers,
      entity = entity,
      attributes = attributes,
    )

  def canEqual(that: Any): Boolean =
    that match {
      case _: Response[_] => true
      case _ => false
    }

  def productArity: Int = 5

  def productElement(n: Int): Any =
    n match {
      case 0 => status
      case 1 => httpVersion
      case 2 => headers
      case 3 => body
      case 4 => attributes
      case _ => throw new IndexOutOfBoundsException()
    }

  /** A projection of this response without the body. */
  def responsePrelude: ResponsePrelude =
    ResponsePrelude.fromResponse(this)

  override def toString: String =
    s"""Response(status=${status.code}, headers=${headers.redactSensitive()})"""
}

object Response extends KleisliSyntax {

  /** A [[Response]] that doesn't have a body requiring effectful evaluation.
    *  A [[Response.Pure]] is always an instance of [[Response[F]]], regardless of `F`.
    */
  type Pure = Response[fs2.Pure]

  @nowarn("msg=never used")
  implicit def covaryF[F[_], G[_]](fresp: F[Response[Nothing]])(implicit
      F: Functor[F]
  ): F[Response[G]] =
    fresp.asInstanceOf

  /** Representation of the HTTP response to send back to the client
    *
    * @param status [[Status]] code and message
    * @param headers [[Headers]] containing all response headers
    * @param body EntityBody[F] representing the possible body of the response
    * @param attributes [[org.typelevel.vault.Vault]] containing additional
    *                   parameters which may be used by the http4s backend for
    *                   additional processing such as java.io.File object
    */
  def apply[F[_]](
      status: Status = Status.Ok,
      httpVersion: HttpVersion = HttpVersion.`HTTP/1.1`,
      headers: Headers = Headers.empty,
      entity: Entity[F] = Entity.empty,
      attributes: Vault = Vault.empty,
  ): Response[F] =
    new Response(status, httpVersion, headers, entity, attributes)

  def unapply[F[_]](
      response: Response[F]
  ): Option[(Status, HttpVersion, Headers, EntityBody[F], Vault)] =
    Some(
      (response.status, response.httpVersion, response.headers, response.body, response.attributes)
    )

  val notFound: Response.Pure =
    Response(
      Status.NotFound,
      entity = Entity(Stream("Not found").through(utf8.encode)),
      headers = Headers(
        `Content-Type`(MediaType.text.plain, Charset.`UTF-8`),
        `Content-Length`.unsafeFromLong(9L),
      ),
    )

<<<<<<< HEAD
=======
  def notFound[F[_]]: Response[F] = pureNotFound.covary[F]

>>>>>>> 780a0d70
  def notFoundFor[F[_]: Applicative](request: Request[F])(implicit
      encoder: EntityEncoder[F, String]
  ): F[Response[F]] =
    Response(Status.NotFound).withEntity(s"${request.pathInfo} not found").pure[F]

  def timeout[F[_]]: Response[F] =
    Response(Status.ServiceUnavailable).withEntity("Response timed out")
}<|MERGE_RESOLUTION|>--- conflicted
+++ resolved
@@ -51,11 +51,7 @@
 
   protected def change[F1[_]](
       httpVersion: HttpVersion = httpVersion,
-<<<<<<< HEAD
-      body: EntityBody[F1] = body,
-=======
-      entity: Entity[F] = entity,
->>>>>>> 780a0d70
+      entity: Entity[F1] = entity,
       headers: Headers = headers,
       attributes: Vault = attributes,
   ): SelfF[F1]
@@ -104,13 +100,8 @@
     * or `Content-Length`. Most use cases are better served by [[withEntity]],
     * which uses an [[EntityEncoder]] to maintain the headers.
     */
-<<<<<<< HEAD
   def withBodyStream[F1[x] >: F[x]](body: EntityBody[F1]): SelfF[F1] =
-    change(body = body)
-=======
-  def withBodyStream(body: EntityBody[F]): Self =
     change(entity = Entity(body))
->>>>>>> 780a0d70
 
   /** Set an empty entity body on this message, and remove all payload headers
     * that make no sense with an empty body.
@@ -237,7 +228,7 @@
       self.change(
         httpVersion = httpVersion,
         headers = headers,
-        body = body.translate(f),
+        entity = entity.translate(f),
         attributes = attributes,
       )
   }
@@ -280,11 +271,7 @@
       uri: Uri = this.uri,
       httpVersion: HttpVersion = this.httpVersion,
       headers: Headers = this.headers,
-<<<<<<< HEAD
-      body: EntityBody[F1] = this.body,
-=======
-      entity: Entity[F] = this.entity,
->>>>>>> 780a0d70
+      entity: Entity[F1] = this.entity,
       attributes: Vault = this.attributes,
   ): Request[F1] =
     Request(
@@ -296,19 +283,6 @@
       attributes = attributes,
     )
 
-<<<<<<< HEAD
-=======
-  def mapK[G[_]](f: F ~> G): Request[G] =
-    Request[G](
-      method = method,
-      uri = uri,
-      httpVersion = httpVersion,
-      headers = headers,
-      entity = entity.translate(f),
-      attributes = attributes,
-    )
-
->>>>>>> 780a0d70
   def withMethod(method: Method): Request[F] =
     copy(method = method)
 
@@ -317,11 +291,7 @@
 
   override protected def change[F1[_]](
       httpVersion: HttpVersion,
-<<<<<<< HEAD
-      body: EntityBody[F1],
-=======
-      entity: Entity[F],
->>>>>>> 780a0d70
+      entity: Entity[F1],
       headers: Headers,
       attributes: Vault,
   ): Request[F1] =
@@ -591,31 +561,14 @@
 ) extends Message[F]
     with Product
     with Serializable {
-<<<<<<< HEAD
-  type SelfF[+F0[_]] = Response[F0]
-=======
   type SelfF[F0[_]] = Response[F0]
-
-  def mapK[G[_]](f: F ~> G): Response[G] =
-    Response[G](
-      status = status,
-      httpVersion = httpVersion,
-      headers = headers,
-      entity = entity.translate(f),
-      attributes = attributes,
-    )
->>>>>>> 780a0d70
 
   def withStatus(status: Status): Response[F] =
     copy(status = status)
 
   override protected def change[F1[_]](
       httpVersion: HttpVersion,
-<<<<<<< HEAD
-      body: EntityBody[F1],
-=======
-      entity: Entity[F],
->>>>>>> 780a0d70
+      entity: Entity[F1],
       headers: Headers,
       attributes: Vault,
   ): Response[F1] =
@@ -657,11 +610,7 @@
       status: Status = this.status,
       httpVersion: HttpVersion = this.httpVersion,
       headers: Headers = this.headers,
-<<<<<<< HEAD
-      body: EntityBody[F1] = this.body,
-=======
-      entity: Entity[F] = this.entity,
->>>>>>> 780a0d70
+      entity: Entity[F1] = this.entity,
       attributes: Vault = this.attributes,
   ): Response[F1] =
     Response(
@@ -746,11 +695,6 @@
       ),
     )
 
-<<<<<<< HEAD
-=======
-  def notFound[F[_]]: Response[F] = pureNotFound.covary[F]
-
->>>>>>> 780a0d70
   def notFoundFor[F[_]: Applicative](request: Request[F])(implicit
       encoder: EntityEncoder[F, String]
   ): F[Response[F]] =
