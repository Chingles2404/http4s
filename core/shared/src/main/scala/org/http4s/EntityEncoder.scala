/*
 * Copyright 2013 http4s.org
 *
 * Licensed under the Apache License, Version 2.0 (the "License");
 * you may not use this file except in compliance with the License.
 * You may obtain a copy of the License at
 *
 *     http://www.apache.org/licenses/LICENSE-2.0
 *
 * Unless required by applicable law or agreed to in writing, software
 * distributed under the License is distributed on an "AS IS" BASIS,
 * WITHOUT WARRANTIES OR CONDITIONS OF ANY KIND, either express or implied.
 * See the License for the specific language governing permissions and
 * limitations under the License.
 */

package org.http4s

import cats.{Contravariant, Show}
import cats.data.NonEmptyList
import cats.effect.Sync
import cats.syntax.all._
import fs2.{Chunk, Stream}
import fs2.io.file.Files
import fs2.io.readInputStream
import java.io._
import java.nio.CharBuffer
import java.nio.file.Path
import org.http4s.headers._
import org.http4s.multipart.{Multipart, MultipartEncoder}
import scala.annotation.implicitNotFound

@implicitNotFound(
  "Cannot convert from ${A} to an Entity, because no EntityEncoder[${F}, ${A}] instance could be found.")
trait EntityEncoder[+F[_], A] { self =>

  /** Convert the type `A` to an [[Entity]] in the effect type `F` */
  def toEntity(a: A): Entity[F]

  /** Headers that may be added to a [[Message]]
    *
    * Examples of such headers would be Content-Type.
    * __NOTE:__ The Content-Length header will be generated from the resulting Entity and thus should not be added.
    */
  def headers: Headers

  /** Make a new [[EntityEncoder]] using this type as a foundation */
  def contramap[B](f: B => A): EntityEncoder[F, B] =
    new EntityEncoder[F, B] {
      override def toEntity(a: B): Entity[F] = self.toEntity(f(a))
      override def headers: Headers = self.headers
    }

  /** Get the [[org.http4s.headers.Content-Type]] of the body encoded by this [[EntityEncoder]], if defined the headers */
  def contentType: Option[`Content-Type`] = headers.get[`Content-Type`]

  /** Get the [[Charset]] of the body encoded by this [[EntityEncoder]], if defined the headers */
  def charset: Option[Charset] = headers.get[`Content-Type`].flatMap(_.charset)

  /** Generate a new EntityEncoder that will contain the `Content-Type` header */
  def withContentType(tpe: `Content-Type`): EntityEncoder[F, A] =
    new EntityEncoder[F, A] {
      override def toEntity(a: A): Entity[F] = self.toEntity(a)
      override val headers: Headers = self.headers.put(tpe)
    }
}

<<<<<<< HEAD
object EntityEncoder extends EntityEncoderCompanionPlatform {
  type Pure[A] = EntityEncoder[fs2.Pure, A]
  object Pure {
    def apply[A](implicit ev: EntityEncoder.Pure[A]): EntityEncoder.Pure[A] = ev
  }

  private[http4s] val DefaultChunkSize = 4096
=======
object EntityEncoder {
  private val DefaultChunkSize = 4096
>>>>>>> b89126c0

  /** summon an implicit [[EntityEncoder]] */
  def apply[F[_], A](implicit ev: EntityEncoder[F, A]): EntityEncoder[F, A] = ev

  /** Create a new [[EntityEncoder]] */
  def encodeBy[F[_], A](hs: Headers)(f: A => Entity[F]): EntityEncoder[F, A] =
    new EntityEncoder[F, A] {
      override def toEntity(a: A): Entity[F] = f(a)
      override def headers: Headers = hs
    }

  /** Create a new [[EntityEncoder]] */
  def encodeBy[F[_], A](hs: Header.ToRaw*)(f: A => Entity[F]): EntityEncoder[F, A] = {
    val hdrs = if (hs.nonEmpty) Headers(hs: _*) else Headers.empty
    encodeBy(hdrs)(f)
  }

  /** Create a new [[EntityEncoder]]
    *
    * This constructor is a helper for types that can be serialized synchronously, for example a String.
    */
  def simple[A](hs: Header.ToRaw*)(toChunk: A => Chunk[Byte]): EntityEncoder.Pure[A] =
    encodeBy(hs: _*) { a =>
      val c = toChunk(a)
      Entity(Stream.chunk(c), Some(c.size.toLong))
    }

  /** Encodes a value from its Show instance.  Too broad to be implicit, too useful to not exist. */
  def showEncoder[A](implicit
      charset: Charset = DefaultCharset,
      show: Show[A]): EntityEncoder.Pure[A] = {
    val hdr = `Content-Type`(MediaType.text.plain).withCharset(charset)
    simple[A](hdr)(a => Chunk.array(show.show(a).getBytes(charset.nioCharset)))
  }

  def emptyEncoder[A]: EntityEncoder.Pure[A] =
    new EntityEncoder[fs2.Pure, A] {
      def toEntity(a: A): Entity[fs2.Pure] = Entity.empty
      def headers: Headers = Headers.empty
    }

  /** A stream encoder is intended for streaming, and does not calculate its
    * bodies in advance.  As such, it does not calculate the Content-Length in
    * advance.  This is for use with chunked transfer encoding.
    */
  implicit def streamEncoder[F[_], A](implicit
      W: EntityEncoder[F, A]): EntityEncoder[F, Stream[F, A]] =
    new EntityEncoder[F, Stream[F, A]] {
      override def toEntity(a: Stream[F, A]): Entity[F] =
        Entity(a.flatMap(W.toEntity(_).body))

      override def headers: Headers =
        W.headers.get[`Transfer-Encoding`] match {
          case Some(transferCoding) if transferCoding.hasChunked =>
            W.headers
          case _ =>
            W.headers.add(`Transfer-Encoding`(TransferCoding.chunked.pure[NonEmptyList]))
        }
    }

  implicit val unitEncoder: EntityEncoder.Pure[Unit] =
    emptyEncoder[Unit]

  implicit def stringEncoder(implicit
      charset: Charset = DefaultCharset): EntityEncoder.Pure[String] = {
    val hdr = `Content-Type`(MediaType.text.plain).withCharset(charset)
    simple(hdr)(s => Chunk.array(s.getBytes(charset.nioCharset)))
  }

  implicit def charArrayEncoder(implicit
      charset: Charset = DefaultCharset): EntityEncoder.Pure[Array[Char]] =
    stringEncoder.contramap(new String(_))

  implicit val chunkEncoder: EntityEncoder.Pure[Chunk[Byte]] =
    simple(`Content-Type`(MediaType.application.`octet-stream`))(identity)

  implicit val byteArrayEncoder: EntityEncoder.Pure[Array[Byte]] =
    chunkEncoder.contramap(Chunk.array[Byte])

  /** Encodes an entity body.  Chunking of the stream is preserved.  A
    * `Transfer-Encoding: chunked` header is set, as we cannot know
    * the content length without running the stream.
    */
  implicit def entityBodyEncoder[F[_]]: EntityEncoder[F, EntityBody[F]] =
    encodeBy(`Transfer-Encoding`(TransferCoding.chunked.pure[NonEmptyList])) { body =>
      Entity(body, None)
    }

  // TODO if Header moves to Entity, can add a Content-Disposition with the filename
  @deprecated("Use pathEncoder with fs2.io.file.Path", "0.23.5")
  implicit def fileEncoder[F[_]: Files]: EntityEncoder[F, File] =
    pathEncoder.contramap(f => fs2.io.file.Path.fromNioPath(f.toPath()))

  // TODO if Header moves to Entity, can add a Content-Disposition with the filename
  @deprecated("Use pathEncoder with fs2.io.file.Path", "0.23.5")
  implicit def filePathEncoder[F[_]: Files]: EntityEncoder[F, Path] =
    pathEncoder.contramap(p => fs2.io.file.Path.fromNioPath(p))

  // TODO if Header moves to Entity, can add a Content-Disposition with the filename
  implicit def pathEncoder[F[_]: Files]: EntityEncoder[F, fs2.io.file.Path] =
    encodeBy[F, fs2.io.file.Path](`Transfer-Encoding`(TransferCoding.chunked)) { p =>
      Entity(Files[F].readAll(p))
    }

  implicit def inputStreamEncoder[F[_]: Sync, IS <: InputStream]: EntityEncoder[F, F[IS]] =
    entityBodyEncoder[F].contramap { (in: F[IS]) =>
      readInputStream[F](in.widen[InputStream], DefaultChunkSize)
    }

  // TODO parameterize chunk size
  implicit def readerEncoder[F[_], R <: Reader](implicit
      F: Sync[F],
      charset: Charset = DefaultCharset): EntityEncoder[F, F[R]] =
    entityBodyEncoder[F].contramap { (fr: F[R]) =>
      // Shared buffer
      val charBuffer = CharBuffer.allocate(DefaultChunkSize)
      def readToBytes(r: Reader): F[Option[Chunk[Byte]]] =
        for {
          // Read into the buffer
          readChars <- F.blocking(r.read(charBuffer))
        } yield {
          // Flip to read
          charBuffer.flip()

          if (readChars < 0) None
          else if (readChars == 0) Some(Chunk.empty)
          else {
            // Encode to bytes according to the charset
            val bb = charset.nioCharset.encode(charBuffer)
            // Read into a Chunk
            val b = new Array[Byte](bb.remaining())
            bb.get(b)
            Some(Chunk.array(b))
          }
        }

      def useReader(r: Reader) =
        Stream
          .eval(readToBytes(r))
          .repeat
          .unNoneTerminate
          .flatMap(Stream.chunk[F, Byte])

      // The reader is closed at the end like InputStream
      Stream.bracket(fr)(r => F.delay(r.close())).flatMap(useReader)
    }

  implicit def multipartEncoder[F[_]]: EntityEncoder[F, Multipart[F]] =
    new MultipartEncoder[F]

  implicit def entityEncoderContravariant[F[_]]: Contravariant[EntityEncoder[F, *]] =
    new Contravariant[EntityEncoder[F, *]] {
      override def contramap[A, B](r: EntityEncoder[F, A])(f: (B) => A): EntityEncoder[F, B] =
        r.contramap(f)
    }

  implicit def serverSentEventEncoder[F[_]]: EntityEncoder[F, EventStream[F]] =
    entityBodyEncoder[F]
      .contramap[EventStream[F]](_.through(ServerSentEvent.encoder))
      .withContentType(`Content-Type`(MediaType.`text/event-stream`))
}<|MERGE_RESOLUTION|>--- conflicted
+++ resolved
@@ -65,18 +65,13 @@
     }
 }
 
-<<<<<<< HEAD
-object EntityEncoder extends EntityEncoderCompanionPlatform {
+object EntityEncoder {
   type Pure[A] = EntityEncoder[fs2.Pure, A]
   object Pure {
     def apply[A](implicit ev: EntityEncoder.Pure[A]): EntityEncoder.Pure[A] = ev
   }
 
-  private[http4s] val DefaultChunkSize = 4096
-=======
-object EntityEncoder {
   private val DefaultChunkSize = 4096
->>>>>>> b89126c0
 
   /** summon an implicit [[EntityEncoder]] */
   def apply[F[_], A](implicit ev: EntityEncoder[F, A]): EntityEncoder[F, A] = ev
