--- conflicted
+++ resolved
@@ -23,15 +23,10 @@
 import org.http4s.Charset.`UTF-8`
 import org.http4s.headers._
 
-<<<<<<< HEAD
 trait Media[+F[_]] {
-  def body: EntityBody[F]
-=======
-trait Media[F[_]] {
 
   def entity: Entity[F]
   final def body: EntityBody[F] = entity.body
->>>>>>> 780a0d70
   def headers: Headers
   def covary[F2[x] >: F[x]]: Media[F2]
 
@@ -47,7 +42,6 @@
 }
 
 object Media {
-<<<<<<< HEAD
 
   implicit final class InvariantOps[F[_]](private val self: Media[F]) extends AnyVal {
     import self._
@@ -83,10 +77,7 @@
       F.rethrow(attemptAs.value)
   }
 
-  def apply[F[_]](b: EntityBody[F], h: Headers): Media[F] =
-=======
   def apply[F[_]](e: Entity[F], h: Headers): Media[F] =
->>>>>>> 780a0d70
     new Media[F] {
       def entity = e
 
