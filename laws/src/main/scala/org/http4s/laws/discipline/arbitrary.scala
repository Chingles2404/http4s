/*
 * Copyright 2019 http4s.org
 *
 * Licensed under the Apache License, Version 2.0 (the "License");
 * you may not use this file except in compliance with the License.
 * You may obtain a copy of the License at
 *
 *     http://www.apache.org/licenses/LICENSE-2.0
 *
 * Unless required by applicable law or agreed to in writing, software
 * distributed under the License is distributed on an "AS IS" BASIS,
 * WITHOUT WARRANTIES OR CONDITIONS OF ANY KIND, either express or implied.
 * See the License for the specific language governing permissions and
 * limitations under the License.
 */

package org.http4s
package laws
package discipline

import cats._
import cats.data.Chain
import cats.data.NonEmptyList
import cats.effect.Concurrent
import cats.effect.std.Dispatcher
import cats.effect.testkit._
import cats.instances.order._
import cats.laws.discipline.arbitrary.catsLawsArbitraryForChain
import cats.syntax.all._
import com.comcast.ip4s
import com.comcast.ip4s.Arbitraries._
import fs2.Pure
import fs2.Stream
import org.http4s.headers._
import org.http4s.syntax.literals._
import org.scalacheck.Arbitrary.{arbitrary => getArbitrary}
import org.scalacheck.Gen._
import org.scalacheck._
import org.scalacheck.rng.Seed
import org.typelevel.ci.CIString
import org.typelevel.ci.testing.arbitraries._

import java.nio.charset.{Charset => NioCharset}
import java.time._
import java.util.Locale
import java.util.concurrent.TimeUnit
import scala.annotation.nowarn
import scala.concurrent.Future
import scala.concurrent.duration._
import scala.util.Try

object arbitrary extends ArbitraryInstancesBinCompat0

@deprecated(
  "Use `arbitrary` instead. They were redundant, and that one is consistent with Cats.",
  "0.22.6",
)
object ArbitraryInstances extends ArbitraryInstancesBinCompat0

private[discipline] trait ArbitraryInstances { this: ArbitraryInstancesBinCompat0 =>

  implicit private class ParseResultSyntax[A](self: ParseResult[A]) {
    def yolo: A = self.valueOr(e => sys.error(e.toString))
  }

  implicit def http4sTestingArbitraryForNonEmptyList[A: Arbitrary]: Arbitrary[NonEmptyList[A]] =
    Arbitrary {
      for {
        a <- getArbitrary[A]
        list <- getArbitrary[List[A]]
      } yield NonEmptyList(a, list)
    }

  val genChar: Gen[Char] = choose('\u0000', '\u007F')

  val ctlChar: List[Char] = ('\u007F' +: ('\u0000' to '\u001F')).toList

  val lws: List[Char] = " \t".toList

  val genCrLf: Gen[String] = const("\r\n")

  val genRightLws: Gen[String] =
    // No need to produce very long whitespaces
    resize(5, nonEmptyListOf(oneOf(lws)).map(_.mkString))

  val genLws: Gen[String] =
    oneOf(sequence[List[String], String](List(genCrLf, genRightLws)).map(_.mkString), genRightLws)

  val octets: List[Char] = ('\u0000' to '\u00FF').toList

  val genOctet: Gen[Char] = oneOf(octets)

  val allowedText: List[Char] = octets.diff(ctlChar)

  val genText: Gen[String] = oneOf(nonEmptyListOf(oneOf(allowedText)).map(_.mkString), genLws)

  // TODO Fix Rfc2616BasicRules.QuotedString to support the backslash character
  val allowedQDText: List[Char] = allowedText.filterNot(c => c == '"' || c == '\\')

  val genQDText: Gen[String] = nonEmptyListOf(oneOf(allowedQDText)).map(_.mkString)

  @deprecated(
    "Generates encoded values instead of the expected unencoded values that arbitraries should.  Use genQDText instead.",
    "0.22.5",
  )
  val genQuotedPair: Gen[String] =
    genChar.map(c => s"\\$c")

  @deprecated(
    "Generates encoded values instead of the expected unencoded values that arbitraries should.  Use genQDText instead.",
    "0.22.5",
  )
  val genQuotedString: Gen[String] = oneOf(genQDText, genQuotedPair).map(s => s"""\"$s\"""")

  private val tchars =
    Set('!', '#', '$', '%', '&', '\'', '*', '+', '-', '.', '^', '_', '`', '|', '~') ++
      ('0' to '9') ++ ('A' to 'Z') ++ ('a' to 'z')

  val genTchar: Gen[Char] = oneOf(tchars)

  val genToken: Gen[String] =
    nonEmptyListOf(genTchar).map(_.mkString)

  val genNonTchar = frequency(
    4 -> oneOf(Set(0x00.toChar to 0x7f.toChar: _*) -- tchars),
    1 -> oneOf(0x100.toChar to Char.MaxValue),
  )

  val genNonToken: Gen[String] = for {
    a <- stringOf(genTchar)
    b <- nonEmptyListOf(genNonTchar).map(_.mkString)
    c <- stringOf(genChar)
  } yield a + b + c

  val genVchar: Gen[Char] =
    oneOf('\u0021' to '\u007e')

  val genFieldVchar: Gen[Char] =
    genVchar

  val genFieldContent: Gen[String] =
    for {
      head <- genFieldVchar
      tail <- containerOf[Vector, Vector[Char]](
        frequency(
          9 -> genFieldVchar.map(Vector(_)),
          1 -> (for {
            spaces <- nonEmptyContainerOf[Vector, Char](oneOf(' ', '\t'))
            fieldVchar <- genFieldVchar
          } yield spaces :+ fieldVchar),
        )
      ).map(_.flatten)
    } yield (head +: tail).mkString

  val genFieldValue: Gen[String] =
    genFieldContent

  val genStandardMethod: Gen[Method] =
    oneOf(Method.all)

  implicit val http4sTestingArbitraryForMethod: Arbitrary[Method] = Arbitrary(
    frequency(
      10 -> genStandardMethod,
      1 -> genToken.map(Method.fromString(_).yolo),
    )
  )
  implicit val http4sTestingCogenForMethod: Cogen[Method] =
    Cogen[Int].contramap(_.##)

  val genValidStatusCode =
    choose(Status.MinCode, Status.MaxCode)

  val genStandardStatus =
    oneOf(Status.registered)

  @deprecated(
    "Custom status phrases will be removed in 1.0. They are an optional feature, pose a security risk, and already unsupported on some backends.",
    "0.22.6",
  )
  val genCustomStatus = for {
    code <- genValidStatusCode
    reason <- genCustomStatusReason
  } yield Status.fromInt(code).yolo.withReason(reason)

  @nowarn("cat=deprecation")
  implicit val http4sTestingArbitraryForStatus: Arbitrary[Status] = Arbitrary(
    frequency(
      4 -> genStandardStatus,
      1 -> genCustomStatus,
    )
  )
  implicit val http4sTestingCogenForStatus: Cogen[Status] =
    Cogen[Int].contramap(_.code)

  implicit val http4sTestingArbitraryForQueryParam: Arbitrary[(String, Option[String])] =
    Arbitrary {
      frequency(
        5 -> {
          for {
            k <- getArbitrary[String]
            v <- getArbitrary[Option[String]]
          } yield (k, v)
        },
        2 -> const(("foo" -> Some("bar"))), // Want some repeats
      )
    }

  implicit val http4sTestingArbitraryForQuery: Arbitrary[Query] =
    Arbitrary {
      for {
        n <- size
        vs <- containerOfN[Vector, (String, Option[String])](
          n % 8,
          http4sTestingArbitraryForQueryParam.arbitrary,
        )
      } yield Query(vs: _*)
    }

  implicit val http4sTestingArbitraryForHttpVersion: Arbitrary[HttpVersion] = {
    val genSpecified = Gen.oneOf(HttpVersion.specified)
    val genAll = for {
      major <- Gen.chooseNum(0, 9)
      minor <- Gen.chooseNum(0, 9)
    } yield HttpVersion.fromVersion(major, minor).yolo
    Arbitrary(Gen.oneOf(genSpecified, genAll))
  }

  implicit val http4sTestingCogenForHttpVersion: Cogen[HttpVersion] =
    Cogen[(Int, Int)].contramap(v => (v.major, v.minor))

  implicit val http4sTestingArbitraryForNioCharset: Arbitrary[NioCharset] =
    Arbitrary(oneOf(Charset.availableCharsets))

  implicit val http4sTestingCogenForNioCharset: Cogen[NioCharset] =
    Cogen[String].contramap(_.name)

  implicit val http4sTestingArbitraryForCharset: Arbitrary[Charset] =
    Arbitrary(getArbitrary[NioCharset].map(Charset.fromNioCharset))

  implicit val http4sTestingCogenForCharset: Cogen[Charset] =
    Cogen[NioCharset].contramap(_.nioCharset)

  implicit val http4sTestingArbitraryForQValue: Arbitrary[QValue] =
    Arbitrary {
      oneOf(const(0), const(1000), choose(0, 1000))
        .map(QValue.fromThousandths(_).yolo)
    }
  implicit val http4sTestingCogenForQValue: Cogen[QValue] =
    Cogen[Int].contramap(_.thousandths)

  implicit val http4sTestingArbitraryForCharsetRange: Arbitrary[CharsetRange] =
    Arbitrary {
      for {
        charsetRange <- genCharsetRangeNoQuality
        q <- getArbitrary[QValue]
      } yield charsetRange.withQValue(q)
    }

  implicit val http4sTestingCogenForCharsetRange: Cogen[CharsetRange] =
    Cogen[Either[(Charset, QValue), QValue]].contramap {
      case CharsetRange.Atom(charset, qValue) =>
        Left((charset, qValue))
      case CharsetRange.`*`(qValue) =>
        Right(qValue)
    }

  implicit val http4sTestingArbitraryForCharsetAtomRange: Arbitrary[CharsetRange.Atom] =
    Arbitrary {
      for {
        charset <- getArbitrary[Charset]
        q <- getArbitrary[QValue]
      } yield charset.withQuality(q)
    }

  implicit val http4sTestingArbitraryForCharsetSplatRange: Arbitrary[CharsetRange.`*`] =
    Arbitrary(getArbitrary[QValue].map(CharsetRange.`*`.withQValue(_)))

  def genCharsetRangeNoQuality: Gen[CharsetRange] =
    frequency(
      3 -> getArbitrary[Charset].map(CharsetRange.fromCharset),
      1 -> const(CharsetRange.`*`),
    )

  implicit val http4sTestingArbitraryForAcceptCharset: Arbitrary[`Accept-Charset`] =
    Arbitrary {
      for {
        // make a set first so we don't have contradictory q-values
        charsetRanges <- nonEmptyContainerOf[Set, CharsetRange](genCharsetRangeNoQuality)
          .map(_.toVector)
        qValues <- containerOfN[Vector, QValue](
          charsetRanges.size,
          http4sTestingArbitraryForQValue.arbitrary,
        )
        charsetRangesWithQ = charsetRanges.zip(qValues).map { case (range, q) =>
          range.withQValue(q)
        }
      } yield `Accept-Charset`(charsetRangesWithQ.head, charsetRangesWithQ.tail: _*)
    }

  def genContentCodingNoQuality: Gen[ContentCoding] =
    Gen.frequency(
      (10, oneOf(ContentCoding.standard.values.toSeq)),
      (2, genToken.map(ContentCoding.unsafeFromString)),
    )

  implicit val http4sTrstingArbitraryForContentCoding: Arbitrary[ContentCoding] =
    Arbitrary {
      for {
        cc <- genContentCodingNoQuality
        q <- getArbitrary[QValue]
      } yield cc.withQValue(q)
    }

  implicit val http4sTestingCogenForContentCoding: Cogen[ContentCoding] =
    Cogen[String].contramap(_.coding.map(_.toUpper.toLower))

  // MediaRange exepects the quoted pair without quotes
  val http4sGenUnquotedPair = genQDText

  val http4sGenMediaRangeExtension: Gen[(String, String)] =
    for {
      token <- genToken
      value <- oneOf(http4sGenUnquotedPair, genQDText)
    } yield (token, value)

  val http4sGenMediaRangeExtensions: Gen[Map[String, String]] =
    Gen.listOf(http4sGenMediaRangeExtension).map(_.toMap)

  val http4sGenMediaType: Gen[MediaType] = oneOf(MediaType.all.values.toSeq)
  implicit val http4sArbitraryMediaType: Arbitrary[MediaType] = Arbitrary(http4sGenMediaType)

  implicit val http4sTestingCogenForMediaType: Cogen[MediaType] =
    Cogen[(String, String, Map[String, String])].contramap(m =>
      (m.mainType, m.subType, m.extensions)
    )

  val http4sGenMediaRange: Gen[MediaRange] =
    for {
      `type` <- genToken.map(_.toLowerCase)
      extensions <- http4sGenMediaRangeExtensions
    } yield new MediaRange(`type`, extensions)

  implicit val http4sTestingArbitraryForMediaRange: Arbitrary[MediaRange] =
    Arbitrary(http4sGenMediaRange)

  implicit val http4sTestingCogenForMediaRange: Cogen[MediaRange] =
    Cogen[(String, String, Map[String, String])].contramap { m =>
      val effectiveSubtype = m match {
        case mt: MediaType => mt.subType
        case _ => "*"
      }
      (m.mainType, effectiveSubtype, m.extensions)
    }

  implicit val http4sTestingArbitraryForAcceptEncoding: Arbitrary[`Accept-Encoding`] =
    Arbitrary {
      for {
        // make a set first so we don't have contradictory q-values
        contentCodings <- nonEmptyContainerOf[Set, ContentCoding](genContentCodingNoQuality)
          .map(_.toVector)
        qValues <- containerOfN[Vector, QValue](
          contentCodings.size,
          http4sTestingArbitraryForQValue.arbitrary,
        )
        contentCodingsWithQ = contentCodings.zip(qValues).map { case (coding, q) =>
          coding.withQValue(q)
        }
      } yield `Accept-Encoding`(NonEmptyList.fromListUnsafe(contentCodingsWithQ.toList))
    }

  implicit val http4sTestingArbitraryForContentEncoding: Arbitrary[`Content-Encoding`] =
    Arbitrary {
      for {
        contentCoding <- genContentCodingNoQuality
      } yield `Content-Encoding`(contentCoding)
    }

  implicit val http4sTestingArbitraryForContentType: Arbitrary[`Content-Type`] =
    Arbitrary {
      for {
        mediaType <- getArbitrary[MediaType]
        charset <- getArbitrary[Charset]
      } yield `Content-Type`(mediaType, charset)
    }

  def genLanguageTagNoQuality: Gen[LanguageTag] =
    frequency(
      3 -> (for {
        primaryTag <- genAlphaToken
        subTags <- frequency(4 -> Nil, 1 -> listOf(genAlphaToken))
      } yield LanguageTag(primaryTag, subTags = subTags)),
      1 -> const(LanguageTag.`*`),
    )

  implicit val http4sTestingArbitraryForLanguageTag: Arbitrary[LanguageTag] =
    Arbitrary {
      for {
        lt <- genLanguageTagNoQuality
        q <- getArbitrary[QValue]
      } yield lt.copy(q = q)
    }

  implicit val http4sTestingArbitraryForAcceptLanguage: Arbitrary[`Accept-Language`] =
    Arbitrary {
      for {
        // make a set first so we don't have contradictory q-values
        languageTags <- nonEmptyContainerOf[Set, LanguageTag](genLanguageTagNoQuality)
          .map(_.toVector)
        qValues <-
          containerOfN[Vector, QValue](languageTags.size, http4sTestingArbitraryForQValue.arbitrary)
        tagsWithQ = languageTags.zip(qValues).map { case (tag, q) => tag.copy(q = q) }
      } yield `Accept-Language`(tagsWithQ.head, tagsWithQ.tail: _*)
    }

  implicit val http4sTestingArbitraryForUrlForm: Arbitrary[UrlForm] = Arbitrary {
    // new String("\ufffe".getBytes("UTF-16"), "UTF-16") != "\ufffe".
    // Ain't nobody got time for that.
    getArbitrary[Map[String, Chain[String]]]
      .map(s =>
        s.map { case (k, v) =>
          k.replace('\ufffe', 'a') -> v.map(_.replace('\ufffe', 'a'))
        }
      )
      .map(UrlForm.apply)
  }

  implicit val http4sTestingArbitraryForAllow: Arbitrary[Allow] =
    Arbitrary {
      for {
        methods <- containerOf[Set, Method](getArbitrary[Method])
      } yield Allow(methods)
    }

  implicit val http4sTestingArbitraryForContentLength: Arbitrary[`Content-Length`] =
    Arbitrary {
      for {
        long <- Gen.chooseNum(0L, Long.MaxValue)
      } yield `Content-Length`.unsafeFromLong(long)
    }

  implicit val http4sTestingArbitraryForMaxForwards: Arbitrary[`Max-Forwards`] =
    Arbitrary {
      for {
        value <- Gen.chooseNum(0L, Long.MaxValue)
      } yield `Max-Forwards`.unsafeFromLong(value)
    }

  implicit val http4sTestingArbitraryForXB3TraceId: Arbitrary[`X-B3-TraceId`] =
    Arbitrary {
      for {
        msb <- getArbitrary[Long]
        lsb <- Gen.option(getArbitrary[Long])
      } yield `X-B3-TraceId`(msb, lsb)
    }

  implicit val http4sTestingArbitraryForXB3SpanId: Arbitrary[`X-B3-SpanId`] =
    Arbitrary {
      for {
        long <- getArbitrary[Long]
      } yield `X-B3-SpanId`(long)
    }

  implicit val http4sTestingArbitraryForXB3ParentSpanId: Arbitrary[`X-B3-ParentSpanId`] =
    Arbitrary {
      for {
        long <- getArbitrary[Long]
      } yield `X-B3-ParentSpanId`(long)
    }

  implicit val http4sTestingArbitraryForXB3Flags: Arbitrary[`X-B3-Flags`] =
    Arbitrary {
      for {
        flags <- Gen.listOfN(
          3,
          Gen.oneOf(
            `X-B3-Flags`.Flag.Debug,
            `X-B3-Flags`.Flag.Sampled,
            `X-B3-Flags`.Flag.SamplingSet,
          ),
        )
      } yield `X-B3-Flags`(flags.toSet)
    }

  implicit val http4sTestingArbitraryForXB3Sampled: Arbitrary[`X-B3-Sampled`] =
    Arbitrary {
      for {
        boolean <- getArbitrary[Boolean]
      } yield `X-B3-Sampled`(boolean)
    }

  val genHttpDate: Gen[HttpDate] = {
    val min = ZonedDateTime
      .of(1900, 1, 1, 0, 0, 0, 0, ZoneId.of("UTC"))
      .toInstant
      .toEpochMilli / 1000
    val max = ZonedDateTime
      .of(9999, 12, 31, 23, 59, 59, 0, ZoneId.of("UTC"))
      .toInstant
      .toEpochMilli / 1000
    choose[Long](min, max).map(HttpDate.unsafeFromEpochSecond)
  }

  implicit val http4sTestingArbitraryForDateHeader: Arbitrary[headers.Date] =
    Arbitrary {
      for {
        httpDate <- genHttpDate
      } yield headers.Date(httpDate)
    }

  val genHttpExpireDate: Gen[HttpDate] = {
    // RFC 2616 says Expires should be between now and 1 year in the future, though other values are allowed
    val min = ZonedDateTime.of(LocalDateTime.now, ZoneId.of("UTC")).toInstant.toEpochMilli / 1000
    val max = ZonedDateTime
      .of(LocalDateTime.now.plusYears(1), ZoneId.of("UTC"))
      .toInstant
      .toEpochMilli / 1000
    choose[Long](min, max).map(HttpDate.unsafeFromEpochSecond)
  }

  val genFiniteDuration: Gen[FiniteDuration] =
    // Only consider positive durations
    Gen.posNum[Long].map(_.seconds)

  implicit val http4sTestingArbitraryForExpiresHeader: Arbitrary[headers.Expires] =
    Arbitrary {
      for {
        date <- genHttpExpireDate
      } yield headers.Expires(date)
    }

  val http4sGenMediaRangeAndQValue: Gen[MediaRangeAndQValue] =
    for {
      mediaRange <- http4sGenMediaRange
      qValue <- getArbitrary[QValue]
    } yield MediaRangeAndQValue(mediaRange, qValue)

  implicit val http4sTestingArbitraryForAceesContrlolAllowedCredentials
      : Arbitrary[headers.`Access-Control-Allow-Credentials`] =
    Arbitrary {
      Gen.const(`Access-Control-Allow-Credentials`())
    }

  implicit val http4sTestingArbitraryForAcceptHeader: Arbitrary[headers.Accept] =
    Arbitrary {
      for {
        values <- nonEmptyListOf(http4sGenMediaRangeAndQValue)
      } yield headers.Accept(NonEmptyList.of(values.head, values.tail: _*))
    }

  implicit val http4sTestingArbitraryForAccessControlAllowHeaders
      : Arbitrary[headers.`Access-Control-Allow-Headers`] =
    Arbitrary {
      for {
        values <- nonEmptyListOf(genToken.map(CIString(_)))
      } yield headers.`Access-Control-Allow-Headers`(NonEmptyList.of(values.head, values.tail: _*))
    }

  implicit val http4sTestingArbitraryForAccessControlExposeHeaders
      : Arbitrary[headers.`Access-Control-Expose-Headers`] =
    Arbitrary {
      for {
        values <- nonEmptyListOf(genToken.map(CIString(_)))
      } yield headers.`Access-Control-Expose-Headers`(NonEmptyList.of(values.head, values.tail: _*))
    }

  implicit val http4sTestingArbitraryForRetryAfterHeader: Arbitrary[headers.`Retry-After`] =
    Arbitrary {
      for {
        retry <- Gen.oneOf(genHttpExpireDate.map(Left(_)), Gen.posNum[Long].map(Right(_)))
      } yield retry.fold(
        headers.`Retry-After`.apply,
        headers.`Retry-After`.unsafeFromLong,
      )
    }

  implicit val http4sTestingArbitraryForAcceptPatchHeader: Arbitrary[headers.`Accept-Patch`] =
    Arbitrary {
      for {
        media <- getArbitrary[NonEmptyList[MediaType]]
      } yield headers.`Accept-Patch`(media)
    }

  implicit val http4sTestingArbitraryForAgeHeader: Arbitrary[headers.Age] =
    Arbitrary {
      for {
        // age is always positive
        age <- genFiniteDuration
      } yield headers.Age.unsafeFromDuration(age)
    }

  implicit val http4sTestingArbitraryForSTS: Arbitrary[headers.`Strict-Transport-Security`] =
    Arbitrary {
      for {
        // age is always positive
        age <- genFiniteDuration
        includeSubDomains <- Gen.oneOf(true, false)
        preload <- Gen.oneOf(true, false)
      } yield headers.`Strict-Transport-Security`.unsafeFromDuration(
        age,
        includeSubDomains,
        preload,
      )
    }

  implicit val http4sTestingArbitraryForTransferEncoding: Arbitrary[`Transfer-Encoding`] =
    Arbitrary {
      for {
        codings <- getArbitrary[NonEmptyList[TransferCoding]]
      } yield `Transfer-Encoding`(codings)
    }

  implicit val http4sTestingArbitraryForRawHeader: Arbitrary[Header.Raw] =
    Arbitrary {
      for {
        token <- frequency(8 -> genToken, 1 -> asciiStr, 1 -> getArbitrary[String])
        value <- genFieldValue
      } yield Header.Raw(CIString(token), value)
    }

  implicit val http4sTestingArbitraryForHeaders: Arbitrary[Headers] =
    Arbitrary(listOf(getArbitrary[Header.Raw]).map(Headers(_)))

  implicit val http4sTestingArbitraryForServerSentEvent: Arbitrary[ServerSentEvent] = {
    import ServerSentEvent._
    def singleLineString: Gen[String] =
      getArbitrary[String].suchThat { s =>
        !s.contains("\r") && !s.contains("\n")
      }
    Arbitrary(
      for {
        data <- frequency(
          8 -> singleLineString.map(Some.apply),
          1 -> None,
        )
        comment <- frequency(
          1 -> singleLineString.map(Some.apply),
          8 -> None,
        )
        event <- frequency(
          4 -> None,
          1 -> singleLineString.map(Some.apply),
        )
        id <- frequency(
          8 -> None,
          1 -> Some(EventId.reset),
          1 -> singleLineString.suchThat(_.nonEmpty).map(id => Some(EventId(id))),
        )
        retry <- frequency(
          4 -> None,
          1 -> posNum[Long].map(Some.apply),
        )
      } yield ServerSentEvent(
        data,
        event,
        id,
        retry.map(FiniteDuration(_, TimeUnit.MILLISECONDS)),
        comment,
      )
    )
  }

  // https://tools.ietf.org/html/rfc2234#section-6
  val genHexDigit: Gen[Char] = oneOf(
    List('0', '1', '2', '3', '4', '5', '6', '7', '8', '9', 'A', 'B', 'C', 'D', 'E', 'F')
  )

  val genPctEncoded: Gen[String] =
    const("%") |+| genHexDigit.map(_.toString) |+| genHexDigit.map(_.toString)
  val genUnreserved: Gen[Char] =
    oneOf(alphaChar, numChar, const('-'), const('.'), const('_'), const('~'))
  val genSubDelims: Gen[Char] = oneOf(List('!', '$', '&', '\'', '(', ')', '*', '+', ',', ';', '='))

  implicit private def http4sTestingSemigroupForGen[T: Semigroup]: Semigroup[Gen[T]] =
    new Semigroup[Gen[T]] {
      def combine(g1: Gen[T], g2: Gen[T]): Gen[T] = for {
        t1 <- g1
        t2 <- g2
      } yield t1 |+| t2
    }

  private def opt[T](g: Gen[T])(implicit ev: Monoid[T]): Gen[T] =
    oneOf(g, const(ev.empty))

  implicit val http4sTestingArbitraryForIpv4Address: Arbitrary[Uri.Ipv4Address] =
    Arbitrary(ip4s.Arbitraries.ipv4Generator.map(Uri.Ipv4Address.apply))

  implicit val http4sTestingCogenForIpv4Address: Cogen[Uri.Ipv4Address] =
    Cogen[Array[Byte]].contramap(_.address.toBytes)

  implicit val http4sTestingArbitraryForIpv6Address: Arbitrary[Uri.Ipv6Address] =
    Arbitrary(ip4s.Arbitraries.ipv6Generator.map(Uri.Ipv6Address.apply))

  implicit val http4sTestingCogenForIpv6Address: Cogen[Uri.Ipv6Address] =
    Cogen[Array[Byte]].contramap(_.address.toBytes)

  /* TODO Everything generated here resembles a plausible hostname,
   * whereas the spec allows weird corner cases of arbitrary,
   * percent-encoded UTF-8 strings.  This is a practical generator,
   * but dragons be here for full spec compliance.
   */
  implicit val http4sTestingArbitraryForUriHost: Arbitrary[Uri.Host] =
    Arbitrary(
      oneOf(
        getArbitrary[Uri.Ipv4Address],
        getArbitrary[Uri.Ipv6Address],
        getArbitrary[ip4s.Hostname].map(Uri.RegName.fromHostname),
      )
    )

  implicit val http4sTestingArbitraryForUserInfo: Arbitrary[Uri.UserInfo] =
    Arbitrary(
      for {
        username <- Gen.frequency(
          9 -> Gen.stringOf(Gen.alphaNumChar),
          1 -> getArbitrary[String],
        )
        password <- getArbitrary[Option[String]]
      } yield Uri.UserInfo(username, password)
    )

  implicit val http4sTestingCogenForUserInfo: Cogen[Uri.UserInfo] =
    Cogen.tuple2[String, Option[String]].contramap(u => (u.username, u.password))

  implicit val http4sTestingArbitraryForAuthority: Arbitrary[Uri.Authority] = Arbitrary {
    for {
      maybeUserInfo <- Gen.frequency(
        4 -> None,
        1 -> getArbitrary[Uri.UserInfo].map(Some(_)),
      )
      host <- http4sTestingArbitraryForUriHost.arbitrary
      maybePort <- Gen.option(posNum[Int].suchThat(port => port >= 0 && port <= 65536))
    } yield Uri.Authority(maybeUserInfo, host, maybePort)
  }

  implicit val http4sTestingArbitraryForScheme: Arbitrary[Uri.Scheme] = Arbitrary {
    frequency(
      5 -> Uri.Scheme.http,
      5 -> Uri.Scheme.https,
      1 -> scheme"HTTP",
      1 -> scheme"HTTPS",
      3 -> (for {
        head <- alphaChar
        tail <- listOf(
          frequency(
            36 -> alphaNumChar,
            1 -> const('+'),
            1 -> const('-'),
            1 -> const('.'),
          )
        )
      } yield HttpCodec[Uri.Scheme].parseOrThrow(tail.mkString(head.toString, "", ""))),
    )
  }

  implicit val http4sTestingCogenForScheme: Cogen[Uri.Scheme] =
    Cogen[String].contramap(_.value.toLowerCase(Locale.ROOT))

  implicit val http4sTestingArbitraryForTransferCoding: Arbitrary[TransferCoding] = Arbitrary {
    Gen.oneOf(
      TransferCoding.chunked,
      TransferCoding.compress,
      TransferCoding.deflate,
      TransferCoding.gzip,
      TransferCoding.identity,
    )
  }

  implicit val http4sTestingCogenForTransferCoding: Cogen[TransferCoding] =
    Cogen[String].contramap(_.coding.toLowerCase(Locale.ROOT))

  implicit val http4sTestingAbitraryForPath: Arbitrary[Uri.Path] = Arbitrary {
    val genSegmentNzNc =
      nonEmptyListOf(oneOf(genUnreserved, genPctEncoded, genSubDelims, const("@"))).map(_.mkString)
    val genPChar = oneOf(genUnreserved, genPctEncoded, genSubDelims, const(":"), const("@"))
    val genSegmentNz = nonEmptyListOf(genPChar).map(_.mkString)
    val genSegment = listOf(genPChar).map(_.mkString)
    val genPathEmpty = const("")
    val genPathAbEmpty = listOf(const("/") |+| genSegment).map(_.mkString)
    val genPathRootless = genSegmentNz |+| genPathAbEmpty
    val genPathNoScheme = genSegmentNzNc |+| genPathAbEmpty
    val genPathAbsolute = const("/") |+| opt(genPathRootless)

    oneOf(genPathAbEmpty, genPathAbsolute, genPathNoScheme, genPathRootless, genPathEmpty).map(
      Uri.Path.unsafeFromString
    )
  }

  implicit val http4sTestingCogenForPath: Cogen[Uri.Path] =
    Cogen[String].contramap(_.renderString)

  /** https://tools.ietf.org/html/rfc3986 */
  implicit val http4sTestingArbitraryForUri: Arbitrary[Uri] = Arbitrary {
    val genPChar = oneOf(genUnreserved, genPctEncoded, genSubDelims, const(":"), const("@"))
    val genScheme = oneOf(Uri.Scheme.http, Uri.Scheme.https)

    val genFragment: Gen[Uri.Fragment] =
      listOf(oneOf(genPChar, const("/"), const("?"))).map(_.mkString)

    for {
      scheme <- Gen.option(genScheme)
      authority <- Gen.option(http4sTestingArbitraryForAuthority.arbitrary)
      path <- http4sTestingAbitraryForPath.arbitrary
      query <- http4sTestingArbitraryForQuery.arbitrary
      fragment <- Gen.option(genFragment)
    } yield Uri(scheme, authority, path, query, fragment)
  }

  implicit val http4sTestingArbitraryForLink: Arbitrary[LinkValue] = Arbitrary {
    for {
      uri <- http4sTestingArbitraryForUri.arbitrary
    } yield LinkValue(uri)
  }

  implicit val http4sTestingCogenForUri: Cogen[Uri] =
    Cogen[String].contramap(_.renderString)

  // TODO This could be a lot more interesting.
  // See https://github.com/functional-streams-for-scala/fs2/blob/fd3d0428de1e71c10d1578f2893ee53336264ffe/core/shared/src/test/scala/fs2/TestUtil.scala#L42
  implicit def http4sTestingGenForPureByteStream[F[_]]: Gen[Stream[Pure, Byte]] =
    Gen.sized { size =>
      Gen.listOfN(size, getArbitrary[Byte]).map(Stream.emits)
    }

  // Borrowed from cats-effect tests for the time being
  def cogenFuture[A](implicit ec: TestContext, cg: Cogen[Try[A]]): Cogen[Future[A]] =
    Cogen { (seed: Seed, fa: Future[A]) =>
      ec.tick()

      fa.value match {
        case None => seed
        case Some(ta) => cg.perturb(seed, ta)
      }
    }

  implicit def http4sTestingCogenForEntityBody[F[_]](implicit
      F: Concurrent[F],
      dispatcher: Dispatcher[F],
      testContext: TestContext
  ): Cogen[EntityBody[F]] =
    cogenFuture[Vector[Byte]].contramap { stream =>
      dispatcher.unsafeToFuture(stream.compile.toVector)
    }

  implicit def http4sTestingArbitraryForEntity[F[_]]: Arbitrary[Entity[F]] =
    Arbitrary(Gen.sized { size =>
      for {
        body <- http4sTestingGenForPureByteStream
        length <- Gen.oneOf(Some(size.toLong), None)
      } yield Entity(body.covary[F], length)
    })

  implicit def http4sTestingCogenForEntity[F[_]](implicit
      F: Concurrent[F],
      dispatcher: Dispatcher[F],
      testContext: TestContext
  ): Cogen[Entity[F]] =
    Cogen[(EntityBody[F], Option[Long])].contramap(entity => (entity.body, entity.length))

  implicit def http4sTestingArbitraryForEntityEncoder[F[_], A](implicit
      CA: Cogen[A]
  ): Arbitrary[EntityEncoder[F, A]] =
    Arbitrary(for {
      f <- getArbitrary[A => Entity[F]]
      hs <- getArbitrary[Headers]
    } yield EntityEncoder.encodeBy(hs)(f))

  implicit def http4sTestingArbitraryForEntityDecoder[F[_], A](implicit
<<<<<<< HEAD
      F: Concurrent[F],
      dispatcher: Dispatcher[F],
      testContext: TestContext,
      g: Arbitrary[DecodeResult[F, A]]): Arbitrary[EntityDecoder[F, A]] =
=======
      F: Effect[F],
      g: Arbitrary[DecodeResult[F, A]],
  ): Arbitrary[EntityDecoder[F, A]] =
>>>>>>> 37f452b1
    Arbitrary(for {
      f <- getArbitrary[(Media[F], Boolean) => DecodeResult[F, A]]
      mrs <- getArbitrary[Set[MediaRange]]
    } yield new EntityDecoder[F, A] {
      def decode(m: Media[F], strict: Boolean): DecodeResult[F, A] = f(m, strict)
      def consumes = mrs
    })

  implicit def http4sTestingCogenForMedia[F[_]](implicit
      F: Concurrent[F],
      dispatcher: Dispatcher[F],
      testContext: TestContext
  ): Cogen[Media[F]] =
    Cogen[(Headers, EntityBody[F])].contramap(m => (m.headers, m.body))

  implicit def http4sTestingCogenForMessage[F[_]](implicit
      F: Concurrent[F],
      dispatcher: Dispatcher[F],
      testContext: TestContext
  ): Cogen[Message[F]] =
    Cogen[(Headers, EntityBody[F])].contramap(m => (m.headers, m.body))

  implicit def http4sTestingCogenForHeaders: Cogen[Headers] =
    Cogen[List[Header.Raw]].contramap(_.headers)

  implicit def http4sTestingCogenForHeader: Cogen[Header.Raw] =
    Cogen[(CIString, String)].contramap(h => (h.name, h.value))

  implicit def http4sTestingArbitraryForDecodeFailure: Arbitrary[DecodeFailure] =
    Arbitrary(
      oneOf(
        http4sTestingGenForMalformedMessageBodyFailure,
        http4sTestingGenForInvalidMessageBodyFailure,
        http4sTestingGenForMediaTypeMissing,
        http4sTestingGenForMediaTypeMismatch,
      )
    )

  implicit val http4sTestingGenForMalformedMessageBodyFailure: Gen[MalformedMessageBodyFailure] =
    for {
      details <- getArbitrary[String]
      cause <- getArbitrary[Option[Throwable]]
    } yield MalformedMessageBodyFailure(details, cause)

  implicit val http4sTestingGenForInvalidMessageBodyFailure: Gen[InvalidMessageBodyFailure] =
    for {
      details <- getArbitrary[String]
      cause <- getArbitrary[Option[Throwable]]
    } yield InvalidMessageBodyFailure(details, cause)

  implicit val http4sTestingGenForMediaTypeMissing: Gen[MediaTypeMissing] =
    getArbitrary[Set[MediaRange]].map(MediaTypeMissing(_))

  implicit val http4sTestingGenForMediaTypeMismatch: Gen[MediaTypeMismatch] =
    for {
      messageType <- getArbitrary[MediaType]
      expected <- getArbitrary[Set[MediaRange]]
    } yield MediaTypeMismatch(messageType, expected)

  // These instances are private because they're half-baked and I don't want to encourage external use yet.
  implicit private[http4s] val http4sTestingCogenForDecodeFailure: Cogen[DecodeFailure] =
    Cogen { (seed: Seed, df: DecodeFailure) =>
      df match {
        case MalformedMessageBodyFailure(d, t) =>
          Cogen[(String, Option[Throwable])].perturb(seed, (d, t))
        case InvalidMessageBodyFailure(d, t) =>
          Cogen[(String, Option[Throwable])].perturb(seed, (d, t))
        case MediaTypeMissing(mrs) => Cogen[Set[MediaRange]].perturb(seed, mrs)
        case MediaTypeMismatch(mt, e) => Cogen[(MediaType, Set[MediaRange])].perturb(seed, (mt, e))
        // TODO What if it's not one of these?
      }
    }

  implicit private[http4s] def http4sTestingArbitraryForMessage[F[_]]: Arbitrary[Message[F]] =
    // TODO this is bad because the underlying generators are bad
    Arbitrary(Gen.oneOf(getArbitrary[Request[F]], getArbitrary[Response[F]]))

  implicit private[http4s] def http4sTestingArbitraryForRequest[F[_]]: Arbitrary[Request[F]] =
    Arbitrary {
      // TODO some methods don't take bodies
      // TODO some arbitrary headers are mutually exclusive
      // TODO some headers need to be reflective of the body
      // TODO some things are illegal per HTTP version
      for {
        method <- getArbitrary[Method]
        uri <- getArbitrary[Uri]
        httpVersion <- getArbitrary[HttpVersion]
        headers <- getArbitrary[Headers]
        body <- http4sTestingGenForPureByteStream
      } yield try Request(method, uri, httpVersion, headers, body)
      catch {
        case t: Throwable => t.printStackTrace(); throw t
      }
    }
  implicit private[http4s] def http4sTestingArbitraryForContextRequest[F[_], A: Arbitrary]
      : Arbitrary[ContextRequest[F, A]] =
    // TODO this is bad because the underlying generators are bad
    Arbitrary {
      for {
        a <- getArbitrary[A]
        request <- getArbitrary[Request[F]]
      } yield new ContextRequest(a, request)
    }

  implicit private[http4s] def http4sTestingArbitraryForResponse[F[_]]: Arbitrary[Response[F]] =
    Arbitrary {
      // TODO some statuses don't take bodies
      // TODO some arbitrary headers are mutually exclusive
      // TODO some headers need to be reflective of the body
      // TODO some things are illegal per HTTP version
      for {
        status <- getArbitrary[Status]
        httpVersion <- getArbitrary[HttpVersion]
        headers <- getArbitrary[Headers]
        body <- http4sTestingGenForPureByteStream
      } yield Response(status, httpVersion, headers, body)
    }

  implicit val http4sTestingArbitraryForSegment: Arbitrary[Uri.Path.Segment] =
    Arbitrary(getArbitrary[String].map(Uri.Path.Segment.apply))

  implicit val http4sTestingCogenForSegment: Cogen[Uri.Path.Segment] =
    Cogen[String].contramap(_.encoded)
}

private[discipline] trait ArbitraryInstancesBinCompat0 extends ArbitraryInstances {
  val genAlphaToken: Gen[String] =
    nonEmptyListOf(alphaChar).map(_.mkString)

  val genOptWs: Gen[String] = option(genLws).map(_.orEmpty)

  val genListSep: Gen[String] =
    sequence[List[String], String](List(genOptWs, const(","), genOptWs)).map(_.mkString)

  implicit val http4sTestingCogenForQuery: Cogen[Query] =
    Cogen[Vector[(String, Option[String])]].contramap(_.toVector)

  implicit val http4sTestingArbitraryForRegName: Arbitrary[Uri.RegName] =
    Arbitrary(
      listOf(oneOf(genUnreserved, genPctEncoded, genSubDelims)).map(rn => Uri.RegName(rn.mkString))
    )

  implicit val http4sTestingCogenForRegName: Cogen[Uri.RegName] =
    Cogen[CIString].contramap(_.host)

  implicit val http4sTestingCogenForUriHost: Cogen[Uri.Host] =
    Cogen[Either[Uri.RegName, Either[Uri.Ipv4Address, Uri.Ipv6Address]]].contramap {
      case value: Uri.RegName => Left(value)
      case value: Uri.Ipv4Address => Right(Left(value))
      case value: Uri.Ipv6Address => Right(Right(value))
    }

  implicit val http4sTestingCogenForAuthority: Cogen[Uri.Authority] =
    Cogen
      .tuple3[Option[Uri.UserInfo], Uri.Host, Option[Int]]
      .contramap(a => (a.userInfo, a.host, a.port))

  implicit val http4sTestingArbitraryForRequestPrelude: Arbitrary[RequestPrelude] =
    Arbitrary(
      for {
        headers <- Arbitrary.arbitrary[Headers]
        httpVersion <- Arbitrary.arbitrary[HttpVersion]
        method <- Arbitrary.arbitrary[Method]
        uri <- Arbitrary.arbitrary[Uri]
      } yield RequestPrelude(headers, httpVersion, method, uri)
    )

  implicit val http4sTestingCogenForRequestPrelude: Cogen[RequestPrelude] =
    Cogen[(Headers, HttpVersion, Method, Uri)].contramap(value =>
      (value.headers, value.httpVersion, value.method, value.uri)
    )

  implicit val http4sTestingArbitraryForResponsePrelude: Arbitrary[ResponsePrelude] =
    Arbitrary(
      for {
        headers <- Arbitrary.arbitrary[Headers]
        httpVersion <- Arbitrary.arbitrary[HttpVersion]
        status <- Arbitrary.arbitrary[Status]
      } yield ResponsePrelude(headers, httpVersion, status)
    )

  implicit val http4sTestingCogenForResponsePrelude: Cogen[ResponsePrelude] =
    Cogen[(Headers, HttpVersion, Status)].contramap(value =>
      (value.headers, value.httpVersion, value.status)
    )

  implicit val http4sTestingArbitraryForKeepAlive: Arbitrary[`Keep-Alive`] = Arbitrary {
    val genExtension = for {
      extName <- genToken
      quotedStringEquivWithoutQuotes =
        genQDText // The string parsed out does not have quotes around it.  QuotedPair was generating invalid as well.
      extValue <- Gen.option(Gen.oneOf(quotedStringEquivWithoutQuotes, genToken))
    } yield (extName -> extValue)

    for {
      timeout <- Gen.option(Gen.chooseNum(0L, Long.MaxValue))
      max <- Gen.option(Gen.chooseNum(0L, Long.MaxValue))
      l <- Gen.listOf(genExtension)
      if timeout.isDefined || max.isDefined || l.nonEmpty // One of these fields is necessary to be valid.
    } yield `Keep-Alive`.unsafeApply(timeout, max, l)
  }

  val genCustomStatusReason: Gen[String] = {
    val word = poisson(5).flatMap(stringOfN(_, alphaChar))
    val normal = poisson(3).flatMap(listOfN(_, word)).map(_.mkString(" "))
    val exotic = stringOf(
      frequency(
        1 -> '\t',
        1 -> const(' '),
        94 -> asciiPrintableChar,
      )
    )
    val unsanitizedAscii = asciiStr
    val unsanitized = getArbitrary[String]
    oneOf(
      normal,
      exotic,
      unsanitizedAscii,
      unsanitized,
    )
  }
  val dntGen = Gen.oneOf(DNT.AllowTracking, DNT.DisallowTracking, DNT.NoPreference)
  implicit val arbDnt: Arbitrary[DNT] = Arbitrary[DNT](dntGen)

  implicit val arbitraryAcceptPost: Arbitrary[`Accept-Post`] = Arbitrary {
    for {
      values <- listOf(http4sGenMediaType)
    } yield headers.`Accept-Post`(values)
  }
}<|MERGE_RESOLUTION|>--- conflicted
+++ resolved
@@ -835,7 +835,7 @@
   implicit def http4sTestingCogenForEntityBody[F[_]](implicit
       F: Concurrent[F],
       dispatcher: Dispatcher[F],
-      testContext: TestContext
+      testContext: TestContext,
   ): Cogen[EntityBody[F]] =
     cogenFuture[Vector[Byte]].contramap { stream =>
       dispatcher.unsafeToFuture(stream.compile.toVector)
@@ -852,7 +852,7 @@
   implicit def http4sTestingCogenForEntity[F[_]](implicit
       F: Concurrent[F],
       dispatcher: Dispatcher[F],
-      testContext: TestContext
+      testContext: TestContext,
   ): Cogen[Entity[F]] =
     Cogen[(EntityBody[F], Option[Long])].contramap(entity => (entity.body, entity.length))
 
@@ -865,16 +865,11 @@
     } yield EntityEncoder.encodeBy(hs)(f))
 
   implicit def http4sTestingArbitraryForEntityDecoder[F[_], A](implicit
-<<<<<<< HEAD
       F: Concurrent[F],
       dispatcher: Dispatcher[F],
       testContext: TestContext,
-      g: Arbitrary[DecodeResult[F, A]]): Arbitrary[EntityDecoder[F, A]] =
-=======
-      F: Effect[F],
       g: Arbitrary[DecodeResult[F, A]],
   ): Arbitrary[EntityDecoder[F, A]] =
->>>>>>> 37f452b1
     Arbitrary(for {
       f <- getArbitrary[(Media[F], Boolean) => DecodeResult[F, A]]
       mrs <- getArbitrary[Set[MediaRange]]
@@ -886,14 +881,14 @@
   implicit def http4sTestingCogenForMedia[F[_]](implicit
       F: Concurrent[F],
       dispatcher: Dispatcher[F],
-      testContext: TestContext
+      testContext: TestContext,
   ): Cogen[Media[F]] =
     Cogen[(Headers, EntityBody[F])].contramap(m => (m.headers, m.body))
 
   implicit def http4sTestingCogenForMessage[F[_]](implicit
       F: Concurrent[F],
       dispatcher: Dispatcher[F],
-      testContext: TestContext
+      testContext: TestContext,
   ): Cogen[Message[F]] =
     Cogen[(Headers, EntityBody[F])].contramap(m => (m.headers, m.body))
 
