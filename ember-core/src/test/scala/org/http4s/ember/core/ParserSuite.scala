/*
 * Copyright 2019 http4s.org
 *
 * Licensed under the Apache License, Version 2.0 (the "License");
 * you may not use this file except in compliance with the License.
 * You may obtain a copy of the License at
 *
 *     http://www.apache.org/licenses/LICENSE-2.0
 *
 * Unless required by applicable law or agreed to in writing, software
 * distributed under the License is distributed on an "AS IS" BASIS,
 * WITHOUT WARRANTIES OR CONDITIONS OF ANY KIND, either express or implied.
 * See the License for the specific language governing permissions and
 * limitations under the License.
 */

package org.http4s.ember.core

import cats.data.OptionT
import cats.effect._
import cats.effect.std.Queue
import cats.syntax.all._
import fs2._
import org.http4s._
import org.http4s.headers.Expires
import org.http4s.implicits._
import org.typelevel.ci._
import scodec.bits.ByteVector

class ParsingSuite extends Http4sSuite {
  object Helpers {
    def stripLines(s: String): String = s.replace("\r\n", "\n")
    def httpifyString(s: String): String = s.replace("\n", "\r\n")

    def taking[F[_]: Concurrent, A](stream: Stream[F, A]): F[F[Option[Chunk[A]]]] =
      for {
        q <- Queue.unbounded[F, Option[Chunk[A]]]
        _ <- stream.chunks.map(Some(_)).evalMap(q.offer(_)).compile.drain
        _ <- q.offer(None)
      } yield q.take

    // Only for Use with Text Requests
    def parseRequestRig[F[_]: Concurrent](s: String): F[Request[F]] = {
      val byteStream: Stream[F, Byte] = Stream
        .emit(s)
        .covary[F]
        .map(httpifyString)
        .through(fs2.text.utf8.encode[F])

      taking(byteStream).flatMap { read =>
        Parser.Request.parser[F](Int.MaxValue)(Array.emptyByteArray, read).map(_._1)
      }
    }

    def parseResponseRig[F[_]: Concurrent](s: String): Resource[F, Response[F]] = {
      val byteStream: Stream[F, Byte] = Stream
        .emit(s)
        .covary[F]
        .map(httpifyString)
        .through(fs2.text.utf8.encode[F])

      Resource.eval(
        taking(byteStream).flatMap { read =>
          Parser.Response.parser[F](Int.MaxValue)(Array.emptyByteArray, read).map(_._1)
        }
      )
    }

    def forceScopedParsing[F[_]: Concurrent](s: String): Stream[F, Byte] = {
      val pivotPoint = s.trim().length - 1
      val firstChunk = s.substring(0, pivotPoint).replace("\n", "\r\n")
      val secondChunk = s.substring(pivotPoint, s.length).replace("\n", "\r\n")

      sealed trait StreamState
      case object FirstChunk extends StreamState
      case object SecondChunk extends StreamState
      case object Completed extends StreamState

      def unfoldStream(closed: Ref[F, Boolean]): Stream[F, Byte] = {
        val scope = Resource(((), closed.set(true)).pure[F])
        val noneChunk = OptionT.none[F, (Chunk[Byte], StreamState)].value

        Stream.resource(scope) >>
          Stream.unfoldChunkEval[F, StreamState, Byte](FirstChunk) {
            case FirstChunk =>
              Option((Chunk.array(firstChunk.getBytes()), SecondChunk: StreamState)).pure[F]
            case SecondChunk =>
              closed.get.ifM(
                noneChunk, // simulates stream closing before we've read the entire body
                Option((Chunk.array(secondChunk.getBytes()), Completed: StreamState)).pure[F],
              )
            case Completed => noneChunk
          }
      }

      Stream.eval(Ref.of[F, Boolean](false)) >>= unfoldStream
    }
  }

  test("Parser.Request.parser should Parse a request with no body correctly") {
    val raw =
      """GET / HTTP/1.1
      |Host: www.google.com
      |
      |""".stripMargin
    val expected = Request[IO](
      Method.GET,
      uri"www.google.com",
      headers = Headers(org.http4s.headers.Host("www.google.com")),
    )

    val result = Helpers.parseRequestRig[IO](raw)

    result.map(_.method).assertEquals(expected.method)
    result.map(_.uri.scheme).assertEquals(expected.uri.scheme)
    // result.map(_.uri.authority).assertEquals(expected.uri.authority)
    // result.map(_.uri.path).assertEquals(expected.uri.path)
    // result.map(_.uri.query).assertEquals(expected.uri.query)
    result.map(_.uri.fragment).assertEquals(expected.uri.fragment)
    result.map(_.headers).assertEquals(expected.headers)
    for {
      r <- result
      a <- r.body.compile.toVector
      b <- expected.body.compile.toVector
    } yield assertEquals(a, b)
  }

  test("Parser.Request.parser should Parse a request with a body correctly") {
    val raw =
      """POST /foo HTTP/1.1
      |Content-Length: 11
      |Content-Type: text/plain; charset=UTF-8
      |
      |Entity Here""".stripMargin
    val expected = Request[IO](Method.POST, uri"/foo")
      .withEntity("Entity Here")

    val result = Helpers.parseRequestRig[IO](raw)

    for {
      _ <- result.map(_.method).assertEquals(expected.method)
      _ <- result.map(_.uri.scheme).assertEquals(expected.uri.scheme)
      // result.map(_.uri.authority).assertEquals(expected.uri.authority)
      // result.map(_.uri.path).assertEquals(expected.uri.path)
      // result.map(_.uri.query).assertEquals(expected.uri.query)
      _ <- result.map(_.uri.fragment).assertEquals(expected.uri.fragment)
      _ <- result.map(_.headers).assertEquals(expected.headers)
      r <- result
      a <- r.body.through(fs2.text.utf8.decode).compile.string
      b <- expected.body.through(fs2.text.utf8.decode).compile.string
    } yield assertEquals(a, b)
  }

  test("Parser.Request.parser should Parse a simple request") {
    val raw =
      """GET /foo HTTP/1.1
        |Host: localhost:8080
        |User-Agent: curl/7.64.1
        |Accept: */*
        |
        |""".stripMargin
    val expected = Request[IO](Method.GET, uri"/foo")

    val result = Helpers.parseRequestRig[IO](raw)

    result.map(_.method).assertEquals(expected.method)
    result.map(_.uri.scheme).assertEquals(expected.uri.scheme)
  }

  test("Parser.Request.parser should handle a response that requires multiple chunks to be read") {
    val defaultMaxHeaderLength = 4096
    val raw1 =
      """HTTP/1.1 200 OK
          |Content-type: application/json
          |Content-Length: 2
          |
          |{""".stripMargin

    val raw2 = """}
          |""".stripMargin

    val http1 = Helpers.httpifyString(raw1)

    val http2 = Helpers.httpifyString(raw2)
    val encoded = (Stream(http1) ++ Stream(http2)).through(fs2.text.utf8.encode)

    (for {
      take <- Helpers.taking[IO, Byte](encoded)
      parsed <-
        Parser.Response
          .parser[IO](defaultMaxHeaderLength)(
            Array.emptyByteArray,
            take,
            // Helpers.forceScopedParsing[IO](raw) // Cuts off `}` in current test. Why?
            // I don't follow what the rig is testing vs this.
          ) // (logger)
          .flatMap { case (resp, _) =>
            resp.body.through(text.utf8.decode).compile.string
          }
    } yield parsed == "{}").assert
  }

  test(
    "Parser.Request.parser should parse a request with Content-Length and return the rest of the stream"
  ) {
    val raw =
      """POST /foo HTTP/1.1
          |Host: localhost:8080
          |User-Agent: curl/7.64.1
          |Accept: */*
          |Content-Length: 5
          |
          |helloeverything after the body""".stripMargin

    val byteStream = Stream
      .emit(raw)
      .covary[IO]
      .map(Helpers.httpifyString)
      .through(text.utf8.encode)

    for {
      take <- Helpers.taking[IO, Byte](byteStream)
      result <- Parser.Request.parser[IO](Int.MaxValue)(Array.emptyByteArray, take)
      body <- result._1.body.through(text.utf8.decode).compile.string
      rest <- Stream
        .eval(result._2)
        .flatMap(chunk => Stream.chunk(Chunk.byteVector(ByteVector(chunk.get))))
        .through(text.utf8.decode)
        .compile
        .string
    } yield {
      assertEquals(body, "hello")
      assertEquals(rest, "everything after the body")
    }
  }

  test("Parser.Request.parser should parse two requests in a row") {
    val reqS =
      Stream(
        "GET /foo HTTP/1.1\r\n",
        "Accept: text/plain\r\n\r\nGET /foo HTTP/1.1\r\n",
        "Accept: text/plain\r\n\r\n",
      )
    val byteStream: Stream[IO, Byte] = reqS
      .flatMap(s =>
        Stream.chunk(Chunk.array(s.getBytes(java.nio.charset.StandardCharsets.ISO_8859_1)))
      )

    (for {
      take <- Helpers.taking[IO, Byte](byteStream)
      req1 <- Parser.Request.parser[IO](Int.MaxValue)(Array.emptyByteArray, take)
      drained <- req1._2
      req2 <- Parser.Request.parser[IO](Int.MaxValue)(drained.get, take)
    } yield req1._1.method == Method.GET && req2._1.method == Method.GET).assert
  }

  test("Parser.Response.parser should handle a chunked response") {
    val defaultMaxHeaderLength = 4096
    val base =
      "SFRUUC8xLjEgMjAwIE9LDQpBcGktVmVyc2lvbjogMS40MA0KQ29udGVudC1UeXBlOiBhcHBsaWNhdGlvbi9qc29uDQpEb2NrZXItRXhwZXJpbWVudGFsOiBmYWxzZQ0KT3N0eXBlOiBsaW51eA0KU2VydmVyOiBEb2NrZXIvMTkuMDMuMTEtY2UgKGxpbnV4KQ0KRGF0ZTogRnJpLCAyNiBKdW4gMjAyMCAyMjozNTo0MiBHTVQNClRyYW5zZmVyLUVuY29kaW5nOiBjaHVua2VkDQoNCjhjMw0KeyJJRCI6IllNS0U6MkZZMzpTUUc3OjZSSFo6TFlTVDpRUk9JOkU1NEU6UTdXRjpERElLOlNOSUE6Rk5UTzpJVllSIiwiQ29udGFpbmVycyI6MjUsIkNvbnRhaW5lcnNSdW5uaW5nIjowLCJDb250YWluZXJzUGF1c2VkIjowLCJDb250YWluZXJzU3RvcHBlZCI6MjUsIkltYWdlcyI6ODMsIkRyaXZlciI6Im92ZXJsYXkyIiwiRHJpdmVyU3RhdHVzIjpbWyJCYWNraW5nIEZpbGVzeXN0ZW0iLCJleHRmcyJdLFsiU3VwcG9ydHMgZF90eXBlIiwidHJ1ZSJdLFsiTmF0aXZlIE92ZXJsYXkgRGlmZiIsImZhbHNlIl1dLCJTeXN0ZW1TdGF0dXMiOm51bGwsIlBsdWdpbnMiOnsiVm9sdW1lIjpbImxvY2FsIl0sIk5ldHdvcmsiOlsiYnJpZGdlIiwiaG9zdCIsImlwdmxhbiIsIm1hY3ZsYW4iLCJudWxsIiwib3ZlcmxheSJdLCJBdXRob3JpemF0aW9uIjpudWxsLCJMb2ciOlsiYXdzbG9ncyIsImZsdWVudGQiLCJnY3Bsb2dzIiwiZ2VsZiIsImpvdXJuYWxkIiwianNvbi1maWxlIiwibG9jYWwiLCJsb2dlbnRyaWVzIiwic3BsdW5rIiwic3lzbG9nIl19LCJNZW1vcnlMaW1pdCI6dHJ1ZSwiU3dhcExpbWl0Ijp0cnVlLCJLZXJuZWxNZW1vcnkiOnRydWUsIktlcm5lbE1lbW9yeVRDUCI6dHJ1ZSwiQ3B1Q2ZzUGVyaW9kIjp0cnVlLCJDcHVDZnNRdW90YSI6dHJ1ZSwiQ1BVU2hhcmVzIjp0cnVlLCJDUFVTZXQiOnRydWUsIlBpZHNMaW1pdCI6dHJ1ZSwiSVB2NEZvcndhcmRpbmciOnRydWUsIkJyaWRnZU5mSXB0YWJsZXMiOnRydWUsIkJyaWRnZU5mSXA2dGFibGVzIjp0cnVlLCJEZWJ1ZyI6ZmFsc2UsIk5GZCI6MjQsIk9vbUtpbGxEaXNhYmxlIjp0cnVlLCJOR29yb3V0aW5lcyI6NDAsIlN5c3RlbVRpbWUiOiIyMDIwLTA2LTI2VDE1OjM1OjQyLjU1MjUzMzQzMS0wNzowMCIsIkxvZ2dpbmdEcml2ZXIiOiJqc29uLWZpbGUiLCJDZ3JvdXBEcml2ZXIiOiJjZ3JvdXBmcyIsIk5FdmVudHNMaXN0ZW5lciI6MCwiS2VybmVsVmVyc2lvbiI6IjUuNy42LWFyY2gxLTEiLCJPcGVyYXRpbmdTeXN0ZW0iOiJBcmNoIExpbnV4IiwiT1NUeXBlIjoibGludXgiLCJBcmNoaXRlY3R1cmUiOiJ4ODZfNjQiLCJJbmRleFNlcnZlckFkZHJlc3MiOiJodHRwczovL2luZGV4LmRvY2tlci5pby92MS8iLCJSZWdpc3RyeUNvbmZpZyI6eyJBbGxvd05vbmRpc3RyaWJ1dGFibGVBcnRpZmFjdHNDSURScyI6W10sIkFsbG93Tm9uZGlzdHJpYnV0YWJsZUFydGlmYWN0c0hvc3RuYW1lcyI6W10sIkluc2VjdXJlUmVnaXN0cnlDSURScyI6WyIxMjcuMC4wLjAvOCJdLCJJbmRleENvbmZpZ3MiOnsiZG9ja2VyLmlvIjp7Ik5hbWUiOiJkb2NrZXIuaW8iLCJNaXJyb3JzIjpbXSwiU2VjdXJlIjp0cnVlLCJPZmZpY2lhbCI6dHJ1ZX19LCJNaXJyb3JzIjpbXX0sIk5DUFUiOjQsIk1lbVRvdGFsIjo4MjIwOTgzMjk2LCJHZW5lcmljUmVzb3VyY2VzIjpudWxsLCJEb2NrZXJSb290RGlyIjoiL3Zhci9saWIvZG9ja2VyIiwiSHR0cFByb3h5IjoiIiwiSHR0cHNQcm94eSI6IiIsIk5vUHJveHkiOiIiLCJOYW1lIjoiZGF2ZW5wb3J0LWxhcHRvcCIsIkxhYmVscyI6W10sIkV4cGVyaW1lbnRhbEJ1aWxkIjpmYWxzZSwiU2VydmVyVmVyc2lvbiI6IjE5LjAzLjExLWNlIiwiQ2x1c3RlclN0b3JlIjoiIiwiQ2x1c3RlckFkdmVydGlzZSI6IiIsIlJ1bnRpbWVzIjp7InJ1bmMiOnsicGF0aCI6InJ1bmMifX0sIkRlZmF1bHRSdW50aW1lIjoicnVuYyIsIlN3YXJtIjp7Ik5vZGVJRCI6IiIsIk5vZGVBZGRyIjoiIiwiTG9jYWxOb2RlU3RhdGUiOiJpbmFjdGl2ZSIsIkNvbnRyb2xBdmFpbGFibGUiOmZhbHNlLCJFcnJvciI6IiIsIlJlbW90ZU1hbmFnZXJzIjpudWxsfSwiTGl2ZVJlc3RvcmVFbmFibGVkIjpmYWxzZSwiSXNvbGF0aW9uIjoiIiwiSW5pdEJpbmFyeSI6ImRvY2tlci1pbml0IiwiQ29udGFpbmVyZENvbW1pdCI6eyJJRCI6ImQ3NmMxMjFmNzZhNWZjOGE0NjJkYzY0NTk0YWVhNzJmZTE4ZTExNzgubSIsIkV4cGVjdGVkIjoiZDc2YzEyMWY3NmE1ZmM4YTQ2MmRjNjQ1OTRhZWE3MmZlMThlMTE3OC5tIn0sIlJ1bmNDb21taXQiOnsiSUQiOiJkYzkyMDhhMzMwM2ZlZWY1YjM4MzlmNDMyM2Q5YmViMzZkZjBhOWRkIiwiRXhwZWN0ZWQiOiJkYzkyMDhhMzMwM2ZlZWY1YjM4MzlmNDMyM2Q5YmViMzZkZjBhOWRkIn0sIkluaXRDb21taXQiOnsiSUQiOiJmZWMzNjgzIiwiRXhwZWN0ZWQiOiJmZWMzNjgzIn0sIlNlY3VyaXR5T3B0aW9ucyI6WyJuYW1lPXNlY2NvbXAscHJvZmlsZT1kZWZhdWx0Il0sIldhcm5pbmdzIjpudWxsfQoNCjANCg0K"
    val baseBv = ByteVector.fromBase64(base).get

    (for {
      take <- Helpers.taking[IO, Byte](Stream.chunk(Chunk.byteVector(baseBv)))
      result <- Parser.Response
        .parser[IO](defaultMaxHeaderLength)(Array.emptyByteArray, take)
      body <- result._1.body.through(text.utf8.decode).compile.string
    } yield body.size > 0).assert
  }

  test("Parser.Response.parser should parse a chunked simple") {
    val defaultMaxHeaderLength = 4096
    val respS =
      Stream(
        "HTTP/1.1 200 OK\r\n",
        "Content-Type: text/plain\r\n",
        "Transfer-Encoding: chunked\r\n\r\n",
        // "Trailer: Expires\r\n\r\n",
        "7\r\n",
        "Mozilla\r\n",
        "9\r\n",
        "Developer\r\n",
        "7\r\n",
        "Network\r\n",
        "0\r\n",
        "\r\n",
        // "Expires: Wed, 21 Oct 2015 07:28:00 GMT\r\n\r\n"
      )
    val byteStream: Stream[IO, Byte] = respS
      .flatMap(s =>
        Stream.chunk(Chunk.array(s.getBytes(java.nio.charset.StandardCharsets.ISO_8859_1)))
      )

    (for {
      take <- Helpers.taking[IO, Byte](byteStream)
      resp <- Parser.Response
        .parser[IO](defaultMaxHeaderLength)(Array.emptyByteArray, take)
      body <- resp._1.body.through(text.utf8.decode).compile.string
    } yield body == "MozillaDeveloperNetwork").assert
  }

  test("Parser.Response.parser should parse a chunked with trailer headers") {
    val defaultMaxHeaderLength = 4096
    val respS =
      Stream(
        "HTTP/1.1 200 OK\r\n",
        "Content-Type: text/plain\r\n",
        "Transfer-Encoding: chunked\r\n",
        "Trailer: Expires\r\n\r\n",
        "7\r\n",
        "Mozilla\r\n",
        "9\r\n",
        "Developer\r\n",
        "7\r\n",
        "Network\r\n",
        "0\r\n",
        "Expires: Wed, 21 Oct 2015 07:28:00 GMT\r\n\r\n",
        // "\r\n"
      )

    val byteStream: Stream[IO, Byte] = respS
      .flatMap(s =>
        Stream.chunk(Chunk.array(s.getBytes(java.nio.charset.StandardCharsets.US_ASCII)))
      )

    (for {
      take <- Helpers.taking[IO, Byte](byteStream)
      result <- Parser.Response
        .parser[IO](defaultMaxHeaderLength)(Array.emptyByteArray, take)
      body <- result._1.body.through(text.utf8.decode).compile.string
      trailers <- result._1.trailerHeaders
    } yield body == "MozillaDeveloperNetwork" && trailers.get[Expires].isDefined).assert
  }

  test(
    "Parser.Response.parser should parse a response with Content-Length and return the rest of the stream"
  ) {
    val defaultMaxHeaderLength = 4096
    val raw =
      """HTTP/1.1 200 OK
        |Content-Length: 5
        |
        |helloeverything after the body""".stripMargin

    val byteStream = Stream
      .emit(raw)
      .covary[IO]
      .map(Helpers.httpifyString)
      .through(text.utf8.encode)

    for {
      take <- Helpers.taking[IO, Byte](byteStream)
      result <- Parser.Response
        .parser[IO](defaultMaxHeaderLength)(Array.emptyByteArray, take)
      body <- result._1.body.through(text.utf8.decode).compile.string
      rest <- Stream
        .eval(result._2)
        .flatMap(chunk => Stream.chunk(Chunk.byteVector(ByteVector(chunk.get))))
        .through(text.utf8.decode)
        .compile
        .string
    } yield {
      assertEquals(body, "hello")
      assertEquals(rest, "everything after the body")
    }
  }

  test("Header Parser should handle headers in a section") {
    val base = """Content-Type: text/plain; charset=UTF-8
      |Content-Length: 11
      |
      |""".stripMargin
    val asHttp = Helpers.httpifyString(base)
    val bv = asHttp.getBytes()

    Parser.HeaderP.parseHeaders[IO](bv, 0, 4096).map {
      case Right(headerP) =>
        assert(
          headerP.headers.headers == List(
            Header.Raw(ci"Content-Type", "text/plain; charset=UTF-8"),
            Header.Raw(ci"Content-Length", "11"),
          )
        )
        assert(!headerP.chunked)
        assert(headerP.contentLength == Some(11L))
      case Left(_) => fail("Headers were not right")
    }
  }

  test("Message Parser should Handle weird chunking") {
    val defaultMaxHeaderLength = 4096
    val respS =
      Stream(
        "POST / HTTP/1.1\r\n",
        "Content-Type: text/plain\r\n",
        "Transfer-Encoding: chunked\r\n",
        "Trailer: Expires\r\n",
        "\r\n",
      )
    val byteStream: Stream[IO, Byte] = respS
      .flatMap(s =>
        Stream.chunk(Chunk.array(s.getBytes(java.nio.charset.StandardCharsets.US_ASCII)))
      )

    val result = for {
      take <- Helpers.taking[IO, Byte](byteStream)
      message <- Parser.Request
        .parser(defaultMaxHeaderLength)(Array.emptyByteArray, take)
    } yield message

    result
      .map { case (req, _) =>
        assertEquals(req.method, Method.POST)
        assertEquals(
          req.headers,
          Headers(
            "Content-Type" -> "text/plain",
            "Transfer-Encoding" -> "chunked",
            "Trailer" -> "Expires",
          ),
        )

      }
  }

  test("Request Prelude should parse an expected value") {
    val raw =
      """GET / HTTP/1.1
          |""".stripMargin
    val asHttp = Helpers.httpifyString(raw)
    val bv = asHttp.getBytes()

    Parser.Request.ReqPrelude.parsePrelude[IO](bv, 4096).map {
      case Right(prelude) =>
        assert(prelude.method == Method.GET)
        assert(prelude.uri == uri"/")
        assert(prelude.version == HttpVersion.`HTTP/1.1`)
      case Left(_) => fail("Prelude was not right")
    }
  }

  test("Response Prelude should parse an expected value") {
    val raw =
      """HTTP/1.1 200 OK
        |""".stripMargin
    val asHttp = Helpers.httpifyString(raw)
    val bv = asHttp.getBytes()
    Parser.Response.RespPrelude.parsePrelude[IO](bv, 4096).map {
      case Right(prelude) =>
        assert(prelude.version == HttpVersion.`HTTP/1.1`)
        assert(prelude.status == Status.Ok)
      case Left(_) => fail("Prelude was not right")
    }
  }

  test("Parser.Response.parser should parse two responses in a row") {
    val defaultMaxHeaderLength = 4096
    val respS =
      Stream(
        "HTTP/1.1 200 OK\r\n",
        "Content-Type: text/plain\r\n",
        "Content-Length: 5\r\n\r\n",
        "helloHTTP/1.1 200 OK\r\n", // this is the crucial part
        "Content-Type: text/plain\r\n",
        "Content-Length: 5\r\n\r\nworld",
      )
    val byteStream: Stream[IO, Byte] = respS
      .flatMap(s =>
        Stream.chunk(Chunk.array(s.getBytes(java.nio.charset.StandardCharsets.ISO_8859_1)))
      )

    (for {
      take <- Helpers.taking[IO, Byte](byteStream)
      resp1 <- Parser.Response
        .parser[IO](defaultMaxHeaderLength)(Array.emptyByteArray, take)
      body1 <- resp1._1.body.through(fs2.text.utf8.decode).compile.string
      drained <- resp1._2
      _ <- IO(println(new String(drained.get)))
      resp2 <- Parser.Response
        .parser[IO](defaultMaxHeaderLength)(drained.get, take)
      body2 <- resp2._1.body.through(fs2.text.utf8.decode).compile.string
    } yield body1 == "hello" && body2 == "world").assert
  }

  test("Parser.Body should completely consume a body") {
    val bodyS = Stream("hello ", "world!")
    val byteStream: Stream[IO, Byte] = bodyS
      .flatMap(s =>
        Stream.chunk(Chunk.array(s.getBytes(java.nio.charset.StandardCharsets.US_ASCII)))
      )

    for {
      take <- Helpers.taking(byteStream)
      body <- Parser.Body.parseFixedBody(12L, Array.emptyByteArray, take)
      bodyString <- body._1.through(fs2.text.utf8.decode).compile.string
      drained <- body._2
    } yield {
      assertEquals(bodyString, "hello world!")
      assertEquals(drained.map(_.toList), Some(Nil))
    }
  }

  test("Parser.Body should partially consume a body") {
    val bodyS = Stream("hello ", "world!")
    val byteStream: Stream[IO, Byte] = bodyS
      .flatMap(s =>
        Stream.chunk(Chunk.array(s.getBytes(java.nio.charset.StandardCharsets.US_ASCII)))
      )

    for {
      take <- Helpers.taking(byteStream)
      body <- Parser.Body.parseFixedBody(12L, Array.emptyByteArray, take)
      bodyString <- body._1.take(2).through(fs2.text.utf8.decode).compile.string
      drained <- body._2
    } yield {
      assertEquals(bodyString, "he")
      assertEquals(drained, None)
    }
  }

  test("Parser.Body should consume previous bytes") {
    val bodyS = Stream("world!")
    val byteStream: Stream[IO, Byte] = bodyS
      .flatMap(s =>
        Stream.chunk(Chunk.array(s.getBytes(java.nio.charset.StandardCharsets.US_ASCII)))
      )

    for {
      take <- Helpers.taking(byteStream)
      body <- Parser.Body.parseFixedBody(
        12L,
        "hello ".getBytes(java.nio.charset.StandardCharsets.US_ASCII),
<<<<<<< HEAD
        take)
      bodyString <- body._1.through(fs2.text.utf8.decode).compile.string
=======
        take,
      )
      bodyString <- body._1.through(fs2.text.utf8Decode).compile.string
>>>>>>> 37f452b1
      drained <- body._2
    } yield {
      assertEquals(bodyString, "hello world!")
      assertEquals(drained.map(_.toList), Some(Nil))
    }
  }

  // Compiling a stream is generally undefined behavior but that doesn't stop us from testing it
  test("Parser.Body should raise an error when compiling the body more than once") {
    val bodyS = Stream("hello world!")
    val byteStream: Stream[IO, Byte] = bodyS
      .flatMap(s =>
        Stream.chunk(Chunk.array(s.getBytes(java.nio.charset.StandardCharsets.US_ASCII)))
      )

    for {
      take <- Helpers.taking(byteStream)
      body <- Parser.Body.parseFixedBody(12L, Array.emptyByteArray, take)
      _ <- body._1.compile.drain
      _ <- body._1.compile.drain.intercept[Throwable]
    } yield ()
  }

  test("Parser.Message.parser should raise an error if prelude/header message is too long") {
    val raw =
      """POST /foo HTTP/1.1
          |Host: localhost:8080
          |User-Agent: curl/7.64.1
          |Accept: */*
          |Content-Length: 5
          |
          |helloeverything after the body""".stripMargin

    val byteStream = Stream
      .emit(raw)
      .covary[IO]
      .map(Helpers.httpifyString)
      .through(text.utf8.encode)

    Helpers.taking[IO, Byte](byteStream).flatMap { take =>
      Parser.Request
        .parser[IO](10)(Array.emptyByteArray, take)
        .intercept[EmberException.MessageTooLong]
    }
  }
}<|MERGE_RESOLUTION|>--- conflicted
+++ resolved
@@ -530,14 +530,9 @@
       body <- Parser.Body.parseFixedBody(
         12L,
         "hello ".getBytes(java.nio.charset.StandardCharsets.US_ASCII),
-<<<<<<< HEAD
-        take)
+        take,
+      )
       bodyString <- body._1.through(fs2.text.utf8.decode).compile.string
-=======
-        take,
-      )
-      bodyString <- body._1.through(fs2.text.utf8Decode).compile.string
->>>>>>> 37f452b1
       drained <- body._2
     } yield {
       assertEquals(bodyString, "hello world!")
