/*
 * Copyright 2019 http4s.org
 *
 * Licensed under the Apache License, Version 2.0 (the "License");
 * you may not use this file except in compliance with the License.
 * You may obtain a copy of the License at
 *
 *     http://www.apache.org/licenses/LICENSE-2.0
 *
 * Unless required by applicable law or agreed to in writing, software
 * distributed under the License is distributed on an "AS IS" BASIS,
 * WITHOUT WARRANTIES OR CONDITIONS OF ANY KIND, either express or implied.
 * See the License for the specific language governing permissions and
 * limitations under the License.
 */

package org.http4s.ember.core

import cats.effect._
import fs2.concurrent.Queue
import org.http4s._
import org.http4s.implicits._
import scodec.bits.ByteVector
// import io.chrisdavenport.log4cats.testing.TestingLogger
import fs2._
import cats.effect.concurrent._
import cats.data.OptionT
import cats.syntax.all._
import fs2.Chunk.ByteVectorChunk
import org.http4s.ember.core.Parser.Request.ReqPrelude.ParsePreludeComplete
import org.http4s.headers.Expires

class ParsingSpec extends Http4sSuite {
  object Helpers {
    def stripLines(s: String): String = s.replace("\r\n", "\n")
    def httpifyString(s: String): String = s.replace("\n", "\r\n")

    def taking[F[_]: Concurrent, A](stream: Stream[F, A]): F[F[Option[Chunk[A]]]] =
      for {
        q <- Queue.unbounded[F, Option[Chunk[A]]]
        _ <- stream.chunks.map(Some(_)).evalMap(q.enqueue1(_)).compile.drain.void
        _ <- q.enqueue1(None)
      } yield q.dequeue1

    // Only for Use with Text Requests
    def parseRequestRig[F[_]: Concurrent: Timer](s: String): F[Request[F]] = {
      val byteStream: Stream[F, Byte] = Stream
        .emit(s)
        .covary[F]
        .map(httpifyString)
        .through(fs2.text.utf8Encode[F])

      taking(byteStream).flatMap { read =>
        Parser.Request.parser[F](Int.MaxValue, None)(Array.emptyByteArray, read).map(_._1)
      }
    }

    def parseResponseRig[F[_]: Concurrent: Timer](s: String): Resource[F, Response[F]] = {
      val byteStream: Stream[F, Byte] = Stream
        .emit(s)
        .covary[F]
        .map(httpifyString)
        .through(fs2.text.utf8Encode[F])

      Resource.liftF(
        taking(byteStream).flatMap { read =>
          Parser.Response.parser[F](Int.MaxValue, None)(Array.emptyByteArray, read).map(_._1)
        }
      )
    }

    def forceScopedParsing[F[_]: Sync](s: String): Stream[F, Byte] = {
      val pivotPoint = s.trim().length - 1
      val firstChunk = s.substring(0, pivotPoint).replace("\n", "\r\n")
      val secondChunk = s.substring(pivotPoint, s.length).replace("\n", "\r\n")

      sealed trait StreamState
      case object FirstChunk extends StreamState
      case object SecondChunk extends StreamState
      case object Completed extends StreamState

      def unfoldStream(closed: Ref[F, Boolean]): Stream[F, Byte] = {
        val scope = Resource(((), closed.set(true)).pure[F])
        val noneChunk = OptionT.none[F, (Chunk[Byte], StreamState)].value

        Stream.resource(scope) >>
          Stream.unfoldChunkEval[F, StreamState, Byte](FirstChunk) {
            case FirstChunk =>
              Option((Chunk.array(firstChunk.getBytes()), SecondChunk: StreamState)).pure[F]
            case SecondChunk =>
              closed.get.ifM(
                noneChunk, // simulates stream closing before we've read the entire body
                Option((Chunk.array(secondChunk.getBytes()), Completed: StreamState)).pure[F]
              )
            case Completed => noneChunk
          }
      }

      Stream.eval(Ref.of[F, Boolean](false)) >>= unfoldStream
    }
  }

  test("Parser.Request.parser should Parse a request with no body correctly") {
    val raw =
      """GET / HTTP/1.1
      |Host: www.google.com
      |
      |""".stripMargin
    val expected = Request[IO](
      Method.GET,
      Uri.unsafeFromString("www.google.com"),
      headers = Headers.of(org.http4s.headers.Host("www.google.com"))
    )

    val result = Helpers.parseRequestRig[IO](raw)

    result.map(_.method).assertEquals(expected.method)
    result.map(_.uri.scheme).assertEquals(expected.uri.scheme)
    // result.map(_.uri.authority).assertEquals(expected.uri.authority)
    // result.map(_.uri.path).assertEquals(expected.uri.path)
    // result.map(_.uri.query).assertEquals(expected.uri.query)
    result.map(_.uri.fragment).assertEquals(expected.uri.fragment)
    result.map(_.headers).assertEquals(expected.headers)
    for {
      r <- result
      a <- r.body.compile.toVector
      b <- expected.body.compile.toVector
    } yield assertEquals(a, b)
  }

  test("Parser.Request.parser should Parse a request with a body correctly") {
    val raw =
      """POST /foo HTTP/1.1
      |Content-Type: text/plain; charset=UTF-8
      |Content-Length: 11
      |
      |Entity Here""".stripMargin
    val expected = Request[IO](Method.POST, Uri.unsafeFromString("/foo"))
      .withEntity("Entity Here")

    val result = Helpers.parseRequestRig[IO](raw)

    result.map(_.method).assertEquals(expected.method)
    result.map(_.uri.scheme).assertEquals(expected.uri.scheme)
    // result.map(_.uri.authority).assertEquals(expected.uri.authority)
    // result.map(_.uri.path).assertEquals(expected.uri.path)
    // result.map(_.uri.query).assertEquals(expected.uri.query)
    result.map(_.uri.fragment).assertEquals(expected.uri.fragment)
    result.map(_.headers).assertEquals(expected.headers)
    for {
      r <- result
      a <- r.body.compile.toVector
      b <- expected.body.compile.toVector
    } yield assertEquals(a, b)
  }

  test("Parser.Request.parser should Parse a simple request") {
    val raw =
      """GET /foo HTTP/1.1
        |Host: localhost:8080
        |User-Agent: curl/7.64.1
        |Accept: */*
        |
        |""".stripMargin
    val expected = Request[IO](Method.GET, Uri.unsafeFromString("/foo"))

    val result = Helpers.parseRequestRig[IO](raw)

    result.map(_.method).assertEquals(expected.method)
    result.map(_.uri.scheme).assertEquals(expected.uri.scheme)
  }

  test("Parser.Request.parser should handle a response that requires multiple chunks to be read") {
    val defaultMaxHeaderLength = 4096
    val raw1 =
      """HTTP/1.1 200 OK
          |Content-type: application/json
          |Content-Length: 2
          |
          |{""".stripMargin

    val raw2 = """}
          |""".stripMargin
<<<<<<< HEAD
      val http1 = Helpers.httpifyString(raw1)

      val http2 = Helpers.httpifyString(raw2)
      val encoded = (Stream(http1) ++ Stream(http2)).through(fs2.text.utf8Encode)

      (for {
        take <- Helpers.taking[IO, Byte](encoded)
        parsed <-
          Parser.Response
            .parser[IO](defaultMaxHeaderLength, None)(
              Array.emptyByteArray,
              take
              //Helpers.forceScopedParsing[IO](raw) // Cuts off `}` in current test. Why?
              // I don't follow what the rig is testing vs this.
            ) //(logger)
            .flatMap { case (resp, _) =>
              resp.body.through(text.utf8Decode).compile.string
            }
      } yield parsed must_== "{}").unsafeRunSync()
    }

    "parse a request with Content-Length and return the rest of the stream" in {
      val raw =
        """POST /foo HTTP/1.1
          |Host: localhost:8080
          |User-Agent: curl/7.64.1
          |Accept: */*
          |Content-Length: 2
          |
          |abeverything after the body""".stripMargin

      val byteStream = Stream
        .emit(raw)
        .covary[IO]
        .map(Helpers.httpifyString)
        .through(text.utf8Encode)

      val result = (for {
        take <- Helpers.taking[IO, Byte](byteStream)
        result <- Parser.Request.parser[IO](Int.MaxValue, None)(Array.emptyByteArray, take)
      } yield result).unsafeRunSync()

      result._1.body.through(text.utf8Decode).compile.string.unsafeRunSync() mustEqual "ab"
      Stream
        .eval(result._2)
        .flatMap(chunk => Stream.chunk(Chunk.bytes(chunk.get)))
        .through(text.utf8Decode)
        .compile
        .string
        .unsafeRunSync() mustEqual "everything after the body"
    }
  }

  "Parser.Response.parser" should {
    "handle a chunked response" in {
      val defaultMaxHeaderLength = 4096
      val base =
        "SFRUUC8xLjEgMjAwIE9LDQpBcGktVmVyc2lvbjogMS40MA0KQ29udGVudC1UeXBlOiBhcHBsaWNhdGlvbi9qc29uDQpEb2NrZXItRXhwZXJpbWVudGFsOiBmYWxzZQ0KT3N0eXBlOiBsaW51eA0KU2VydmVyOiBEb2NrZXIvMTkuMDMuMTEtY2UgKGxpbnV4KQ0KRGF0ZTogRnJpLCAyNiBKdW4gMjAyMCAyMjozNTo0MiBHTVQNClRyYW5zZmVyLUVuY29kaW5nOiBjaHVua2VkDQoNCjhjMw0KeyJJRCI6IllNS0U6MkZZMzpTUUc3OjZSSFo6TFlTVDpRUk9JOkU1NEU6UTdXRjpERElLOlNOSUE6Rk5UTzpJVllSIiwiQ29udGFpbmVycyI6MjUsIkNvbnRhaW5lcnNSdW5uaW5nIjowLCJDb250YWluZXJzUGF1c2VkIjowLCJDb250YWluZXJzU3RvcHBlZCI6MjUsIkltYWdlcyI6ODMsIkRyaXZlciI6Im92ZXJsYXkyIiwiRHJpdmVyU3RhdHVzIjpbWyJCYWNraW5nIEZpbGVzeXN0ZW0iLCJleHRmcyJdLFsiU3VwcG9ydHMgZF90eXBlIiwidHJ1ZSJdLFsiTmF0aXZlIE92ZXJsYXkgRGlmZiIsImZhbHNlIl1dLCJTeXN0ZW1TdGF0dXMiOm51bGwsIlBsdWdpbnMiOnsiVm9sdW1lIjpbImxvY2FsIl0sIk5ldHdvcmsiOlsiYnJpZGdlIiwiaG9zdCIsImlwdmxhbiIsIm1hY3ZsYW4iLCJudWxsIiwib3ZlcmxheSJdLCJBdXRob3JpemF0aW9uIjpudWxsLCJMb2ciOlsiYXdzbG9ncyIsImZsdWVudGQiLCJnY3Bsb2dzIiwiZ2VsZiIsImpvdXJuYWxkIiwianNvbi1maWxlIiwibG9jYWwiLCJsb2dlbnRyaWVzIiwic3BsdW5rIiwic3lzbG9nIl19LCJNZW1vcnlMaW1pdCI6dHJ1ZSwiU3dhcExpbWl0Ijp0cnVlLCJLZXJuZWxNZW1vcnkiOnRydWUsIktlcm5lbE1lbW9yeVRDUCI6dHJ1ZSwiQ3B1Q2ZzUGVyaW9kIjp0cnVlLCJDcHVDZnNRdW90YSI6dHJ1ZSwiQ1BVU2hhcmVzIjp0cnVlLCJDUFVTZXQiOnRydWUsIlBpZHNMaW1pdCI6dHJ1ZSwiSVB2NEZvcndhcmRpbmciOnRydWUsIkJyaWRnZU5mSXB0YWJsZXMiOnRydWUsIkJyaWRnZU5mSXA2dGFibGVzIjp0cnVlLCJEZWJ1ZyI6ZmFsc2UsIk5GZCI6MjQsIk9vbUtpbGxEaXNhYmxlIjp0cnVlLCJOR29yb3V0aW5lcyI6NDAsIlN5c3RlbVRpbWUiOiIyMDIwLTA2LTI2VDE1OjM1OjQyLjU1MjUzMzQzMS0wNzowMCIsIkxvZ2dpbmdEcml2ZXIiOiJqc29uLWZpbGUiLCJDZ3JvdXBEcml2ZXIiOiJjZ3JvdXBmcyIsIk5FdmVudHNMaXN0ZW5lciI6MCwiS2VybmVsVmVyc2lvbiI6IjUuNy42LWFyY2gxLTEiLCJPcGVyYXRpbmdTeXN0ZW0iOiJBcmNoIExpbnV4IiwiT1NUeXBlIjoibGludXgiLCJBcmNoaXRlY3R1cmUiOiJ4ODZfNjQiLCJJbmRleFNlcnZlckFkZHJlc3MiOiJodHRwczovL2luZGV4LmRvY2tlci5pby92MS8iLCJSZWdpc3RyeUNvbmZpZyI6eyJBbGxvd05vbmRpc3RyaWJ1dGFibGVBcnRpZmFjdHNDSURScyI6W10sIkFsbG93Tm9uZGlzdHJpYnV0YWJsZUFydGlmYWN0c0hvc3RuYW1lcyI6W10sIkluc2VjdXJlUmVnaXN0cnlDSURScyI6WyIxMjcuMC4wLjAvOCJdLCJJbmRleENvbmZpZ3MiOnsiZG9ja2VyLmlvIjp7Ik5hbWUiOiJkb2NrZXIuaW8iLCJNaXJyb3JzIjpbXSwiU2VjdXJlIjp0cnVlLCJPZmZpY2lhbCI6dHJ1ZX19LCJNaXJyb3JzIjpbXX0sIk5DUFUiOjQsIk1lbVRvdGFsIjo4MjIwOTgzMjk2LCJHZW5lcmljUmVzb3VyY2VzIjpudWxsLCJEb2NrZXJSb290RGlyIjoiL3Zhci9saWIvZG9ja2VyIiwiSHR0cFByb3h5IjoiIiwiSHR0cHNQcm94eSI6IiIsIk5vUHJveHkiOiIiLCJOYW1lIjoiZGF2ZW5wb3J0LWxhcHRvcCIsIkxhYmVscyI6W10sIkV4cGVyaW1lbnRhbEJ1aWxkIjpmYWxzZSwiU2VydmVyVmVyc2lvbiI6IjE5LjAzLjExLWNlIiwiQ2x1c3RlclN0b3JlIjoiIiwiQ2x1c3RlckFkdmVydGlzZSI6IiIsIlJ1bnRpbWVzIjp7InJ1bmMiOnsicGF0aCI6InJ1bmMifX0sIkRlZmF1bHRSdW50aW1lIjoicnVuYyIsIlN3YXJtIjp7Ik5vZGVJRCI6IiIsIk5vZGVBZGRyIjoiIiwiTG9jYWxOb2RlU3RhdGUiOiJpbmFjdGl2ZSIsIkNvbnRyb2xBdmFpbGFibGUiOmZhbHNlLCJFcnJvciI6IiIsIlJlbW90ZU1hbmFnZXJzIjpudWxsfSwiTGl2ZVJlc3RvcmVFbmFibGVkIjpmYWxzZSwiSXNvbGF0aW9uIjoiIiwiSW5pdEJpbmFyeSI6ImRvY2tlci1pbml0IiwiQ29udGFpbmVyZENvbW1pdCI6eyJJRCI6ImQ3NmMxMjFmNzZhNWZjOGE0NjJkYzY0NTk0YWVhNzJmZTE4ZTExNzgubSIsIkV4cGVjdGVkIjoiZDc2YzEyMWY3NmE1ZmM4YTQ2MmRjNjQ1OTRhZWE3MmZlMThlMTE3OC5tIn0sIlJ1bmNDb21taXQiOnsiSUQiOiJkYzkyMDhhMzMwM2ZlZWY1YjM4MzlmNDMyM2Q5YmViMzZkZjBhOWRkIiwiRXhwZWN0ZWQiOiJkYzkyMDhhMzMwM2ZlZWY1YjM4MzlmNDMyM2Q5YmViMzZkZjBhOWRkIn0sIkluaXRDb21taXQiOnsiSUQiOiJmZWMzNjgzIiwiRXhwZWN0ZWQiOiJmZWMzNjgzIn0sIlNlY3VyaXR5T3B0aW9ucyI6WyJuYW1lPXNlY2NvbXAscHJvZmlsZT1kZWZhdWx0Il0sIldhcm5pbmdzIjpudWxsfQoNCjANCg0K"
      val baseBv = ByteVector.fromBase64(base).get

      (for {
        take <- Helpers.taking[IO, Byte](Stream.chunk(ByteVectorChunk(baseBv)))
        result <- Parser.Response
          .parser[IO](defaultMaxHeaderLength, None)(Array.emptyByteArray, take)
        body <- result._1.body.through(text.utf8Decode).compile.string
      } yield body.size must beGreaterThan(0)).unsafeRunSync()
    }

    "parse a chunked simple" in {
      val defaultMaxHeaderLength = 4096
      val respS =
        Stream(
          "HTTP/1.1 200 OK\r\n",
          "Content-Type: text/plain\r\n",
          "Transfer-Encoding: chunked\r\n\r\n",
          // "Trailer: Expires\r\n\r\n",
          "7\r\n",
          "Mozilla\r\n",
          "9\r\n",
          "Developer\r\n",
          "7\r\n",
          "Network\r\n",
          "0\r\n",
          "\r\n"
          // "Expires: Wed, 21 Oct 2015 07:28:00 GMT\r\n\r\n"
        )
      val byteStream: Stream[IO, Byte] = respS
        .flatMap(s =>
          Stream.chunk(Chunk.array(s.getBytes(java.nio.charset.StandardCharsets.ISO_8859_1))))

      (for {
        take <- Helpers.taking[IO, Byte](byteStream)
        resp <- Parser.Response
          .parser[IO](defaultMaxHeaderLength, None)(Array.emptyByteArray, take)
        body <- resp._1.body.through(text.utf8Decode).compile.string
      } yield body must beEqualTo("MozillaDeveloperNetwork")).unsafeRunSync()
    }
=======
    val http1 = Helpers.httpifyString(raw1)

    val http2 = Helpers.httpifyString(raw2)
    val encoded = (Stream(http1) ++ Stream(http2)).through(fs2.text.utf8Encode)

    (for {
      parsed <-
        Parser.Response
          .parser[IO](defaultMaxHeaderLength, None)(
            encoded
            //Helpers.forceScopedParsing[IO](raw) // Cuts off `}` in current test. Why?
            // I don't follow what the rig is testing vs this.
          ) //(logger)
          .flatMap { case (resp, _) =>
            resp.body.through(text.utf8Decode).compile.string
          }
    } yield parsed == "{}").assert
  }

  test("Parser.Response.parser should handle a chunked response") {
    val defaultMaxHeaderLength = 4096
    val base =
      "SFRUUC8xLjEgMjAwIE9LDQpBcGktVmVyc2lvbjogMS40MA0KQ29udGVudC1UeXBlOiBhcHBsaWNhdGlvbi9qc29uDQpEb2NrZXItRXhwZXJpbWVudGFsOiBmYWxzZQ0KT3N0eXBlOiBsaW51eA0KU2VydmVyOiBEb2NrZXIvMTkuMDMuMTEtY2UgKGxpbnV4KQ0KRGF0ZTogRnJpLCAyNiBKdW4gMjAyMCAyMjozNTo0MiBHTVQNClRyYW5zZmVyLUVuY29kaW5nOiBjaHVua2VkDQoNCjhjMw0KeyJJRCI6IllNS0U6MkZZMzpTUUc3OjZSSFo6TFlTVDpRUk9JOkU1NEU6UTdXRjpERElLOlNOSUE6Rk5UTzpJVllSIiwiQ29udGFpbmVycyI6MjUsIkNvbnRhaW5lcnNSdW5uaW5nIjowLCJDb250YWluZXJzUGF1c2VkIjowLCJDb250YWluZXJzU3RvcHBlZCI6MjUsIkltYWdlcyI6ODMsIkRyaXZlciI6Im92ZXJsYXkyIiwiRHJpdmVyU3RhdHVzIjpbWyJCYWNraW5nIEZpbGVzeXN0ZW0iLCJleHRmcyJdLFsiU3VwcG9ydHMgZF90eXBlIiwidHJ1ZSJdLFsiTmF0aXZlIE92ZXJsYXkgRGlmZiIsImZhbHNlIl1dLCJTeXN0ZW1TdGF0dXMiOm51bGwsIlBsdWdpbnMiOnsiVm9sdW1lIjpbImxvY2FsIl0sIk5ldHdvcmsiOlsiYnJpZGdlIiwiaG9zdCIsImlwdmxhbiIsIm1hY3ZsYW4iLCJudWxsIiwib3ZlcmxheSJdLCJBdXRob3JpemF0aW9uIjpudWxsLCJMb2ciOlsiYXdzbG9ncyIsImZsdWVudGQiLCJnY3Bsb2dzIiwiZ2VsZiIsImpvdXJuYWxkIiwianNvbi1maWxlIiwibG9jYWwiLCJsb2dlbnRyaWVzIiwic3BsdW5rIiwic3lzbG9nIl19LCJNZW1vcnlMaW1pdCI6dHJ1ZSwiU3dhcExpbWl0Ijp0cnVlLCJLZXJuZWxNZW1vcnkiOnRydWUsIktlcm5lbE1lbW9yeVRDUCI6dHJ1ZSwiQ3B1Q2ZzUGVyaW9kIjp0cnVlLCJDcHVDZnNRdW90YSI6dHJ1ZSwiQ1BVU2hhcmVzIjp0cnVlLCJDUFVTZXQiOnRydWUsIlBpZHNMaW1pdCI6dHJ1ZSwiSVB2NEZvcndhcmRpbmciOnRydWUsIkJyaWRnZU5mSXB0YWJsZXMiOnRydWUsIkJyaWRnZU5mSXA2dGFibGVzIjp0cnVlLCJEZWJ1ZyI6ZmFsc2UsIk5GZCI6MjQsIk9vbUtpbGxEaXNhYmxlIjp0cnVlLCJOR29yb3V0aW5lcyI6NDAsIlN5c3RlbVRpbWUiOiIyMDIwLTA2LTI2VDE1OjM1OjQyLjU1MjUzMzQzMS0wNzowMCIsIkxvZ2dpbmdEcml2ZXIiOiJqc29uLWZpbGUiLCJDZ3JvdXBEcml2ZXIiOiJjZ3JvdXBmcyIsIk5FdmVudHNMaXN0ZW5lciI6MCwiS2VybmVsVmVyc2lvbiI6IjUuNy42LWFyY2gxLTEiLCJPcGVyYXRpbmdTeXN0ZW0iOiJBcmNoIExpbnV4IiwiT1NUeXBlIjoibGludXgiLCJBcmNoaXRlY3R1cmUiOiJ4ODZfNjQiLCJJbmRleFNlcnZlckFkZHJlc3MiOiJodHRwczovL2luZGV4LmRvY2tlci5pby92MS8iLCJSZWdpc3RyeUNvbmZpZyI6eyJBbGxvd05vbmRpc3RyaWJ1dGFibGVBcnRpZmFjdHNDSURScyI6W10sIkFsbG93Tm9uZGlzdHJpYnV0YWJsZUFydGlmYWN0c0hvc3RuYW1lcyI6W10sIkluc2VjdXJlUmVnaXN0cnlDSURScyI6WyIxMjcuMC4wLjAvOCJdLCJJbmRleENvbmZpZ3MiOnsiZG9ja2VyLmlvIjp7Ik5hbWUiOiJkb2NrZXIuaW8iLCJNaXJyb3JzIjpbXSwiU2VjdXJlIjp0cnVlLCJPZmZpY2lhbCI6dHJ1ZX19LCJNaXJyb3JzIjpbXX0sIk5DUFUiOjQsIk1lbVRvdGFsIjo4MjIwOTgzMjk2LCJHZW5lcmljUmVzb3VyY2VzIjpudWxsLCJEb2NrZXJSb290RGlyIjoiL3Zhci9saWIvZG9ja2VyIiwiSHR0cFByb3h5IjoiIiwiSHR0cHNQcm94eSI6IiIsIk5vUHJveHkiOiIiLCJOYW1lIjoiZGF2ZW5wb3J0LWxhcHRvcCIsIkxhYmVscyI6W10sIkV4cGVyaW1lbnRhbEJ1aWxkIjpmYWxzZSwiU2VydmVyVmVyc2lvbiI6IjE5LjAzLjExLWNlIiwiQ2x1c3RlclN0b3JlIjoiIiwiQ2x1c3RlckFkdmVydGlzZSI6IiIsIlJ1bnRpbWVzIjp7InJ1bmMiOnsicGF0aCI6InJ1bmMifX0sIkRlZmF1bHRSdW50aW1lIjoicnVuYyIsIlN3YXJtIjp7Ik5vZGVJRCI6IiIsIk5vZGVBZGRyIjoiIiwiTG9jYWxOb2RlU3RhdGUiOiJpbmFjdGl2ZSIsIkNvbnRyb2xBdmFpbGFibGUiOmZhbHNlLCJFcnJvciI6IiIsIlJlbW90ZU1hbmFnZXJzIjpudWxsfSwiTGl2ZVJlc3RvcmVFbmFibGVkIjpmYWxzZSwiSXNvbGF0aW9uIjoiIiwiSW5pdEJpbmFyeSI6ImRvY2tlci1pbml0IiwiQ29udGFpbmVyZENvbW1pdCI6eyJJRCI6ImQ3NmMxMjFmNzZhNWZjOGE0NjJkYzY0NTk0YWVhNzJmZTE4ZTExNzgubSIsIkV4cGVjdGVkIjoiZDc2YzEyMWY3NmE1ZmM4YTQ2MmRjNjQ1OTRhZWE3MmZlMThlMTE3OC5tIn0sIlJ1bmNDb21taXQiOnsiSUQiOiJkYzkyMDhhMzMwM2ZlZWY1YjM4MzlmNDMyM2Q5YmViMzZkZjBhOWRkIiwiRXhwZWN0ZWQiOiJkYzkyMDhhMzMwM2ZlZWY1YjM4MzlmNDMyM2Q5YmViMzZkZjBhOWRkIn0sIkluaXRDb21taXQiOnsiSUQiOiJmZWMzNjgzIiwiRXhwZWN0ZWQiOiJmZWMzNjgzIn0sIlNlY3VyaXR5T3B0aW9ucyI6WyJuYW1lPXNlY2NvbXAscHJvZmlsZT1kZWZhdWx0Il0sIldhcm5pbmdzIjpudWxsfQoNCjANCg0K"
    val baseBv = ByteVector.fromBase64(base).get

    Parser.Response
      .parser[IO](defaultMaxHeaderLength, None)(Stream.chunk(ByteVectorChunk(baseBv)))
      .flatMap { case (resp, _) =>
        resp.body.through(text.utf8Decode).compile.string
      }
      .map { x =>
        x.size > 0
      }
      .assert
  }

  test("Parser.Response.parser should parse a chunked simple") {
    val defaultMaxHeaderLength = 4096
    val respS =
      Stream(
        "HTTP/1.1 200 OK\r\n",
        "Content-Type: text/plain\r\n",
        "Transfer-Encoding: chunked\r\n\r\n",
        // "Trailer: Expires\r\n\r\n",
        "7\r\n",
        "Mozilla\r\n",
        "9\r\n",
        "Developer\r\n",
        "7\r\n",
        "Network\r\n",
        "0\r\n",
        "\r\n"
        // "Expires: Wed, 21 Oct 2015 07:28:00 GMT\r\n\r\n"
      )
    val byteStream: Stream[IO, Byte] = respS
      .flatMap(s =>
        Stream.chunk(Chunk.array(s.getBytes(java.nio.charset.StandardCharsets.ISO_8859_1))))

    Parser.Response
      .parser[IO](defaultMaxHeaderLength, None)(byteStream)
      .flatMap { case (resp, _) =>
        resp.body.through(text.utf8Decode).compile.string.map { body =>
          body == "MozillaDeveloperNetwork"
        }
      }
      .assert
  }
>>>>>>> 315ec109

  test("Parser.Response.parser should parse a chunked with trailer headers") {
    val defaultMaxHeaderLength = 4096
    val respS =
      Stream(
        "HTTP/1.1 200 OK\r\n",
        "Content-Type: text/plain\r\n",
        "Transfer-Encoding: chunked\r\n",
        "Trailer: Expires\r\n\r\n",
        "7\r\n",
        "Mozilla\r\n",
        "9\r\n",
        "Developer\r\n",
        "7\r\n",
        "Network\r\n",
        "0\r\n",
        "Expires: Wed, 21 Oct 2015 07:28:00 GMT\r\n\r\n"
        // "\r\n"
      )
    val byteStream: Stream[IO, Byte] = respS
      .flatMap(s =>
        Stream.chunk(Chunk.array(s.getBytes(java.nio.charset.StandardCharsets.US_ASCII))))

    Parser.Response
      .parser[IO](defaultMaxHeaderLength, None)(byteStream)
      .flatMap { case (resp, _) =>
        for {
          body <- resp.body.through(text.utf8Decode).compile.string
          trailers <- resp.trailerHeaders
        } yield (body == "MozillaDeveloperNetwork").&&(
          trailers.get(Expires).isDefined
        )
<<<<<<< HEAD
      val byteStream: Stream[IO, Byte] = respS
        .flatMap(s =>
          Stream.chunk(Chunk.array(s.getBytes(java.nio.charset.StandardCharsets.US_ASCII))))

      (for {
        take <- Helpers.taking[IO, Byte](byteStream)
        result <- Parser.Response
          .parser[IO](defaultMaxHeaderLength, None)(Array.emptyByteArray, take)
        body <- result._1.body.through(text.utf8Decode).compile.string
        trailers <- result._1.trailerHeaders
      } yield (body must beEqualTo("MozillaDeveloperNetwork")).and(
        trailers.get(Expires) must beSome
      )).unsafeRunSync()
    }
=======
      }
      .assert
>>>>>>> 315ec109
  }

  test("Header Parser should handle headers in a section") {
    val base = """Content-Type: text/plain; charset=UTF-8
      |Content-Length: 11
      |
      |""".stripMargin
    val asHttp = Helpers.httpifyString(base)
    val bv = asHttp.getBytes()

    val (headers, rest, chunked, length) = Parser.HeaderP.headersInSection(bv) match {
      case Parser.HeaderP.ParseHeadersCompleted(headers, rest, chunked, length) =>
        (headers, rest, chunked, length)
      case _ => ???
    }

<<<<<<< HEAD
      (
        headers.toList must_=== List(
          Header("Content-Type", "text/plain; charset=UTF-8"),
          Header("Content-Length", "11"))
      ).and(
        rest.isEmpty must beTrue
      ).and(
        chunked must beFalse
      ).and(
        length must beSome(11L)
      )
=======
    assert(
      headers.toList == List(
        Header("Content-Type", "text/plain; charset=UTF-8"),
        Header("Content-Length", "11"))
    )
    assert(
      rest.isEmpty
    )
    assert(
      !chunked
    )
    assert(
      length == Some(11L)
    )
>>>>>>> 315ec109

  }

<<<<<<< HEAD
    "Handle weird chunking" in {
      val defaultMaxHeaderLength = 4096
      val respS =
        Stream(
          "Content-Type: text/plain\r\n",
          "Transfer-Encoding: chunked\r\n",
          "Trailer: Expires\r\n",
          "\r\n"
        )
      val byteStream: Stream[IO, Byte] = respS
        .flatMap(s =>
          Stream.chunk(Chunk.array(s.getBytes(java.nio.charset.StandardCharsets.US_ASCII))))

      val headers = (for {
        take <- Helpers.taking[IO, Byte](byteStream)
        headers <- Parser.HeaderP
          .parseHeaders(Array.emptyByteArray, take, defaultMaxHeaderLength, None)
          .map(_._1)
      } yield headers).unsafeRunSync()
=======
  test("Header Parser should Handle weird chunking") {
    val defaultMaxHeaderLength = 4096
    val respS =
      Stream(
        "Content-Type: text/plain\r\n",
        "Transfer-Encoding: chunked\r\n",
        "Trailer: Expires\r\n",
        "\r\n"
      )
    val byteStream: Stream[IO, Byte] = respS
      .flatMap(s =>
        Stream.chunk(Chunk.array(s.getBytes(java.nio.charset.StandardCharsets.US_ASCII))))

    val headers = Parser.HeaderP
      .parseHeaders(byteStream, defaultMaxHeaderLength, None)
      .flatMap { case (headers, _, _, _) =>
        Pull.output1(headers)
      }
      .stream
      .compile
      .lastOrError
      .map(_.toList)
>>>>>>> 315ec109

    headers.assertEquals(
      List(
        Header("Content-Type", "text/plain"),
        Header("Transfer-Encoding", "chunked"),
        Header("Trailer", "Expires")
      ))
  }

  test("Request Prelude should parse an expected value") {
    val raw =
      """GET / HTTP/1.1
          |""".stripMargin
    val asHttp = Helpers.httpifyString(raw)
    val bv = asHttp.getBytes()

    Parser.Request.ReqPrelude.preludeInSection(bv) match {
      case ParsePreludeComplete(method, uri, httpVersion, rest) =>
        assert(method == Method.GET)
        assert(uri == uri"/")
        assert(httpVersion == HttpVersion.`HTTP/1.1`)
        assert(rest.isEmpty)
      case _ => fail("Parse Error")
      // case ParsePreludeError(throwable, method, uri, httpVersion) =>
      // case ParsePreludeIncomlete(idx, bv, buffer, method, uri, httpVersion) =>
    }
  }

  test("Response Prelude should parse an expected value") {
    val raw =
      """HTTP/1.1 200 OK
        |""".stripMargin
    val asHttp = Helpers.httpifyString(raw)
    val bv = asHttp.getBytes()
    Parser.Response.RespPrelude.preludeInSection(bv) match {
      case Parser.Response.RespPrelude.RespPreludeComplete(version, status, rest) =>
        assert(version == HttpVersion.`HTTP/1.1`)
        assert(
          status == Status.Ok
        )
        assert(
          rest.isEmpty
        )
      case _ => fail("Parse Error")
    }
  }

}<|MERGE_RESOLUTION|>--- conflicted
+++ resolved
@@ -181,115 +181,19 @@
 
     val raw2 = """}
           |""".stripMargin
-<<<<<<< HEAD
-      val http1 = Helpers.httpifyString(raw1)
-
-      val http2 = Helpers.httpifyString(raw2)
-      val encoded = (Stream(http1) ++ Stream(http2)).through(fs2.text.utf8Encode)
-
-      (for {
-        take <- Helpers.taking[IO, Byte](encoded)
-        parsed <-
-          Parser.Response
-            .parser[IO](defaultMaxHeaderLength, None)(
-              Array.emptyByteArray,
-              take
-              //Helpers.forceScopedParsing[IO](raw) // Cuts off `}` in current test. Why?
-              // I don't follow what the rig is testing vs this.
-            ) //(logger)
-            .flatMap { case (resp, _) =>
-              resp.body.through(text.utf8Decode).compile.string
-            }
-      } yield parsed must_== "{}").unsafeRunSync()
-    }
-
-    "parse a request with Content-Length and return the rest of the stream" in {
-      val raw =
-        """POST /foo HTTP/1.1
-          |Host: localhost:8080
-          |User-Agent: curl/7.64.1
-          |Accept: */*
-          |Content-Length: 2
-          |
-          |abeverything after the body""".stripMargin
-
-      val byteStream = Stream
-        .emit(raw)
-        .covary[IO]
-        .map(Helpers.httpifyString)
-        .through(text.utf8Encode)
-
-      val result = (for {
-        take <- Helpers.taking[IO, Byte](byteStream)
-        result <- Parser.Request.parser[IO](Int.MaxValue, None)(Array.emptyByteArray, take)
-      } yield result).unsafeRunSync()
-
-      result._1.body.through(text.utf8Decode).compile.string.unsafeRunSync() mustEqual "ab"
-      Stream
-        .eval(result._2)
-        .flatMap(chunk => Stream.chunk(Chunk.bytes(chunk.get)))
-        .through(text.utf8Decode)
-        .compile
-        .string
-        .unsafeRunSync() mustEqual "everything after the body"
-    }
-  }
-
-  "Parser.Response.parser" should {
-    "handle a chunked response" in {
-      val defaultMaxHeaderLength = 4096
-      val base =
-        "SFRUUC8xLjEgMjAwIE9LDQpBcGktVmVyc2lvbjogMS40MA0KQ29udGVudC1UeXBlOiBhcHBsaWNhdGlvbi9qc29uDQpEb2NrZXItRXhwZXJpbWVudGFsOiBmYWxzZQ0KT3N0eXBlOiBsaW51eA0KU2VydmVyOiBEb2NrZXIvMTkuMDMuMTEtY2UgKGxpbnV4KQ0KRGF0ZTogRnJpLCAyNiBKdW4gMjAyMCAyMjozNTo0MiBHTVQNClRyYW5zZmVyLUVuY29kaW5nOiBjaHVua2VkDQoNCjhjMw0KeyJJRCI6IllNS0U6MkZZMzpTUUc3OjZSSFo6TFlTVDpRUk9JOkU1NEU6UTdXRjpERElLOlNOSUE6Rk5UTzpJVllSIiwiQ29udGFpbmVycyI6MjUsIkNvbnRhaW5lcnNSdW5uaW5nIjowLCJDb250YWluZXJzUGF1c2VkIjowLCJDb250YWluZXJzU3RvcHBlZCI6MjUsIkltYWdlcyI6ODMsIkRyaXZlciI6Im92ZXJsYXkyIiwiRHJpdmVyU3RhdHVzIjpbWyJCYWNraW5nIEZpbGVzeXN0ZW0iLCJleHRmcyJdLFsiU3VwcG9ydHMgZF90eXBlIiwidHJ1ZSJdLFsiTmF0aXZlIE92ZXJsYXkgRGlmZiIsImZhbHNlIl1dLCJTeXN0ZW1TdGF0dXMiOm51bGwsIlBsdWdpbnMiOnsiVm9sdW1lIjpbImxvY2FsIl0sIk5ldHdvcmsiOlsiYnJpZGdlIiwiaG9zdCIsImlwdmxhbiIsIm1hY3ZsYW4iLCJudWxsIiwib3ZlcmxheSJdLCJBdXRob3JpemF0aW9uIjpudWxsLCJMb2ciOlsiYXdzbG9ncyIsImZsdWVudGQiLCJnY3Bsb2dzIiwiZ2VsZiIsImpvdXJuYWxkIiwianNvbi1maWxlIiwibG9jYWwiLCJsb2dlbnRyaWVzIiwic3BsdW5rIiwic3lzbG9nIl19LCJNZW1vcnlMaW1pdCI6dHJ1ZSwiU3dhcExpbWl0Ijp0cnVlLCJLZXJuZWxNZW1vcnkiOnRydWUsIktlcm5lbE1lbW9yeVRDUCI6dHJ1ZSwiQ3B1Q2ZzUGVyaW9kIjp0cnVlLCJDcHVDZnNRdW90YSI6dHJ1ZSwiQ1BVU2hhcmVzIjp0cnVlLCJDUFVTZXQiOnRydWUsIlBpZHNMaW1pdCI6dHJ1ZSwiSVB2NEZvcndhcmRpbmciOnRydWUsIkJyaWRnZU5mSXB0YWJsZXMiOnRydWUsIkJyaWRnZU5mSXA2dGFibGVzIjp0cnVlLCJEZWJ1ZyI6ZmFsc2UsIk5GZCI6MjQsIk9vbUtpbGxEaXNhYmxlIjp0cnVlLCJOR29yb3V0aW5lcyI6NDAsIlN5c3RlbVRpbWUiOiIyMDIwLTA2LTI2VDE1OjM1OjQyLjU1MjUzMzQzMS0wNzowMCIsIkxvZ2dpbmdEcml2ZXIiOiJqc29uLWZpbGUiLCJDZ3JvdXBEcml2ZXIiOiJjZ3JvdXBmcyIsIk5FdmVudHNMaXN0ZW5lciI6MCwiS2VybmVsVmVyc2lvbiI6IjUuNy42LWFyY2gxLTEiLCJPcGVyYXRpbmdTeXN0ZW0iOiJBcmNoIExpbnV4IiwiT1NUeXBlIjoibGludXgiLCJBcmNoaXRlY3R1cmUiOiJ4ODZfNjQiLCJJbmRleFNlcnZlckFkZHJlc3MiOiJodHRwczovL2luZGV4LmRvY2tlci5pby92MS8iLCJSZWdpc3RyeUNvbmZpZyI6eyJBbGxvd05vbmRpc3RyaWJ1dGFibGVBcnRpZmFjdHNDSURScyI6W10sIkFsbG93Tm9uZGlzdHJpYnV0YWJsZUFydGlmYWN0c0hvc3RuYW1lcyI6W10sIkluc2VjdXJlUmVnaXN0cnlDSURScyI6WyIxMjcuMC4wLjAvOCJdLCJJbmRleENvbmZpZ3MiOnsiZG9ja2VyLmlvIjp7Ik5hbWUiOiJkb2NrZXIuaW8iLCJNaXJyb3JzIjpbXSwiU2VjdXJlIjp0cnVlLCJPZmZpY2lhbCI6dHJ1ZX19LCJNaXJyb3JzIjpbXX0sIk5DUFUiOjQsIk1lbVRvdGFsIjo4MjIwOTgzMjk2LCJHZW5lcmljUmVzb3VyY2VzIjpudWxsLCJEb2NrZXJSb290RGlyIjoiL3Zhci9saWIvZG9ja2VyIiwiSHR0cFByb3h5IjoiIiwiSHR0cHNQcm94eSI6IiIsIk5vUHJveHkiOiIiLCJOYW1lIjoiZGF2ZW5wb3J0LWxhcHRvcCIsIkxhYmVscyI6W10sIkV4cGVyaW1lbnRhbEJ1aWxkIjpmYWxzZSwiU2VydmVyVmVyc2lvbiI6IjE5LjAzLjExLWNlIiwiQ2x1c3RlclN0b3JlIjoiIiwiQ2x1c3RlckFkdmVydGlzZSI6IiIsIlJ1bnRpbWVzIjp7InJ1bmMiOnsicGF0aCI6InJ1bmMifX0sIkRlZmF1bHRSdW50aW1lIjoicnVuYyIsIlN3YXJtIjp7Ik5vZGVJRCI6IiIsIk5vZGVBZGRyIjoiIiwiTG9jYWxOb2RlU3RhdGUiOiJpbmFjdGl2ZSIsIkNvbnRyb2xBdmFpbGFibGUiOmZhbHNlLCJFcnJvciI6IiIsIlJlbW90ZU1hbmFnZXJzIjpudWxsfSwiTGl2ZVJlc3RvcmVFbmFibGVkIjpmYWxzZSwiSXNvbGF0aW9uIjoiIiwiSW5pdEJpbmFyeSI6ImRvY2tlci1pbml0IiwiQ29udGFpbmVyZENvbW1pdCI6eyJJRCI6ImQ3NmMxMjFmNzZhNWZjOGE0NjJkYzY0NTk0YWVhNzJmZTE4ZTExNzgubSIsIkV4cGVjdGVkIjoiZDc2YzEyMWY3NmE1ZmM4YTQ2MmRjNjQ1OTRhZWE3MmZlMThlMTE3OC5tIn0sIlJ1bmNDb21taXQiOnsiSUQiOiJkYzkyMDhhMzMwM2ZlZWY1YjM4MzlmNDMyM2Q5YmViMzZkZjBhOWRkIiwiRXhwZWN0ZWQiOiJkYzkyMDhhMzMwM2ZlZWY1YjM4MzlmNDMyM2Q5YmViMzZkZjBhOWRkIn0sIkluaXRDb21taXQiOnsiSUQiOiJmZWMzNjgzIiwiRXhwZWN0ZWQiOiJmZWMzNjgzIn0sIlNlY3VyaXR5T3B0aW9ucyI6WyJuYW1lPXNlY2NvbXAscHJvZmlsZT1kZWZhdWx0Il0sIldhcm5pbmdzIjpudWxsfQoNCjANCg0K"
-      val baseBv = ByteVector.fromBase64(base).get
-
-      (for {
-        take <- Helpers.taking[IO, Byte](Stream.chunk(ByteVectorChunk(baseBv)))
-        result <- Parser.Response
-          .parser[IO](defaultMaxHeaderLength, None)(Array.emptyByteArray, take)
-        body <- result._1.body.through(text.utf8Decode).compile.string
-      } yield body.size must beGreaterThan(0)).unsafeRunSync()
-    }
-
-    "parse a chunked simple" in {
-      val defaultMaxHeaderLength = 4096
-      val respS =
-        Stream(
-          "HTTP/1.1 200 OK\r\n",
-          "Content-Type: text/plain\r\n",
-          "Transfer-Encoding: chunked\r\n\r\n",
-          // "Trailer: Expires\r\n\r\n",
-          "7\r\n",
-          "Mozilla\r\n",
-          "9\r\n",
-          "Developer\r\n",
-          "7\r\n",
-          "Network\r\n",
-          "0\r\n",
-          "\r\n"
-          // "Expires: Wed, 21 Oct 2015 07:28:00 GMT\r\n\r\n"
-        )
-      val byteStream: Stream[IO, Byte] = respS
-        .flatMap(s =>
-          Stream.chunk(Chunk.array(s.getBytes(java.nio.charset.StandardCharsets.ISO_8859_1))))
-
-      (for {
-        take <- Helpers.taking[IO, Byte](byteStream)
-        resp <- Parser.Response
-          .parser[IO](defaultMaxHeaderLength, None)(Array.emptyByteArray, take)
-        body <- resp._1.body.through(text.utf8Decode).compile.string
-      } yield body must beEqualTo("MozillaDeveloperNetwork")).unsafeRunSync()
-    }
-=======
+
     val http1 = Helpers.httpifyString(raw1)
 
     val http2 = Helpers.httpifyString(raw2)
     val encoded = (Stream(http1) ++ Stream(http2)).through(fs2.text.utf8Encode)
 
     (for {
+      take <- Helpers.taking[IO, Byte](encoded)
       parsed <-
         Parser.Response
           .parser[IO](defaultMaxHeaderLength, None)(
-            encoded
+            Array.emptyByteArray,
+            take
             //Helpers.forceScopedParsing[IO](raw) // Cuts off `}` in current test. Why?
             // I don't follow what the rig is testing vs this.
           ) //(logger)
@@ -299,21 +203,48 @@
     } yield parsed == "{}").assert
   }
 
+  test(
+    "Parser.Request.parser should parse a request with Content-Length and return the rest of the stream") {
+    val raw =
+      """POST /foo HTTP/1.1
+          |Host: localhost:8080
+          |User-Agent: curl/7.64.1
+          |Accept: */*
+          |Content-Length: 2
+          |
+          |abeverything after the body""".stripMargin
+
+    val byteStream = Stream
+      .emit(raw)
+      .covary[IO]
+      .map(Helpers.httpifyString)
+      .through(text.utf8Encode)
+
+    (for {
+      take <- Helpers.taking[IO, Byte](byteStream)
+      result <- Parser.Request.parser[IO](Int.MaxValue, None)(Array.emptyByteArray, take)
+      body <- result._1.body.through(text.utf8Decode).compile.string
+      rest <- Stream
+        .eval(result._2)
+        .flatMap(chunk => Stream.chunk(Chunk.bytes(chunk.get)))
+        .through(text.utf8Decode)
+        .compile
+        .string
+    } yield body == "ab" && rest == "everything after the body").assert
+  }
+
   test("Parser.Response.parser should handle a chunked response") {
     val defaultMaxHeaderLength = 4096
     val base =
       "SFRUUC8xLjEgMjAwIE9LDQpBcGktVmVyc2lvbjogMS40MA0KQ29udGVudC1UeXBlOiBhcHBsaWNhdGlvbi9qc29uDQpEb2NrZXItRXhwZXJpbWVudGFsOiBmYWxzZQ0KT3N0eXBlOiBsaW51eA0KU2VydmVyOiBEb2NrZXIvMTkuMDMuMTEtY2UgKGxpbnV4KQ0KRGF0ZTogRnJpLCAyNiBKdW4gMjAyMCAyMjozNTo0MiBHTVQNClRyYW5zZmVyLUVuY29kaW5nOiBjaHVua2VkDQoNCjhjMw0KeyJJRCI6IllNS0U6MkZZMzpTUUc3OjZSSFo6TFlTVDpRUk9JOkU1NEU6UTdXRjpERElLOlNOSUE6Rk5UTzpJVllSIiwiQ29udGFpbmVycyI6MjUsIkNvbnRhaW5lcnNSdW5uaW5nIjowLCJDb250YWluZXJzUGF1c2VkIjowLCJDb250YWluZXJzU3RvcHBlZCI6MjUsIkltYWdlcyI6ODMsIkRyaXZlciI6Im92ZXJsYXkyIiwiRHJpdmVyU3RhdHVzIjpbWyJCYWNraW5nIEZpbGVzeXN0ZW0iLCJleHRmcyJdLFsiU3VwcG9ydHMgZF90eXBlIiwidHJ1ZSJdLFsiTmF0aXZlIE92ZXJsYXkgRGlmZiIsImZhbHNlIl1dLCJTeXN0ZW1TdGF0dXMiOm51bGwsIlBsdWdpbnMiOnsiVm9sdW1lIjpbImxvY2FsIl0sIk5ldHdvcmsiOlsiYnJpZGdlIiwiaG9zdCIsImlwdmxhbiIsIm1hY3ZsYW4iLCJudWxsIiwib3ZlcmxheSJdLCJBdXRob3JpemF0aW9uIjpudWxsLCJMb2ciOlsiYXdzbG9ncyIsImZsdWVudGQiLCJnY3Bsb2dzIiwiZ2VsZiIsImpvdXJuYWxkIiwianNvbi1maWxlIiwibG9jYWwiLCJsb2dlbnRyaWVzIiwic3BsdW5rIiwic3lzbG9nIl19LCJNZW1vcnlMaW1pdCI6dHJ1ZSwiU3dhcExpbWl0Ijp0cnVlLCJLZXJuZWxNZW1vcnkiOnRydWUsIktlcm5lbE1lbW9yeVRDUCI6dHJ1ZSwiQ3B1Q2ZzUGVyaW9kIjp0cnVlLCJDcHVDZnNRdW90YSI6dHJ1ZSwiQ1BVU2hhcmVzIjp0cnVlLCJDUFVTZXQiOnRydWUsIlBpZHNMaW1pdCI6dHJ1ZSwiSVB2NEZvcndhcmRpbmciOnRydWUsIkJyaWRnZU5mSXB0YWJsZXMiOnRydWUsIkJyaWRnZU5mSXA2dGFibGVzIjp0cnVlLCJEZWJ1ZyI6ZmFsc2UsIk5GZCI6MjQsIk9vbUtpbGxEaXNhYmxlIjp0cnVlLCJOR29yb3V0aW5lcyI6NDAsIlN5c3RlbVRpbWUiOiIyMDIwLTA2LTI2VDE1OjM1OjQyLjU1MjUzMzQzMS0wNzowMCIsIkxvZ2dpbmdEcml2ZXIiOiJqc29uLWZpbGUiLCJDZ3JvdXBEcml2ZXIiOiJjZ3JvdXBmcyIsIk5FdmVudHNMaXN0ZW5lciI6MCwiS2VybmVsVmVyc2lvbiI6IjUuNy42LWFyY2gxLTEiLCJPcGVyYXRpbmdTeXN0ZW0iOiJBcmNoIExpbnV4IiwiT1NUeXBlIjoibGludXgiLCJBcmNoaXRlY3R1cmUiOiJ4ODZfNjQiLCJJbmRleFNlcnZlckFkZHJlc3MiOiJodHRwczovL2luZGV4LmRvY2tlci5pby92MS8iLCJSZWdpc3RyeUNvbmZpZyI6eyJBbGxvd05vbmRpc3RyaWJ1dGFibGVBcnRpZmFjdHNDSURScyI6W10sIkFsbG93Tm9uZGlzdHJpYnV0YWJsZUFydGlmYWN0c0hvc3RuYW1lcyI6W10sIkluc2VjdXJlUmVnaXN0cnlDSURScyI6WyIxMjcuMC4wLjAvOCJdLCJJbmRleENvbmZpZ3MiOnsiZG9ja2VyLmlvIjp7Ik5hbWUiOiJkb2NrZXIuaW8iLCJNaXJyb3JzIjpbXSwiU2VjdXJlIjp0cnVlLCJPZmZpY2lhbCI6dHJ1ZX19LCJNaXJyb3JzIjpbXX0sIk5DUFUiOjQsIk1lbVRvdGFsIjo4MjIwOTgzMjk2LCJHZW5lcmljUmVzb3VyY2VzIjpudWxsLCJEb2NrZXJSb290RGlyIjoiL3Zhci9saWIvZG9ja2VyIiwiSHR0cFByb3h5IjoiIiwiSHR0cHNQcm94eSI6IiIsIk5vUHJveHkiOiIiLCJOYW1lIjoiZGF2ZW5wb3J0LWxhcHRvcCIsIkxhYmVscyI6W10sIkV4cGVyaW1lbnRhbEJ1aWxkIjpmYWxzZSwiU2VydmVyVmVyc2lvbiI6IjE5LjAzLjExLWNlIiwiQ2x1c3RlclN0b3JlIjoiIiwiQ2x1c3RlckFkdmVydGlzZSI6IiIsIlJ1bnRpbWVzIjp7InJ1bmMiOnsicGF0aCI6InJ1bmMifX0sIkRlZmF1bHRSdW50aW1lIjoicnVuYyIsIlN3YXJtIjp7Ik5vZGVJRCI6IiIsIk5vZGVBZGRyIjoiIiwiTG9jYWxOb2RlU3RhdGUiOiJpbmFjdGl2ZSIsIkNvbnRyb2xBdmFpbGFibGUiOmZhbHNlLCJFcnJvciI6IiIsIlJlbW90ZU1hbmFnZXJzIjpudWxsfSwiTGl2ZVJlc3RvcmVFbmFibGVkIjpmYWxzZSwiSXNvbGF0aW9uIjoiIiwiSW5pdEJpbmFyeSI6ImRvY2tlci1pbml0IiwiQ29udGFpbmVyZENvbW1pdCI6eyJJRCI6ImQ3NmMxMjFmNzZhNWZjOGE0NjJkYzY0NTk0YWVhNzJmZTE4ZTExNzgubSIsIkV4cGVjdGVkIjoiZDc2YzEyMWY3NmE1ZmM4YTQ2MmRjNjQ1OTRhZWE3MmZlMThlMTE3OC5tIn0sIlJ1bmNDb21taXQiOnsiSUQiOiJkYzkyMDhhMzMwM2ZlZWY1YjM4MzlmNDMyM2Q5YmViMzZkZjBhOWRkIiwiRXhwZWN0ZWQiOiJkYzkyMDhhMzMwM2ZlZWY1YjM4MzlmNDMyM2Q5YmViMzZkZjBhOWRkIn0sIkluaXRDb21taXQiOnsiSUQiOiJmZWMzNjgzIiwiRXhwZWN0ZWQiOiJmZWMzNjgzIn0sIlNlY3VyaXR5T3B0aW9ucyI6WyJuYW1lPXNlY2NvbXAscHJvZmlsZT1kZWZhdWx0Il0sIldhcm5pbmdzIjpudWxsfQoNCjANCg0K"
     val baseBv = ByteVector.fromBase64(base).get
 
-    Parser.Response
-      .parser[IO](defaultMaxHeaderLength, None)(Stream.chunk(ByteVectorChunk(baseBv)))
-      .flatMap { case (resp, _) =>
-        resp.body.through(text.utf8Decode).compile.string
-      }
-      .map { x =>
-        x.size > 0
-      }
-      .assert
+    (for {
+      take <- Helpers.taking[IO, Byte](Stream.chunk(ByteVectorChunk(baseBv)))
+      result <- Parser.Response
+        .parser[IO](defaultMaxHeaderLength, None)(Array.emptyByteArray, take)
+      body <- result._1.body.through(text.utf8Decode).compile.string
+    } yield body.size > 0).assert
   }
 
   test("Parser.Response.parser should parse a chunked simple") {
@@ -338,16 +269,13 @@
       .flatMap(s =>
         Stream.chunk(Chunk.array(s.getBytes(java.nio.charset.StandardCharsets.ISO_8859_1))))
 
-    Parser.Response
-      .parser[IO](defaultMaxHeaderLength, None)(byteStream)
-      .flatMap { case (resp, _) =>
-        resp.body.through(text.utf8Decode).compile.string.map { body =>
-          body == "MozillaDeveloperNetwork"
-        }
-      }
-      .assert
-  }
->>>>>>> 315ec109
+    (for {
+      take <- Helpers.taking[IO, Byte](byteStream)
+      resp <- Parser.Response
+        .parser[IO](defaultMaxHeaderLength, None)(Array.emptyByteArray, take)
+      body <- resp._1.body.through(text.utf8Decode).compile.string
+    } yield body == "MozillaDeveloperNetwork").assert
+  }
 
   test("Parser.Response.parser should parse a chunked with trailer headers") {
     val defaultMaxHeaderLength = 4096
@@ -367,38 +295,18 @@
         "Expires: Wed, 21 Oct 2015 07:28:00 GMT\r\n\r\n"
         // "\r\n"
       )
+
     val byteStream: Stream[IO, Byte] = respS
       .flatMap(s =>
         Stream.chunk(Chunk.array(s.getBytes(java.nio.charset.StandardCharsets.US_ASCII))))
 
-    Parser.Response
-      .parser[IO](defaultMaxHeaderLength, None)(byteStream)
-      .flatMap { case (resp, _) =>
-        for {
-          body <- resp.body.through(text.utf8Decode).compile.string
-          trailers <- resp.trailerHeaders
-        } yield (body == "MozillaDeveloperNetwork").&&(
-          trailers.get(Expires).isDefined
-        )
-<<<<<<< HEAD
-      val byteStream: Stream[IO, Byte] = respS
-        .flatMap(s =>
-          Stream.chunk(Chunk.array(s.getBytes(java.nio.charset.StandardCharsets.US_ASCII))))
-
-      (for {
-        take <- Helpers.taking[IO, Byte](byteStream)
-        result <- Parser.Response
-          .parser[IO](defaultMaxHeaderLength, None)(Array.emptyByteArray, take)
-        body <- result._1.body.through(text.utf8Decode).compile.string
-        trailers <- result._1.trailerHeaders
-      } yield (body must beEqualTo("MozillaDeveloperNetwork")).and(
-        trailers.get(Expires) must beSome
-      )).unsafeRunSync()
-    }
-=======
-      }
-      .assert
->>>>>>> 315ec109
+    (for {
+      take <- Helpers.taking[IO, Byte](byteStream)
+      result <- Parser.Response
+        .parser[IO](defaultMaxHeaderLength, None)(Array.emptyByteArray, take)
+      body <- result._1.body.through(text.utf8Decode).compile.string
+      trailers <- result._1.trailerHeaders
+    } yield (body == "MozillaDeveloperNetwork" && trailers.get(Expires).isDefined)).assert
   }
 
   test("Header Parser should handle headers in a section") {
@@ -415,19 +323,6 @@
       case _ => ???
     }
 
-<<<<<<< HEAD
-      (
-        headers.toList must_=== List(
-          Header("Content-Type", "text/plain; charset=UTF-8"),
-          Header("Content-Length", "11"))
-      ).and(
-        rest.isEmpty must beTrue
-      ).and(
-        chunked must beFalse
-      ).and(
-        length must beSome(11L)
-      )
-=======
     assert(
       headers.toList == List(
         Header("Content-Type", "text/plain; charset=UTF-8"),
@@ -442,31 +337,8 @@
     assert(
       length == Some(11L)
     )
->>>>>>> 315ec109
-
-  }
-
-<<<<<<< HEAD
-    "Handle weird chunking" in {
-      val defaultMaxHeaderLength = 4096
-      val respS =
-        Stream(
-          "Content-Type: text/plain\r\n",
-          "Transfer-Encoding: chunked\r\n",
-          "Trailer: Expires\r\n",
-          "\r\n"
-        )
-      val byteStream: Stream[IO, Byte] = respS
-        .flatMap(s =>
-          Stream.chunk(Chunk.array(s.getBytes(java.nio.charset.StandardCharsets.US_ASCII))))
-
-      val headers = (for {
-        take <- Helpers.taking[IO, Byte](byteStream)
-        headers <- Parser.HeaderP
-          .parseHeaders(Array.emptyByteArray, take, defaultMaxHeaderLength, None)
-          .map(_._1)
-      } yield headers).unsafeRunSync()
-=======
+  }
+
   test("Header Parser should Handle weird chunking") {
     val defaultMaxHeaderLength = 4096
     val respS =
@@ -480,18 +352,14 @@
       .flatMap(s =>
         Stream.chunk(Chunk.array(s.getBytes(java.nio.charset.StandardCharsets.US_ASCII))))
 
-    val headers = Parser.HeaderP
-      .parseHeaders(byteStream, defaultMaxHeaderLength, None)
-      .flatMap { case (headers, _, _, _) =>
-        Pull.output1(headers)
-      }
-      .stream
-      .compile
-      .lastOrError
-      .map(_.toList)
->>>>>>> 315ec109
-
-    headers.assertEquals(
+    val result = for {
+      take <- Helpers.taking[IO, Byte](byteStream)
+      headers <- Parser.HeaderP
+        .parseHeaders(Array.emptyByteArray, take, defaultMaxHeaderLength, None)
+        .map(_._1)
+    } yield headers.toList
+
+    result.assertEquals(
       List(
         Header("Content-Type", "text/plain"),
         Header("Transfer-Encoding", "chunked"),
