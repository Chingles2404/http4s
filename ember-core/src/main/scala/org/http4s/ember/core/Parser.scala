--- conflicted
+++ resolved
@@ -14,14 +14,9 @@
   /**
     * From the stream of bytes this extracts Http Header and body part.
     */
-<<<<<<< HEAD
-  def httpHeaderAndBody[F[_]: ApplicativeError[*[_], Throwable]](
-      maxHeaderSize: Int): Pipe[F, Byte, (ByteVector, Stream[F, Byte])] = {
-=======
   def httpHeaderAndBody[F[_]](maxHeaderSize: Int)(
       implicit
       F: ApplicativeError[F, Throwable]): Pipe[F, Byte, (ByteVector, Stream[F, Byte])] = {
->>>>>>> 0692c523
     def go(buff: ByteVector, in: Stream[F, Byte]): Pull[F, (ByteVector, Stream[F, Byte]), Unit] =
       in.pull.uncons.flatMap {
         case None =>
@@ -102,11 +97,7 @@
         .compile
         .lastOrError
 
-<<<<<<< HEAD
-    private def headerBlobByteVectorToRequest[F[_]: MonadError[*[_], Throwable]](
-=======
     private def headerBlobByteVectorToRequest[F[_]](
->>>>>>> 0692c523
         b: ByteVector,
         s: Stream[F, Byte],
         maxHeaderLength: Int)(logger: Logger[F])(
@@ -149,26 +140,16 @@
         body = body
       )
 
-<<<<<<< HEAD
-    private def bvToRequestTopLine[F[_]: MonadError[*[_], Throwable]](
-        b: ByteVector): F[(Method, Uri, HttpVersion)] =
-=======
     private def bvToRequestTopLine[F[_]](b: ByteVector)(
         implicit F: MonadError[F, Throwable]): F[(Method, Uri, HttpVersion)] =
->>>>>>> 0692c523
       for {
         (method, rest) <- getMethodEmitRest[F](b)
         (uri, httpVString) <- getUriEmitHttpVersion[F](rest)
         httpVersion <- HttpVersion.fromString(httpVString).liftTo[F]
       } yield (method, uri, httpVersion)
 
-<<<<<<< HEAD
-    private def getMethodEmitRest[F[_]: ApplicativeError[*[_], Throwable]](
-        b: ByteVector): F[(Method, String)] = {
-=======
     private def getMethodEmitRest[F[_]](b: ByteVector)(
         implicit F: ApplicativeError[F, Throwable]): F[(Method, String)] = {
->>>>>>> 0692c523
       val opt = for {
         line <- b.decodeAscii.toOption
         idx <- Some(line.indexOf(' '))
@@ -182,13 +163,8 @@
       )(ApplicativeError[F, Throwable].pure(_))
     }
 
-<<<<<<< HEAD
-    private def getUriEmitHttpVersion[F[_]: ApplicativeError[*[_], Throwable]](
-        s: String): F[(Uri, String)] = {
-=======
     private def getUriEmitHttpVersion[F[_]](s: String)(
         implicit F: ApplicativeError[F, Throwable]): F[(Uri, String)] = {
->>>>>>> 0692c523
       val opt = for {
         idx <- Some(s.indexOf(' '))
         if idx >= 0
@@ -214,11 +190,7 @@
         .resource
         .lastOrError
 
-<<<<<<< HEAD
-    private def headerBlobByteVectorToResponse[F[_]: MonadError[*[_], Throwable]](
-=======
     private def headerBlobByteVectorToResponse[F[_]](
->>>>>>> 0692c523
         b: ByteVector,
         s: Stream[F, Byte],
         maxHeaderLength: Int)(logger: Logger[F])(
@@ -248,11 +220,7 @@
         body = body
       )
 
-<<<<<<< HEAD
-    private def bvToResponseTopLine[F[_]: MonadError[*[_], Throwable]](
-=======
     private def bvToResponseTopLine[F[_]](
->>>>>>> 0692c523
         b: ByteVector
     )(implicit F: MonadError[F, Throwable]): F[(HttpVersion, Status)] =
       // Status-Line = HTTP-Version SP Status-Code SP Reason-Phrase CRLF
@@ -261,11 +229,7 @@
         status <- getStatus[F](restS)
       } yield (httpV, status)
 
-<<<<<<< HEAD
-    private def getHttpVersionEmitRest[F[_]: MonadError[*[_], Throwable]](
-=======
     private def getHttpVersionEmitRest[F[_]](
->>>>>>> 0692c523
         b: ByteVector
     )(implicit F: MonadError[F, Throwable]): F[(HttpVersion, String)] = {
       val opt = for {
@@ -283,11 +247,7 @@
       } yield (httpV, rest)
     }
 
-<<<<<<< HEAD
-    private def getStatus[F[_]: MonadError[*[_], Throwable]](s: String): F[Status] = {
-=======
     private def getStatus[F[_]](s: String)(implicit F: MonadError[F, Throwable]): F[Status] = {
->>>>>>> 0692c523
       def getFirstWord(text: String): String = {
         val index = text.indexOf(' ')
         if (index >= 0) {
