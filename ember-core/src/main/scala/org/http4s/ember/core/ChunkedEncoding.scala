--- conflicted
+++ resolved
@@ -12,11 +12,7 @@
 
 import cats._
 import cats.syntax.all._
-<<<<<<< HEAD
-import cats.effect.kernel.Deferred
-=======
-import cats.effect.concurrent.{Deferred, Ref}
->>>>>>> f61e22a2
+import cats.effect.kernel.{Deferred, Ref}
 import fs2._
 import scodec.bits.ByteVector
 import Shared._
@@ -39,7 +35,9 @@
     // on left reading the header of chunk (acting as buffer)
     // on right reading the chunk itself, and storing remaining bytes of the chunk
     def go(expect: Either[ByteVector, Long], head: Array[Byte]): Pull[F, Byte, Unit] = {
-      val uncons = if (head.nonEmpty) Pull.pure(Some(Chunk.bytes(head))) else Pull.eval(read)
+      val uncons =
+        if (head.nonEmpty) Pull.pure(Some(Chunk.byteVector(ByteVector.apply(head))))
+        else Pull.eval(read)
       uncons.flatMap {
         case None => Pull.done
         case Some(h) =>
@@ -51,11 +49,7 @@
               if (endOfheader == 0)
                 go(
                   expect,
-<<<<<<< HEAD
-                  Stream.chunk(Chunk.byteVector(bv.drop(`\r\n`.size))) ++ tl
-=======
                   bv.drop(`\r\n`.size).toArray
->>>>>>> f61e22a2
                 ) //strip any leading crlf on header, as this starts with /r/n
               else if (endOfheader < 0 && nh.size > maxChunkHeaderSize)
                 Pull.raiseError[F](EmberException.ChunkedEncodingError(
@@ -70,13 +64,6 @@
                         s"Failed to parse chunked header : ${hdr.decodeUtf8}"))
                   case Some(0) =>
                     // Done With Message, Now Parse Trailers
-<<<<<<< HEAD
-                    parseTrailers[F](maxChunkHeaderSize)(Stream.chunk(Chunk.byteVector(rem)) ++ tl)
-                      .flatMap { hdrs =>
-                        Pull.eval(trailers.complete(hdrs)) >> Pull.done
-                      }
-                  case Some(sz) => go(Right(sz), Stream.chunk(Chunk.byteVector(rem)) ++ tl)
-=======
                     Pull.eval(
                       parseTrailers[F](maxChunkHeaderSize)(rem.toArray, read)
                         .flatMap { case (hdrs, bytes) =>
@@ -84,33 +71,21 @@
                         }
                     ) >> Pull.done
                   case Some(sz) => go(Right(sz), rem.toArray)
->>>>>>> f61e22a2
                 }
               }
 
             case Right(remains) =>
               if (remains == bv.size)
-<<<<<<< HEAD
-                Pull.output(Chunk.byteVector(bv)) >> go(Left(ByteVector.empty), tl)
-              else if (remains > bv.size)
-                Pull.output(Chunk.byteVector(bv)) >> go(Right(remains - bv.size), tl)
-              else {
-                val (out, next) = bv.splitAt(remains.toLong)
-                Pull.output(Chunk.byteVector(out)) >> go(
-                  Left(ByteVector.empty),
-                  Stream.chunk(Chunk.byteVector(next)) ++ tl)
-=======
-                Pull.output(Chunk.ByteVectorChunk(bv)) >> go(
+                Pull.output(Chunk.byteVector(bv)) >> go(
                   Left(ByteVector.empty),
                   Array.emptyByteArray)
               else if (remains > bv.size)
-                Pull.output(Chunk.ByteVectorChunk(bv)) >> go(
+                Pull.output(Chunk.byteVector(bv)) >> go(
                   Right(remains - bv.size),
                   Array.emptyByteArray)
               else {
                 val (out, next) = bv.splitAt(remains.toLong)
-                Pull.output(Chunk.ByteVectorChunk(out)) >> go(Left(ByteVector.empty), next.toArray)
->>>>>>> f61e22a2
+                Pull.output(Chunk.byteVector(out)) >> go(Left(ByteVector.empty), next.toArray)
               }
           }
       }
@@ -122,7 +97,9 @@
   private def parseTrailers[F[_]: MonadThrow](
       maxHeaderSize: Int
   )(head: Array[Byte], read: F[Option[Chunk[Byte]]]): F[(Headers, Array[Byte])] = {
-    val uncons = if (head.nonEmpty) (Some(Chunk.bytes(head)): Option[Chunk[Byte]]).pure[F] else read
+    val uncons =
+      if (head.nonEmpty) (Some(Chunk.byteVector(ByteVector(head))): Option[Chunk[Byte]]).pure[F]
+      else read
     uncons.flatMap {
       case None => (Headers.empty, Array.emptyByteArray).pure[F]
       case Some(chunk) =>
