--- conflicted
+++ resolved
@@ -141,30 +141,29 @@
         .map { case (headerP, rest) => Trailers(headerP.headers, rest) }
     }
 
-<<<<<<< HEAD
-  private val lastChunk: Chunk[Byte] =
-    Chunk.byteVector((ByteVector('0') ++ crlf).compact)
-=======
   private[this] val lastChunk: Stream[fs2.Pure, Byte] = {
-    val bytes = Array[Byte]('0', '\r', '\n', '\r', '\n')
+    val bytes = Array[Byte]('0', '\r', '\n')
     Stream.chunk(Chunk.array(bytes))
   }
->>>>>>> fb2dd2fb
+
+  private[this] val finalCrlf: Stream[fs2.Pure, Byte] = {
+    val bytes = Array[Byte]('\r', '\n')
+    Stream.chunk(Chunk.array(bytes))
+  }
 
   /** Encodes chunk of bytes to http chunked encoding.
     */
   def encode[F[_]: Functor](trailers: F[Headers]): Pipe[F, Byte, Byte] = {
     def encodeChunk(bv: ByteVector): Chunk[Byte] =
-<<<<<<< HEAD
       if (bv.isEmpty) Chunk.empty
       else
         Chunk.byteVector(
           ByteVector.view(bv.size.toHexString.toUpperCase.getBytes) ++ crlf ++ bv ++ crlf
         )
     _.mapChunks(ch => encodeChunk(ch.toByteVector)) ++
-      Stream.chunk(lastChunk) ++
+      lastChunk ++
       Stream.evalUnChunk(trailers.map(encodeTrailers(_))) ++
-      Stream.chunk(Chunk.byteVector(crlf))
+      finalCrlf
   }
 
   private def encodeTrailers(trailers: Headers): Chunk[Byte] = {
@@ -181,14 +180,6 @@
     }
 
     Chunk.array(stringBuilder.toString.getBytes(StandardCharsets.ISO_8859_1))
-=======
-      Chunk.byteVector(
-        ByteVector.view(bv.size.toHexString.toUpperCase.getBytes) ++ crlf ++ bv ++ crlf
-      )
-    _.mapChunks { ch =>
-      encodeChunk(ch.toByteVector)
-    } ++ lastChunk
->>>>>>> fb2dd2fb
   }
 
   /** yields to size of header in case the chunked header was succesfully parsed, else yields to None */
